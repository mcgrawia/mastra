--- conflicted
+++ resolved
@@ -171,18 +171,14 @@
 Vector store prompts define query patterns and filtering capabilities for each vector database implementation.
 When implementing filtering, these prompts are required in the agent's instructions to specify valid operators and syntax for each vector store implementation.
 
-<<<<<<< HEAD
-<Tabs items={['Pg Vector', 'Pinecone', 'Qdrant', 'Chroma', 'Astra', 'LibSQL', 'Upstash', 'Cloudflare', 'MongoDB', 'Couchbase']}>
-=======
 {/* 
   LLM CONTEXT: This Tabs component displays vector store configuration examples for different database providers.
   Each tab shows how to configure a RAG agent with the appropriate prompt for that specific vector store.
   The tabs demonstrate the consistent pattern of importing the store-specific prompt and adding it to agent instructions.
   This helps users understand how to properly configure their RAG agents for different vector database backends.
-  The providers include Pg Vector, Pinecone, Qdrant, Chroma, Astra, LibSQL, Upstash, Cloudflare, and MongoDB.
+  The providers include Pg Vector, Pinecone, Qdrant, Chroma, Astra, LibSQL, Upstash, Cloudflare, MongoDB, OpenSearch, and Couchbase.
 */}
-<Tabs items={['Pg Vector', 'Pinecone', 'Qdrant', 'Chroma', 'Astra', 'LibSQL', 'Upstash', 'Cloudflare', 'MongoDB']}>
->>>>>>> 2240855b
+<Tabs items={['Pg Vector', 'Pinecone', 'Qdrant', 'Chroma', 'Astra', 'LibSQL', 'Upstash', 'Cloudflare', 'MongoDB', 'OpenSearch', 'Couchbase']}>
   <Tabs.Tab>
 ```ts showLineNumbers copy
 import { openai } from '@ai-sdk/openai';
@@ -330,6 +326,23 @@
   instructions: `
   Process queries using the provided context. Structure responses to be concise and relevant.
   ${MONGODB_PROMPT}
+  `,
+  tools: { vectorQueryTool },
+});
+```
+</Tabs.Tab>
+
+<Tabs.Tab>
+```ts filename="vector-store.ts" showLineNumbers copy
+import { openai } from '@ai-sdk/openai';
+import { OPENSEARCH_PROMPT } from "@mastra/opensearch";
+
+export const ragAgent = new Agent({
+  name: 'RAG Agent',
+  model: openai('gpt-4o-mini'),
+  instructions: `
+  Process queries using the provided context. Structure responses to be concise and relevant.
+  ${OPENSEARCH_PROMPT}
   `,
   tools: { vectorQueryTool },
 });
