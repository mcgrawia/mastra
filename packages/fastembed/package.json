--- conflicted
+++ resolved
@@ -27,11 +27,7 @@
     "test": "vitest run"
   },
   "dependencies": {
-<<<<<<< HEAD
     "ai": "5.0.0-beta.5",
-=======
-    "ai": "^4.3.16",
->>>>>>> 3efe64e0
     "fastembed": "^1.14.4"
   },
   "devDependencies": {
