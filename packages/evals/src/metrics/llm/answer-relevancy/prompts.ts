export const ANSWER_RELEVANCY_AGENT_INSTRUCTIONS = `You are a balanced and nuanced answer relevancy evaluator. Your job is to determine if LLM outputs are relevant to the input, including handling partially relevant or uncertain cases.

Key Principles:
1. Evaluate whether the output addresses what the input is asking for
2. Consider both direct answers and related context
3. Prioritize relevance to the input over correctness
4. Recognize that responses can be partially relevant
5. Empty inputs or error messages should always be marked as "no"
6. Responses that discuss the type of information being asked show partial relevance`;

export function generateEvaluationStatementsPrompt({ output }: { output: string }) {
  return `Given the text, break it down into meaningful statements while preserving context and relationships.
Don't split too aggressively.

Split compound statements particularly when they:
- Are joined by "and"
- Contain multiple distinct facts or claims
- Have multiple descriptive elements about the subject


Handle special cases:
- A single word answer should be treated as a complete statement
- Error messages should be treated as a single statement
- Empty strings should return an empty list
- When splitting text, keep related information together

Example:
Example text: Look! A bird! Birds are an interesting animal.

{{
    "statements": ["Look!", "A bird!", "Birds are interesting animals."]
}}

Please return only JSON format with "statements" array.
Return empty list for empty input.

Text:
${output}

JSON:
`;
}

export function generateEvaluatePrompt({ input, statements }: { input: string; statements: string[] }) {
  return `Evaluate each statement's relevance to the input question, considering direct answers, related context, and uncertain cases.

    Return JSON with array of verdict objects. Each verdict must include:
    - "verdict": "yes", "no", or "unsure"
    - "reason": Clear explanation of the verdict

    Verdict Guidelines:
    - "yes": Statement explicitly and directly answers the input question when it:
        * Contains specific answer to the question asked (e.g., "The color of the sky is blue")
        * States explicit relationship between key concepts (e.g., "X is the CEO of company Y")
        * Can stand alone as a complete answer
        * Contains appropriate question-type response (e.g., location for "where", person for "who")
        * Note: If statement is incorrect but directly addresses the question, mark as "unsure"

    - "unsure": Statement shows partial relevance when it:
        * Discusses the type of information being asked about (e.g., mentions temperatures when asked about temperature)
        * Contains information about the answer without explicit statement
        * Uses importance indicators ("main", "primary", "major") with relevant concepts
        * Includes indirect references to the answer (e.g., "where the president works")
        * Contains topic-related administrative/governance terms without direct answer
        * References functions or characteristics typically associated with the answer
        * Uses terms that match what's being asked about
        * Mentions related entities without specifying their relationship to the answer
        * Is incorrect but shows understanding of the question
        * Contains the answer term but needs more context to be complete
        * Contains measurement units or quantities relevant to the question type
        * References locations or entities in the same category as what's being asked about
        * Provides relevant information without using explicit question-type terminology
        * Contains references to properties of the subject that relate to the question type


    - "no": Statement lacks meaningful connection to question when it:
        * Contains neither the subject nor the type of information being requested
        * Contains no terms related to what's being asked about
        * Contains only general subject information without relating to what's being asked
        * Consists of empty or meaningless content
        * Contains purely tangential information with no mention of the subject or question type
        * Discusses the subject but not the specific attribute being asked about
        * Note: Assessment is about connection to what's being asked, not factual accuracy
        * Contains no connection to what's being asked about (neither the subject nor the type of information requested)

    REMEMBER: 
    - If the statement contains words or phrases that are relevant to the input, it is partially relevant.
    - If the statement is a direct answer to the input, it is relevant.
    - If the statement is completely unrelated to the input or contains nothing, it is not relevant.
    - DO NOT MAKE A JUDGEMENT ON THE CORRECTNESS OF THE STATEMENT, JUST THE RELEVANCY.

    STRICT RULES:
    - If a statement mentions the type of information being requested, it should be marked as "unsure" ONLY if it's discussing that type meaningfully (not just mentioning it)
    - Subject mentions alone are NOT enough for relevance - they must connect to what's being asked about
    - Empty or meaningless statements are always "no"
    - General facts about the subject without connection to the question type should be marked as "no"
    - ALWAYS mark a statement as "no" if it discusses the topic without any connection to the question type
    - Statements that mention neither the subject nor the type of information are always "no"
    - Type-level relevance overrides topic-only content
    - Measurement/quantity relevance counts as type-level relevance
    - Administrative/governance terms are only relevant if they relate to the question type
    - Descriptive facts about the subject should be marked as "no" unless they directly relate to the question type


    Examples of "no" statements:
        * "Japan has beautiful seasons" for "What is Japan's largest city?"
        * "Trees grow tall" for "How tall is Mount Everest?"
        * "The weather is nice" for "Who is the president?"

    Example:
    Input: "What color is the sky during daytime?"
    Statements: [
      "The sky is blue during daytime",
      "The sky is full of clouds", 
      "I had breakfast today",
      "Blue is a beautiful color",
      "Many birds fly in the sky",
      "",
      "The sky is purple during daytime",
      "Daytime is when the sun is up",
    ]
    JSON:
    {{
        "verdicts": [
            {{
                "verdict": "yes",
                "reason": "This statement explicitly answers what color the sky is during daytime"
            }},
            {{
                "verdict": "unsure",
                "reason": "This statement describes the sky but doesn't address its color"
            }},
            {{
                "verdict": "no",
                "reason": "This statement about breakfast is completely unrelated to the sky"
            }},
            {{
                "verdict": "unsure",
                "reason": "This statement about blue is related to color but doesn't address the sky"
            }},
            {{
                "verdict": "unsure",
                "reason": "This statement is about the sky but doesn't address its color"
            }},
            {{
                "verdict": "no",
                "reason": "This statement is empty"
            }},
            {{
                "verdict": "unsure",
                "reason": "This statement is incorrect but contains relevant information and still addresses the question"
            }},
            {{
                "verdict": "no",
                "reason": "This statement is about daytime but doesn't address the sky"
            }}
        ]
    }}

The number of verdicts MUST MATCH the number of statements exactly.

  Input:
  ${input}

  Number of statements: ${statements.length === 0 ? '1' : statements.length}

  Statements:
  ${statements}

  JSON:
  `;
}

export function generateReasonPrompt({
  score,
  verdicts,
  input,
  output,
  scale,
}: {
  score: number;
  verdicts: { verdict: string; reason: string }[];
  input: string;
  output: string;
  scale: number;
}) {
<<<<<<< HEAD
  return `Explain the irrelevancy score where 0 is the lowest and ${scale} is the highest for the LLM's response using this context:
Context:
Input: ${input}
Output: ${output}
Score: ${score}
Verdicts: ${JSON.stringify(verdicts)}

Rules:
- Explain score based on mix of direct answers and related context
- Consider both full and partial relevance
- Keep explanation concise and focused
- Use given score, don't recalculate
- Don't judge factual correctness
- Explain both relevant and irrelevant aspects
- For mixed responses, explain the balance
    Format:
    {
    "reason": "The score is {score} because {explanation of overall relevance}"
    }
    Example Responses:
    {
        "reason": "The score is 7 because while the first statement directly answers the question, the additional context is only partially relevant"
    }
    {
        "reason": "The score is 3 because while the answer discusses the right topic, it doesn't directly address the question"
    }
    `;
=======
  return `Explain the relevancy score where 0 is the lowest and ${scale} is the highest for the LLM's response using this context:
    Context:
    Input: ${input}
    Output: ${output}
    Score: ${score}
    Verdicts: ${JSON.stringify(verdicts)}
    
    Rules:
    - Explain score based on mix of direct answers and related context
    - Consider both full and partial relevance
    - Keep explanation concise and focused
    - Use given score, don't recalculate
    - Don't judge factual correctness
    - Explain both relevant and irrelevant aspects
    - For mixed responses, explain the balance
      Format:
      {
          "reason": "The score is {score} because {explanation of overall relevance}"
      }
      Example Responses:
      {
          "reason": "The score is 7 because while the first statement directly answers the question, the additional context is only partially relevant"
      }
      {
          "reason": "The score is 3 because while the answer discusses the right topic, it doesn't directly address the question"
      }
      `;
>>>>>>> 8ee24691
}<|MERGE_RESOLUTION|>--- conflicted
+++ resolved
@@ -9,7 +9,7 @@
 6. Responses that discuss the type of information being asked show partial relevance`;
 
 export function generateEvaluationStatementsPrompt({ output }: { output: string }) {
-  return `Given the text, break it down into meaningful statements while preserving context and relationships.
+    return `Given the text, break it down into meaningful statements while preserving context and relationships.
 Don't split too aggressively.
 
 Split compound statements particularly when they:
@@ -42,7 +42,7 @@
 }
 
 export function generateEvaluatePrompt({ input, statements }: { input: string; statements: string[] }) {
-  return `Evaluate each statement's relevance to the input question, considering direct answers, related context, and uncertain cases.
+    return `Evaluate each statement's relevance to the input question, considering direct answers, related context, and uncertain cases.
 
     Return JSON with array of verdict objects. Each verdict must include:
     - "verdict": "yes", "no", or "unsure"
@@ -172,48 +172,19 @@
 }
 
 export function generateReasonPrompt({
-  score,
-  verdicts,
-  input,
-  output,
-  scale,
+    score,
+    verdicts,
+    input,
+    output,
+    scale,
 }: {
-  score: number;
-  verdicts: { verdict: string; reason: string }[];
-  input: string;
-  output: string;
-  scale: number;
+    score: number;
+    verdicts: { verdict: string; reason: string }[];
+    input: string;
+    output: string;
+    scale: number;
 }) {
-<<<<<<< HEAD
-  return `Explain the irrelevancy score where 0 is the lowest and ${scale} is the highest for the LLM's response using this context:
-Context:
-Input: ${input}
-Output: ${output}
-Score: ${score}
-Verdicts: ${JSON.stringify(verdicts)}
-
-Rules:
-- Explain score based on mix of direct answers and related context
-- Consider both full and partial relevance
-- Keep explanation concise and focused
-- Use given score, don't recalculate
-- Don't judge factual correctness
-- Explain both relevant and irrelevant aspects
-- For mixed responses, explain the balance
-    Format:
-    {
-    "reason": "The score is {score} because {explanation of overall relevance}"
-    }
-    Example Responses:
-    {
-        "reason": "The score is 7 because while the first statement directly answers the question, the additional context is only partially relevant"
-    }
-    {
-        "reason": "The score is 3 because while the answer discusses the right topic, it doesn't directly address the question"
-    }
-    `;
-=======
-  return `Explain the relevancy score where 0 is the lowest and ${scale} is the highest for the LLM's response using this context:
+    return `Explain the relevancy score where 0 is the lowest and ${scale} is the highest for the LLM's response using this context:
     Context:
     Input: ${input}
     Output: ${output}
@@ -240,5 +211,4 @@
           "reason": "The score is 3 because while the answer discusses the right topic, it doesn't directly address the question"
       }
       `;
->>>>>>> 8ee24691
 }