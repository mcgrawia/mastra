--- conflicted
+++ resolved
@@ -83,13 +83,8 @@
     "@types/fs-extra": "^11.0.4",
     "@types/sentiment": "^5.0.4",
     "@types/string-similarity": "^4.0.2",
-<<<<<<< HEAD
     "ai": "5.0.0-beta.5",
-    "dotenv": "^16.5.0",
-=======
-    "ai": "^4.3.16",
     "dotenv": "^17.0.0",
->>>>>>> 3efe64e0
     "eslint": "^9.29.0",
     "tsup": "^8.5.0",
     "typescript": "^5.8.3",
