{
  "name": "@mastra/evals",
  "version": "0.12.0",
  "description": "",
  "type": "module",
  "files": [
    "dist"
  ],
  "main": "dist/index.js",
  "types": "dist/index.d.ts",
  "exports": {
    ".": {
      "import": {
        "types": "./dist/index.d.ts",
        "default": "./dist/index.js"
      },
      "require": {
        "types": "./dist/index.d.ts",
        "default": "./dist/index.cjs"
      }
    },
    "./judge": {
      "import": {
        "types": "./dist/metrics/judge/index.d.ts",
        "default": "./dist/metrics/judge/index.js"
      },
      "require": {
        "types": "./dist/metrics/judge/index.d.ts",
        "default": "./dist/metrics/judge/index.cjs"
      }
    },
    "./nlp": {
      "import": {
        "types": "./dist/metrics/nlp/index.d.ts",
        "default": "./dist/metrics/nlp/index.js"
      },
      "require": {
        "types": "./dist/metrics/nlp/index.d.ts",
        "default": "./dist/metrics/nlp/index.cjs"
      }
    },
    "./llm": {
      "import": {
        "types": "./dist/metrics/llm/index.d.ts",
        "default": "./dist/metrics/llm/index.js"
      },
      "require": {
        "types": "./dist/metrics/llm/index.d.ts",
        "default": "./dist/metrics/llm/index.cjs"
      }
    },
    "./scorers/llm": {
      "import": {
        "types": "./dist/scorers/llm/index.d.ts",
        "default": "./dist/scorers/llm/index.js"
      },
      "require": {
        "types": "./dist/scorers/llm/index.d.ts",
        "default": "./dist/scorers/llm/index.cjs"
      }
    },
    "./scorers/code": {
      "import": {
        "types": "./dist/scorers/code/index.d.ts",
        "default": "./dist/scorers/code/index.js"
      },
      "require": {
        "types": "./dist/scorers/code/index.d.ts",
        "default": "./dist/scorers/code/index.cjs"
      }
    },
    "./package.json": "./package.json"
  },
  "scripts": {
    "check": "tsc --noEmit",
    "build": "pnpm check && tsup --silent --config tsup.config.ts",
    "build:watch": "pnpm build --watch",
    "test": "vitest",
    "lint": "eslint ."
  },
  "keywords": [],
  "author": "",
  "license": "Apache-2.0",
  "dependencies": {
    "compromise": "^14.14.4",
    "difflib": "^0.2.4",
    "fs-extra": "^11.3.0",
    "keyword-extractor": "^0.0.28",
    "sentiment": "^5.0.2",
    "string-similarity": "^4.0.4",
    "zod": "^3.25.67"
  },
  "peerDependencies": {
<<<<<<< HEAD
    "@mastra/core": ">=0.12.0-0 <0.13.0-0",
    "ai": "^5.0.0"
=======
    "@mastra/core": ">=0.13.0-0 <0.14.0-0",
    "ai": "^4.0.0"
>>>>>>> f7d910b6
  },
  "devDependencies": {
    "@ai-sdk/openai": "^1.3.22",
    "@internal/lint": "workspace:*",
    "@mastra/core": "workspace:*",
    "@microsoft/api-extractor": "^7.52.8",
    "@types/difflib": "^0.2.7",
    "@types/fs-extra": "^11.0.4",
    "@types/sentiment": "^5.0.4",
    "@types/string-similarity": "^4.0.2",
    "ai": "latest",
    "dotenv": "^17.0.0",
    "eslint": "^9.30.1",
    "tsup": "^8.5.0",
    "typescript": "^5.8.3",
    "vitest": "^3.2.4",
    "@internal/types-builder": "workspace:*"
  }
}<|MERGE_RESOLUTION|>--- conflicted
+++ resolved
@@ -91,13 +91,8 @@
     "zod": "^3.25.67"
   },
   "peerDependencies": {
-<<<<<<< HEAD
-    "@mastra/core": ">=0.12.0-0 <0.13.0-0",
+    "@mastra/core": ">=0.13.0-0 <0.14.0-0",
     "ai": "^5.0.0"
-=======
-    "@mastra/core": ">=0.13.0-0 <0.14.0-0",
-    "ai": "^4.0.0"
->>>>>>> f7d910b6
   },
   "devDependencies": {
     "@ai-sdk/openai": "^1.3.22",
