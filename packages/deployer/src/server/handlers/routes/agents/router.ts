import { Hono } from 'hono';
import { bodyLimit } from 'hono/body-limit';
import { describeRoute } from 'hono-openapi';
import type { BodyLimitOptions } from '../../../types';
import { generateSystemPromptHandler } from '../../prompt';
import { executeAgentToolHandler } from '../tools/handlers';
import {
  generateHandler,
  generateVNextHandler,
  getAgentByIdHandler,
  getAgentsHandler,
  getEvalsByAgentIdHandler,
  getLiveEvalsByAgentIdHandler,
  setAgentInstructionsHandler,
  streamGenerateHandler,
  streamVNextGenerateHandler,
  updateAgentModelHandler,
<<<<<<< HEAD
  vnext_generateHandler,
  vnext_streamGenerateHandler,
  vnext_uiMessageHandler,
=======
  vNextBodyOptions,
  deprecatedStreamVNextHandler,
  streamVNextUIMessageHandler,
>>>>>>> c712849f
} from './handlers';
import { getListenerHandler, getSpeakersHandler, speakHandler, listenHandler } from './voice';

export function agentsRouter(bodyLimitOptions: BodyLimitOptions) {
  const router = new Hono();

  router.get(
    '/',
    describeRoute({
      description: 'Get all available agents',
      tags: ['agents'],
      responses: {
        200: {
          description: 'List of all agents',
        },
      },
    }),
    getAgentsHandler,
  );

  router.get(
    '/:agentId',
    describeRoute({
      description: 'Get agent by ID',
      tags: ['agents'],
      parameters: [
        {
          name: 'agentId',
          in: 'path',
          required: true,
          schema: { type: 'string' },
        },
      ],
      responses: {
        200: {
          description: 'Agent details',
        },
        404: {
          description: 'Agent not found',
        },
      },
    }),
    getAgentByIdHandler,
  );

  router.get(
    '/:agentId/evals/ci',
    describeRoute({
      description: 'Get CI evals by agent ID',
      tags: ['agents'],
      parameters: [
        {
          name: 'agentId',
          in: 'path',
          required: true,
          schema: { type: 'string' },
        },
      ],
      responses: {
        200: {
          description: 'List of evals',
        },
      },
    }),
    getEvalsByAgentIdHandler,
  );

  router.get(
    '/:agentId/evals/live',
    describeRoute({
      description: 'Get live evals by agent ID',
      tags: ['agents'],
      parameters: [
        {
          name: 'agentId',
          in: 'path',
          required: true,
          schema: { type: 'string' },
        },
      ],
      responses: {
        200: {
          description: 'List of evals',
        },
      },
    }),
    getLiveEvalsByAgentIdHandler,
  );

  router.post(
    '/:agentId/generate',
    bodyLimit(bodyLimitOptions),
    describeRoute({
      description: 'Generate a response from an agent',
      tags: ['agents'],
      parameters: [
        {
          name: 'agentId',
          in: 'path',
          required: true,
          schema: { type: 'string' },
        },
      ],
      requestBody: {
        required: true,
        content: {
          'application/json': {
            schema: {
              type: 'object',
              properties: {
                messages: {
                  type: 'array',
                  items: { type: 'object' },
                },
                threadId: { type: 'string' },
                resourceId: { type: 'string', description: 'The resource ID for the conversation' },
                resourceid: {
                  type: 'string',
                  description: 'The resource ID for the conversation (deprecated, use resourceId instead)',
                  deprecated: true,
                },
                runId: { type: 'string' },
                output: { type: 'object' },
              },
              required: ['messages'],
            },
          },
        },
      },
      responses: {
        200: {
          description: 'Generated response',
        },
        404: {
          description: 'Agent not found',
        },
      },
    }),
    generateHandler,
  );

  router.post(
    '/:agentId/generate/vnext',
    bodyLimit(bodyLimitOptions),
    describeRoute({
      description: 'Generate a response from an agent',
      tags: ['agents'],
      parameters: [
        {
          name: 'agentId',
          in: 'path',
          required: true,
          schema: { type: 'string' },
        },
      ],
      requestBody: {
        required: true,
        content: {
          'application/json': {
            schema: {
              type: 'object',
<<<<<<< HEAD
              properties: {
                messages: {
                  type: 'array',
                  items: { type: 'object' },
                },
                threadId: { type: 'string' },
                resourceId: { type: 'string', description: 'The resource ID for the conversation' },
                resourceid: {
                  type: 'string',
                  description: 'The resource ID for the conversation (deprecated, use resourceId instead)',
                  deprecated: true,
                },
                runId: { type: 'string' },
                output: { type: 'object' },
              },
=======
              properties: vNextBodyOptions,
>>>>>>> c712849f
              required: ['messages'],
            },
          },
        },
      },
      responses: {
        200: {
          description: 'Generated response',
        },
        404: {
          description: 'Agent not found',
        },
      },
    }),
<<<<<<< HEAD
    vnext_generateHandler,
=======
    generateVNextHandler,
  );

  router.post(
    '/:agentId/stream/vnext',
    bodyLimit(bodyLimitOptions),
    describeRoute({
      description: 'Generate a response from an agent',
      tags: ['agents'],
      parameters: [
        {
          name: 'agentId',
          in: 'path',
          required: true,
          schema: { type: 'string' },
        },
      ],
      requestBody: {
        required: true,
        content: {
          'application/json': {
            schema: {
              type: 'object',
              properties: vNextBodyOptions,
              required: ['messages'],
            },
          },
        },
      },
      responses: {
        200: {
          description: 'Generated response',
        },
        404: {
          description: 'Agent not found',
        },
      },
    }),
    streamVNextGenerateHandler,
>>>>>>> c712849f
  );

  router.post(
    '/:agentId/stream',
    bodyLimit(bodyLimitOptions),
    describeRoute({
      description: 'Stream a response from an agent',
      tags: ['agents'],
      parameters: [
        {
          name: 'agentId',
          in: 'path',
          required: true,
          schema: { type: 'string' },
        },
      ],
      requestBody: {
        required: true,
        content: {
          'application/json': {
            schema: {
              type: 'object',
              properties: {
                messages: {
                  type: 'array',
                  items: { type: 'object' },
                },
                threadId: { type: 'string' },
                resourceId: { type: 'string', description: 'The resource ID for the conversation' },
                resourceid: {
                  type: 'string',
                  description: 'The resource ID for the conversation (deprecated, use resourceId instead)',
                  deprecated: true,
                },
                runId: { type: 'string' },
                output: { type: 'object' },
              },
              required: ['messages'],
            },
          },
        },
      },
      responses: {
        200: {
          description: 'Streamed response',
        },
        404: {
          description: 'Agent not found',
        },
      },
    }),
    streamGenerateHandler,
  );

  router.post(
    '/:agentId/stream/vnext',
    bodyLimit(bodyLimitOptions),
    describeRoute({
      description: 'Stream a response from an agent',
      tags: ['agents'],
      parameters: [
        {
          name: 'agentId',
          in: 'path',
          required: true,
          schema: { type: 'string' },
        },
      ],
      requestBody: {
        required: true,
        content: {
          'application/json': {
            schema: {
              type: 'object',
              properties: {
                messages: {
                  type: 'array',
                  items: { type: 'object' },
                },
                threadId: { type: 'string' },
                resourceId: { type: 'string', description: 'The resource ID for the conversation' },
                resourceid: {
                  type: 'string',
                  description: 'The resource ID for the conversation (deprecated, use resourceId instead)',
                  deprecated: true,
                },
                runId: { type: 'string' },
                output: { type: 'object' },
              },
              required: ['messages'],
            },
          },
        },
      },
      responses: {
        200: {
          description: 'Streamed response',
        },
        404: {
          description: 'Agent not found',
        },
      },
    }),
    vnext_streamGenerateHandler,
  );

  router.post(
    '/:agentId/stream/ui',
    bodyLimit(bodyLimitOptions),
    describeRoute({
      description: 'Stream a response from an agent',
      tags: ['agents'],
      parameters: [
        {
          name: 'agentId',
          in: 'path',
          required: true,
          schema: { type: 'string' },
        },
      ],
      requestBody: {
        required: true,
        content: {
          'application/json': {
            schema: {
              type: 'object',
              properties: {
                messages: {
                  type: 'array',
                  items: { type: 'object' },
                },
                threadId: { type: 'string' },
                resourceId: { type: 'string', description: 'The resource ID for the conversation' },
                resourceid: {
                  type: 'string',
                  description: 'The resource ID for the conversation (deprecated, use resourceId instead)',
                  deprecated: true,
                },
                runId: { type: 'string' },
                output: { type: 'object' },
              },
              required: ['messages'],
            },
          },
        },
      },
      responses: {
        200: {
          description: 'Streamed response',
        },
        404: {
          description: 'Agent not found',
        },
      },
    }),
    vnext_uiMessageHandler,
  );

  router.post(
    '/:agentId/streamVNext',
    bodyLimit(bodyLimitOptions),
    describeRoute({
      description: '[DEPRECATED] This endpoint is deprecated. Please use /stream instead.',
      tags: ['agents'],
      deprecated: true,
      parameters: [
        {
          name: 'agentId',
          in: 'path',
          required: true,
          schema: { type: 'string' },
        },
      ],
      requestBody: {
        required: true,
        content: {
          'application/json': {
            schema: {
              type: 'object',
              properties: {
                messages: {
                  type: 'array',
                  items: { type: 'object' },
                },
                runId: { type: 'string' },
                output: { type: 'object' },
                experimental_output: { type: 'object' },
                instructions: { type: 'string' },
                toolsets: { type: 'object' },
                clientTools: { type: 'object' },
                context: {
                  type: 'array',
                  items: { type: 'object' },
                },
                memory: {
                  type: 'object',
                  properties: {
                    threadId: { type: 'string' },
                    resourceId: { type: 'string', description: 'The resource ID for the conversation' },
                  },
                },
                toolChoice: {
                  oneOf: [
                    { type: 'string', enum: ['auto', 'none', 'required'] },
                    { type: 'object', properties: { type: { type: 'string' }, toolName: { type: 'string' } } },
                  ],
                },
              },
              required: ['messages'],
            },
          },
        },
      },
      responses: {
        410: {
          description: 'Endpoint deprecated',
          content: {
            'application/json': {
              schema: {
                type: 'object',
                properties: {
                  error: { type: 'string' },
                  message: { type: 'string' },
                  deprecated_endpoint: { type: 'string' },
                  replacement_endpoint: { type: 'string' },
                },
              },
            },
          },
        },
      },
    }),
    deprecatedStreamVNextHandler,
  );

  router.post(
    '/:agentId/stream/vnext/ui',
    bodyLimit(bodyLimitOptions),
    describeRoute({
      description: 'Stream a response from an agent',
      tags: ['agents'],
      parameters: [
        {
          name: 'agentId',
          in: 'path',
          required: true,
          schema: { type: 'string' },
        },
      ],
      requestBody: {
        required: true,
        content: {
          'application/json': {
            schema: {
              type: 'object',
              properties: vNextBodyOptions,
              required: ['messages'],
            },
          },
        },
      },
      responses: {
        200: {
          description: 'Streamed response',
        },
        404: {
          description: 'Agent not found',
        },
      },
    }),
    streamVNextUIMessageHandler,
  );

  router.post(
    '/:agentId/model',
    bodyLimit(bodyLimitOptions),
    describeRoute({
      description: 'Update the model for an agent',
      tags: ['agents'],
      parameters: [
        {
          name: 'agentId',
          in: 'path',
          required: true,
          schema: { type: 'string' },
        },
      ],
      requestBody: {
        required: true,
        content: {
          'application/json': {
            schema: {
              type: 'object',
              properties: {
                modelId: {
                  type: 'string',
                  description: 'The modelId to update the agent to',
                },
                provider: {
                  type: 'string',
                  enum: ['openai', 'anthropic', 'groq', 'xai', 'google'],
                  description: 'The provider of the model to update the agent to',
                },
              },
              required: ['modelId', 'provider'],
            },
          },
        },
      },
      responses: {
        200: {
          description: 'Model updated successfully',
        },
        404: {
          description: 'Agent not found',
        },
      },
    }),
    updateAgentModelHandler,
  );

  router.get(
    '/:agentId/speakers',
    async (c, next) => {
      c.header('Deprecation', 'true');
      c.header('Warning', '299 - "This endpoint is deprecated, use /api/agents/:agentId/voice/speakers instead"');
      c.header('Link', '</api/agents/:agentId/voice/speakers>; rel="successor-version"');
      return next();
    },
    describeRoute({
      description: '[DEPRECATED] Use /api/agents/:agentId/voice/speakers instead. Get available speakers for an agent',
      tags: ['agents'],
      parameters: [
        {
          name: 'agentId',
          in: 'path',
          required: true,
          schema: { type: 'string' },
        },
      ],
      responses: {
        200: {
          description: 'List of available speakers',
          content: {
            'application/json': {
              schema: {
                type: 'array',
                items: {
                  type: 'object',
                  description: 'Speaker information depending on the voice provider',
                  properties: {
                    voiceId: { type: 'string' },
                  },
                  additionalProperties: true,
                },
              },
            },
          },
        },
        400: {
          description: 'Agent does not have voice capabilities',
        },
        404: {
          description: 'Agent not found',
        },
      },
    }),
    getSpeakersHandler,
  );

  router.get(
    '/:agentId/voice/speakers',
    describeRoute({
      description: 'Get available speakers for an agent',
      tags: ['agents'],
      parameters: [
        {
          name: 'agentId',
          in: 'path',
          required: true,
          schema: { type: 'string' },
        },
      ],
      responses: {
        200: {
          description: 'List of available speakers',
          content: {
            'application/json': {
              schema: {
                type: 'array',
                items: {
                  type: 'object',
                  description: 'Speaker information depending on the voice provider',
                  properties: {
                    voiceId: { type: 'string' },
                  },
                  additionalProperties: true,
                },
              },
            },
          },
        },
        400: {
          description: 'Agent does not have voice capabilities',
        },
        404: {
          description: 'Agent not found',
        },
      },
    }),
    getSpeakersHandler,
  );

  router.post(
    '/:agentId/speak',
    bodyLimit(bodyLimitOptions),
    async (c, next) => {
      c.header('Deprecation', 'true');
      c.header('Warning', '299 - "This endpoint is deprecated, use /api/agents/:agentId/voice/speak instead"');
      c.header('Link', '</api/agents/:agentId/voice/speak>; rel="successor-version"');
      return next();
    },
    describeRoute({
      description:
        "[DEPRECATED] Use /api/agents/:agentId/voice/speak instead. Convert text to speech using the agent's voice provider",
      tags: ['agents'],
      parameters: [
        {
          name: 'agentId',
          in: 'path',
          required: true,
          schema: { type: 'string' },
        },
      ],
      requestBody: {
        required: true,
        content: {
          'application/json': {
            schema: {
              type: 'object',
              properties: {
                text: {
                  type: 'string',
                  description: 'Text to convert to speech',
                },
                options: {
                  type: 'object',
                  description: 'Provider-specific options for speech generation',
                  properties: {
                    speaker: {
                      type: 'string',
                      description: 'Speaker ID to use for speech generation',
                    },
                  },
                  additionalProperties: true,
                },
              },
              required: ['text'],
            },
          },
        },
      },
      responses: {
        200: {
          description: 'Audio stream',
          content: {
            'audio/mpeg': {
              schema: {
                format: 'binary',
                description: 'Audio stream containing the generated speech',
              },
            },
            'audio/*': {
              schema: {
                format: 'binary',
                description: 'Audio stream depending on the provider',
              },
            },
          },
        },
        400: {
          description: 'Agent does not have voice capabilities or invalid request',
        },
        404: {
          description: 'Agent not found',
        },
      },
    }),
    speakHandler,
  );

  router.post(
    '/:agentId/voice/speak',
    bodyLimit(bodyLimitOptions),
    describeRoute({
      description: "Convert text to speech using the agent's voice provider",
      tags: ['agents'],
      parameters: [
        {
          name: 'agentId',
          in: 'path',
          required: true,
          schema: { type: 'string' },
        },
      ],
      requestBody: {
        required: true,
        content: {
          'application/json': {
            schema: {
              type: 'object',
              properties: {
                input: {
                  type: 'string',
                  description: 'Text to convert to speech',
                },
                options: {
                  type: 'object',
                  description: 'Provider-specific options for speech generation',
                  properties: {
                    speaker: {
                      type: 'string',
                      description: 'Speaker ID to use for speech generation',
                    },
                    options: {
                      type: 'object',
                      description: 'Provider-specific options for speech generation',
                      additionalProperties: true,
                    },
                  },
                  additionalProperties: true,
                },
              },
              required: ['text'],
            },
          },
        },
      },
      responses: {
        200: {
          description: 'Audio stream',
          content: {
            'audio/mpeg': {
              schema: {
                format: 'binary',
                description: 'Audio stream containing the generated speech',
              },
            },
            'audio/*': {
              schema: {
                format: 'binary',
                description: 'Audio stream depending on the provider',
              },
            },
          },
        },
        400: {
          description: 'Agent does not have voice capabilities or invalid request',
        },
        404: {
          description: 'Agent not found',
        },
      },
    }),
    speakHandler,
  );

  router.get(
    '/:agentId/voice/listener',
    describeRoute({
      description: 'Get available listener for an agent',
      tags: ['agents'],
      parameters: [
        {
          name: 'agentId',
          in: 'path',
          required: true,
          schema: { type: 'string' },
        },
      ],
      responses: {
        200: {
          description: 'Checks if listener is available for the agent',
          content: {
            'application/json': {
              schema: {
                type: 'object',
                description: 'Listener information depending on the voice provider',
                properties: {
                  enabled: { type: 'boolean' },
                },
                additionalProperties: true,
              },
            },
          },
        },
        400: {
          description: 'Agent does not have voice capabilities',
        },
        404: {
          description: 'Agent not found',
        },
      },
    }),
    getListenerHandler,
  );

  router.post(
    '/:agentId/listen',
    bodyLimit({
      ...bodyLimitOptions,
      maxSize: 10 * 1024 * 1024, // 10 MB for audio files
    }),
    async (c, next) => {
      c.header('Deprecation', 'true');
      c.header('Warning', '299 - "This endpoint is deprecated, use /api/agents/:agentId/voice/listen instead"');
      c.header('Link', '</api/agents/:agentId/voice/listen>; rel="successor-version"');
      return next();
    },
    describeRoute({
      description:
        "[DEPRECATED] Use /api/agents/:agentId/voice/listen instead. Convert speech to text using the agent's voice provider. Additional provider-specific options can be passed as query parameters.",
      tags: ['agents'],
      parameters: [
        {
          name: 'agentId',
          in: 'path',
          required: true,
          schema: { type: 'string' },
        },
      ],
      requestBody: {
        required: true,
        content: {
          'audio/mpeg': {
            schema: {
              format: 'binary',
              description:
                'Audio data stream to transcribe (supports various formats depending on provider like mp3, wav, webm, flac)',
            },
          },
        },
      },
      responses: {
        200: {
          description: 'Transcription result',
          content: {
            'application/json': {
              schema: {
                type: 'object',
                properties: {
                  text: {
                    type: 'string',
                    description: 'Transcribed text',
                  },
                },
              },
            },
          },
        },
        400: {
          description: 'Agent does not have voice capabilities or invalid request',
        },
        404: {
          description: 'Agent not found',
        },
      },
    }),
    listenHandler,
  );

  router.post(
    '/:agentId/voice/listen',
    bodyLimit({
      ...bodyLimitOptions,
      maxSize: 10 * 1024 * 1024, // 10 MB for audio files
    }),
    describeRoute({
      description:
        "Convert speech to text using the agent's voice provider. Additional provider-specific options can be passed as query parameters.",
      tags: ['agents'],
      parameters: [
        {
          name: 'agentId',
          in: 'path',
          required: true,
          schema: { type: 'string' },
        },
      ],
      requestBody: {
        required: true,
        content: {
          'multipart/form-data': {
            schema: {
              type: 'object',
              required: ['audio'],
              properties: {
                audio: {
                  type: 'string',
                  format: 'binary',
                  description:
                    'Audio data stream to transcribe (supports various formats depending on provider like mp3, wav, webm, flac)',
                },
                options: {
                  type: 'object',
                  description: 'Provider-specific options for speech-to-text',
                  additionalProperties: true,
                },
              },
            },
          },
        },
      },
      responses: {
        200: {
          description: 'Transcription result',
          content: {
            'application/json': {
              schema: {
                type: 'object',
                properties: {
                  text: {
                    type: 'string',
                    description: 'Transcribed text',
                  },
                },
              },
            },
          },
        },
        400: {
          description: 'Agent does not have voice capabilities or invalid request',
        },
        404: {
          description: 'Agent not found',
        },
      },
    }),
    listenHandler,
  );

  router.post(
    '/:agentId/tools/:toolId/execute',
    bodyLimit(bodyLimitOptions),
    describeRoute({
      description: 'Execute a tool through an agent',
      tags: ['agents'],
      parameters: [
        {
          name: 'agentId',
          in: 'path',
          required: true,
          schema: { type: 'string' },
        },
        {
          name: 'toolId',
          in: 'path',
          required: true,
          schema: { type: 'string' },
        },
      ],
      requestBody: {
        required: true,
        content: {
          'application/json': {
            schema: {
              type: 'object',
              properties: {
                data: { type: 'object' },
                runtimeContext: { type: 'object' },
              },
              required: ['data'],
            },
          },
        },
      },
      responses: {
        200: {
          description: 'Tool execution result',
        },
        404: {
          description: 'Tool or agent not found',
        },
      },
    }),
    executeAgentToolHandler,
  );

  return router;
}

export function agentsRouterDev(bodyLimitOptions: BodyLimitOptions) {
  const router = new Hono();

  router.post(
    '/:agentId/instructions',
    bodyLimit(bodyLimitOptions),
    describeRoute({
      description: "Update an agent's instructions",
      tags: ['agents'],
      parameters: [
        {
          name: 'agentId',
          in: 'path',
          required: true,
          schema: { type: 'string' },
        },
      ],
      requestBody: {
        required: true,
        content: {
          'application/json': {
            schema: {
              type: 'object',
              properties: {
                instructions: {
                  type: 'string',
                  description: 'New instructions for the agent',
                },
              },
              required: ['instructions'],
            },
          },
        },
      },
      responses: {
        200: {
          description: 'Instructions updated successfully',
        },
        403: {
          description: 'Not allowed in non-playground environment',
        },
        404: {
          description: 'Agent not found',
        },
      },
    }),
    setAgentInstructionsHandler,
  );

  router.post(
    '/:agentId/instructions/enhance',
    bodyLimit(bodyLimitOptions),
    describeRoute({
      description: 'Generate an improved system prompt from instructions',
      tags: ['agents'],
      parameters: [
        {
          name: 'agentId',
          in: 'path',
          required: true,
          schema: { type: 'string' },
          description: 'ID of the agent whose model will be used for prompt generation',
        },
      ],
      requestBody: {
        required: true,
        content: {
          'application/json': {
            schema: {
              type: 'object',
              properties: {
                instructions: {
                  type: 'string',
                  description: 'Instructions to generate a system prompt from',
                },
                comment: {
                  type: 'string',
                  description: 'Optional comment for the enhanced prompt',
                },
              },
              required: ['instructions'],
            },
          },
        },
      },
      responses: {
        200: {
          description: 'Generated system prompt and analysis',
          content: {
            'application/json': {
              schema: {
                type: 'object',
                properties: {
                  explanation: {
                    type: 'string',
                    description: 'Detailed analysis of the instructions',
                  },
                  new_prompt: {
                    type: 'string',
                    description: 'The enhanced system prompt',
                  },
                },
              },
            },
          },
        },
        400: {
          description: 'Missing or invalid request parameters',
        },
        404: {
          description: 'Agent not found',
        },
        500: {
          description: 'Internal server error or model response parsing error',
        },
      },
    }),
    generateSystemPromptHandler,
  );

  return router;
}<|MERGE_RESOLUTION|>--- conflicted
+++ resolved
@@ -15,15 +15,9 @@
   streamGenerateHandler,
   streamVNextGenerateHandler,
   updateAgentModelHandler,
-<<<<<<< HEAD
-  vnext_generateHandler,
-  vnext_streamGenerateHandler,
-  vnext_uiMessageHandler,
-=======
   vNextBodyOptions,
   deprecatedStreamVNextHandler,
   streamVNextUIMessageHandler,
->>>>>>> c712849f
 } from './handlers';
 import { getListenerHandler, getSpeakersHandler, speakHandler, listenHandler } from './voice';
 
@@ -185,7 +179,82 @@
           'application/json': {
             schema: {
               type: 'object',
-<<<<<<< HEAD
+              properties: vNextBodyOptions,
+              required: ['messages'],
+            },
+          },
+        },
+      },
+      responses: {
+        200: {
+          description: 'Generated response',
+        },
+        404: {
+          description: 'Agent not found',
+        },
+      },
+    }),
+    generateVNextHandler,
+  );
+
+  router.post(
+    '/:agentId/stream/vnext',
+    bodyLimit(bodyLimitOptions),
+    describeRoute({
+      description: 'Stream a response from an agent',
+      tags: ['agents'],
+      parameters: [
+        {
+          name: 'agentId',
+          in: 'path',
+          required: true,
+          schema: { type: 'string' },
+        },
+      ],
+      requestBody: {
+        required: true,
+        content: {
+          'application/json': {
+            schema: {
+              type: 'object',
+              properties: vNextBodyOptions,
+              required: ['messages'],
+            },
+          },
+        },
+      },
+      responses: {
+        200: {
+          description: 'Generated response',
+        },
+        404: {
+          description: 'Agent not found',
+        },
+      },
+    }),
+    streamVNextGenerateHandler,
+  );
+
+  router.post(
+    '/:agentId/stream',
+    bodyLimit(bodyLimitOptions),
+    describeRoute({
+      description: 'Stream a response from an agent',
+      tags: ['agents'],
+      parameters: [
+        {
+          name: 'agentId',
+          in: 'path',
+          required: true,
+          schema: { type: 'string' },
+        },
+      ],
+      requestBody: {
+        required: true,
+        content: {
+          'application/json': {
+            schema: {
+              type: 'object',
               properties: {
                 messages: {
                   type: 'array',
@@ -201,9 +270,6 @@
                 runId: { type: 'string' },
                 output: { type: 'object' },
               },
-=======
-              properties: vNextBodyOptions,
->>>>>>> c712849f
               required: ['messages'],
             },
           },
@@ -211,100 +277,6 @@
       },
       responses: {
         200: {
-          description: 'Generated response',
-        },
-        404: {
-          description: 'Agent not found',
-        },
-      },
-    }),
-<<<<<<< HEAD
-    vnext_generateHandler,
-=======
-    generateVNextHandler,
-  );
-
-  router.post(
-    '/:agentId/stream/vnext',
-    bodyLimit(bodyLimitOptions),
-    describeRoute({
-      description: 'Generate a response from an agent',
-      tags: ['agents'],
-      parameters: [
-        {
-          name: 'agentId',
-          in: 'path',
-          required: true,
-          schema: { type: 'string' },
-        },
-      ],
-      requestBody: {
-        required: true,
-        content: {
-          'application/json': {
-            schema: {
-              type: 'object',
-              properties: vNextBodyOptions,
-              required: ['messages'],
-            },
-          },
-        },
-      },
-      responses: {
-        200: {
-          description: 'Generated response',
-        },
-        404: {
-          description: 'Agent not found',
-        },
-      },
-    }),
-    streamVNextGenerateHandler,
->>>>>>> c712849f
-  );
-
-  router.post(
-    '/:agentId/stream',
-    bodyLimit(bodyLimitOptions),
-    describeRoute({
-      description: 'Stream a response from an agent',
-      tags: ['agents'],
-      parameters: [
-        {
-          name: 'agentId',
-          in: 'path',
-          required: true,
-          schema: { type: 'string' },
-        },
-      ],
-      requestBody: {
-        required: true,
-        content: {
-          'application/json': {
-            schema: {
-              type: 'object',
-              properties: {
-                messages: {
-                  type: 'array',
-                  items: { type: 'object' },
-                },
-                threadId: { type: 'string' },
-                resourceId: { type: 'string', description: 'The resource ID for the conversation' },
-                resourceid: {
-                  type: 'string',
-                  description: 'The resource ID for the conversation (deprecated, use resourceId instead)',
-                  deprecated: true,
-                },
-                runId: { type: 'string' },
-                output: { type: 'object' },
-              },
-              required: ['messages'],
-            },
-          },
-        },
-      },
-      responses: {
-        200: {
           description: 'Streamed response',
         },
         404: {
@@ -313,110 +285,6 @@
       },
     }),
     streamGenerateHandler,
-  );
-
-  router.post(
-    '/:agentId/stream/vnext',
-    bodyLimit(bodyLimitOptions),
-    describeRoute({
-      description: 'Stream a response from an agent',
-      tags: ['agents'],
-      parameters: [
-        {
-          name: 'agentId',
-          in: 'path',
-          required: true,
-          schema: { type: 'string' },
-        },
-      ],
-      requestBody: {
-        required: true,
-        content: {
-          'application/json': {
-            schema: {
-              type: 'object',
-              properties: {
-                messages: {
-                  type: 'array',
-                  items: { type: 'object' },
-                },
-                threadId: { type: 'string' },
-                resourceId: { type: 'string', description: 'The resource ID for the conversation' },
-                resourceid: {
-                  type: 'string',
-                  description: 'The resource ID for the conversation (deprecated, use resourceId instead)',
-                  deprecated: true,
-                },
-                runId: { type: 'string' },
-                output: { type: 'object' },
-              },
-              required: ['messages'],
-            },
-          },
-        },
-      },
-      responses: {
-        200: {
-          description: 'Streamed response',
-        },
-        404: {
-          description: 'Agent not found',
-        },
-      },
-    }),
-    vnext_streamGenerateHandler,
-  );
-
-  router.post(
-    '/:agentId/stream/ui',
-    bodyLimit(bodyLimitOptions),
-    describeRoute({
-      description: 'Stream a response from an agent',
-      tags: ['agents'],
-      parameters: [
-        {
-          name: 'agentId',
-          in: 'path',
-          required: true,
-          schema: { type: 'string' },
-        },
-      ],
-      requestBody: {
-        required: true,
-        content: {
-          'application/json': {
-            schema: {
-              type: 'object',
-              properties: {
-                messages: {
-                  type: 'array',
-                  items: { type: 'object' },
-                },
-                threadId: { type: 'string' },
-                resourceId: { type: 'string', description: 'The resource ID for the conversation' },
-                resourceid: {
-                  type: 'string',
-                  description: 'The resource ID for the conversation (deprecated, use resourceId instead)',
-                  deprecated: true,
-                },
-                runId: { type: 'string' },
-                output: { type: 'object' },
-              },
-              required: ['messages'],
-            },
-          },
-        },
-      },
-      responses: {
-        200: {
-          description: 'Streamed response',
-        },
-        404: {
-          description: 'Agent not found',
-        },
-      },
-    }),
-    vnext_uiMessageHandler,
   );
 
   router.post(
@@ -500,7 +368,7 @@
     '/:agentId/stream/vnext/ui',
     bodyLimit(bodyLimitOptions),
     describeRoute({
-      description: 'Stream a response from an agent',
+      description: 'Stream a response from an agent in UI Message format',
       tags: ['agents'],
       parameters: [
         {
