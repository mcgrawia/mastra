--- conflicted
+++ resolved
@@ -122,13 +122,8 @@
     "@opentelemetry/sdk-trace-node": "^2.0.1",
     "@opentelemetry/semantic-conventions": "^1.34.0",
     "@sindresorhus/slugify": "^2.2.1",
-<<<<<<< HEAD
     "ai": "5.0.0-alpha.11",
-    "cohere-ai": "^7.16.0",
-=======
-    "ai": "^4.3.16",
     "cohere-ai": "^7.17.1",
->>>>>>> 5bae1de8
     "date-fns": "^3.6.0",
     "dotenv": "^16.5.0",
     "hono": "^4.7.11",
@@ -145,13 +140,8 @@
     "zod": "^3.25.0"
   },
   "devDependencies": {
-<<<<<<< HEAD
     "@ai-sdk/openai": "2.0.0-alpha.10",
-    "@babel/core": "^7.26.10",
-=======
-    "@ai-sdk/openai": "^1.3.22",
     "@babel/core": "^7.27.4",
->>>>>>> 5bae1de8
     "@internal/lint": "workspace:*",
     "@microsoft/api-extractor": "^7.52.8",
     "@openrouter/ai-sdk-provider": "^0.4.6",
