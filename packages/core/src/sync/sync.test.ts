import { describe, it, expect, jest } from '@jest/globals';
import { z } from 'zod';

import { MockMastraEngine } from '../engine/engine.mock';
import { Mastra } from '../mastra';

import { createSync } from '.';

const mockEngine = new MockMastraEngine({
  url: 'http://localhost:3000',
});

const testSync = createSync({
  id: 'test',
  description: 'test',
  inputSchema: z.object({
    name: z.string(),
  }),
  outputSchema: z.object({
    message: z.string(),
  }),
  execute: async ({ context }) => {
    return {
<<<<<<< HEAD
      message: `Hello, ${context.name}`,
=======
      message: `Hello, ${context.payload.name}`,
>>>>>>> 3a90864a
    };
  },
});

const testSync2 = createSync({
  id: 'test2',
  description: 'test2',
  inputSchema: z.object({
    venue: z.string(),
  }),
  outputSchema: z.object({
    message: z.string(),
  }),
  execute: async ({ context }) => {
    return {
<<<<<<< HEAD
      message: `Welcome to ${context.venue}`,
=======
      message: `Welcome to ${context.payload.venue}`,
>>>>>>> 3a90864a
    };
  },
});

const executorSpy = jest.fn<any>().mockResolvedValue({
  message: 'Test response',
});

const testSyncWithSpy = createSync({
  id: 'spyTest',
  description: 'test parameters',
  inputSchema: z.object({
    name: z.string(),
  }),
  outputSchema: z.object({
    message: z.string(),
  }),
  execute: executorSpy,
});

const syncDataSpy = jest.spyOn(mockEngine, 'syncRecords');

const syncWithData = createSync({
  id: 'syncDataTest',
  description: 'test sync data',
  inputSchema: z.object({
    name: z.string(),
    age: z.number(),
  }),
  outputSchema: z.object({
    success: z.boolean(),
  }),
  execute: async ({ context, engine }) => {
    if (engine) {
      await engine.syncRecords({
        connectionId: 'test-connection',
        name: 'user',
<<<<<<< HEAD
        records: [{ data: { name: context.name, age: context.age }, externalId: '1' }],
=======
        records: [{ data: { name: context.payload.name, age: context.payload.age }, externalId: '1' }],
>>>>>>> 3a90864a
      });
    }
    return { success: true };
  },
});

const mastra = new Mastra({
  engine: mockEngine,
  syncs: { testSync, testSync2, testSyncWithSpy, syncWithData },
});

describe('Mastra Sync', () => {
  it('should register sync functions', () => {
    expect(mastra['syncs']).toHaveProperty('testSync');
    expect(mastra['syncs']).toHaveProperty('testSync2');
  });

  it('should hydrate sync executor params', async () => {
    await mastra.sync('testSyncWithSpy', { name: 'John' });

    expect(executorSpy).toHaveBeenCalledTimes(1);

    const executorParams = executorSpy.mock.calls?.[0]?.[0] as any;

    expect(executorParams).toMatchObject({
      context: { name: 'John' },
      agents: new Map(),
      engine: expect.any(MockMastraEngine),
      llm: expect.any(Function),
      vectors: undefined,
    });

    expect(executorParams.engine).toBeInstanceOf(MockMastraEngine);
    expect(executorParams.context).toEqual({ name: 'John' });
  });

  it('Should execute sync function', async () => {
    const result = await mastra.sync('testSync', { name: 'John' });
    const result2 = await mastra.sync('testSync2', { venue: 'Lagos' });
    expect(result).toEqual({ message: 'Hello, John' });
    expect(result2).toEqual({ message: 'Welcome to Lagos' });
  });

  it('should sync data', async () => {
    await mastra.sync('syncWithData', { name: 'John', age: 30 });

    expect(syncDataSpy).toHaveBeenCalledTimes(1);
    expect(syncDataSpy).toHaveBeenCalledWith({
      connectionId: 'test-connection',
      name: 'user',
      records: [
        {
          data: {
            name: 'John',
            age: 30,
          },
          externalId: '1',
        },
      ],
    });

    syncDataSpy.mockRestore();
  });
});<|MERGE_RESOLUTION|>--- conflicted
+++ resolved
@@ -21,11 +21,7 @@
   }),
   execute: async ({ context }) => {
     return {
-<<<<<<< HEAD
-      message: `Hello, ${context.name}`,
-=======
       message: `Hello, ${context.payload.name}`,
->>>>>>> 3a90864a
     };
   },
 });
@@ -41,11 +37,7 @@
   }),
   execute: async ({ context }) => {
     return {
-<<<<<<< HEAD
-      message: `Welcome to ${context.venue}`,
-=======
       message: `Welcome to ${context.payload.venue}`,
->>>>>>> 3a90864a
     };
   },
 });
@@ -83,11 +75,7 @@
       await engine.syncRecords({
         connectionId: 'test-connection',
         name: 'user',
-<<<<<<< HEAD
-        records: [{ data: { name: context.name, age: context.age }, externalId: '1' }],
-=======
         records: [{ data: { name: context.payload.name, age: context.payload.age }, externalId: '1' }],
->>>>>>> 3a90864a
       });
     }
     return { success: true };
