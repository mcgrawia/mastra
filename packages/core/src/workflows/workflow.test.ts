import { randomUUID } from 'crypto';
import fs from 'fs';
import path from 'path';
import { simulateReadableStream } from 'ai';
import { MockLanguageModelV2 } from 'ai/test';
import { afterAll, beforeEach, describe, expect, it, vi } from 'vitest';
import { z } from 'zod';
import { createTool, Mastra, Telemetry } from '..';
import { Agent } from '../agent';
import { RuntimeContext } from '../di';
import { MockStore } from '../storage/mock';
import type { StreamEvent, WatchEvent } from './types';
import { cloneStep, cloneWorkflow, createStep, createWorkflow, mapVariable } from './workflow';

const testStorage = new MockStore();

const usage = {
  completionTokens: 10,
  promptTokens: 3,
  inputTokens: 10,
  outputTokens: 100,
  totalTokens: 200,
};

vi.mock('crypto', () => {
  return {
    randomUUID: vi.fn(() => 'mock-uuid-1'),
  };
});

describe('Workflow', () => {
  beforeEach(() => {
    vi.resetAllMocks();

    let counter = 0;
    (randomUUID as vi.Mock).mockImplementation(() => {
      return `mock-uuid-${++counter}`;
    });
  });

  describe('Streaming', () => {
    it('should generate a stream', async () => {
      const step1Action = vi.fn<any>().mockResolvedValue({ result: 'success1' });
      const step2Action = vi.fn<any>().mockResolvedValue({ result: 'success2' });

      const step1 = createStep({
        id: 'step1',
        execute: step1Action,
        inputSchema: z.object({}),
        outputSchema: z.object({ value: z.string() }),
      });
      const step2 = createStep({
        id: 'step2',
        execute: step2Action,
        inputSchema: z.object({ value: z.string() }),
        outputSchema: z.object({}),
      });

      const workflow = createWorkflow({
        id: 'test-workflow',
        inputSchema: z.object({}),
        outputSchema: z.object({}),
        steps: [step1, step2],
      });
      workflow.then(step1).then(step2).commit();

      const runId = 'test-run-id';
      let watchData: StreamEvent[] = [];
      const run = await workflow.createRunAsync({
        runId,
      });

      const { stream, getWorkflowState } = run.stream({ inputData: {} });

      // Start watching the workflow
      const collectedStreamData: StreamEvent[] = [];
      for await (const data of stream) {
        collectedStreamData.push(JSON.parse(JSON.stringify(data)));
      }
      watchData = collectedStreamData;

      const executionResult = await getWorkflowState();

      expect(watchData.length).toBe(8);
      expect(watchData).toMatchObject([
        {
          payload: {
            runId: 'test-run-id',
          },
          type: 'start',
        },
        {
          payload: {
            id: 'step1',
            payload: {},
            startedAt: expect.any(Number),
          },
          type: 'step-start',
        },
        {
          payload: {
            id: 'step1',
            output: {
              result: 'success1',
            },
            endedAt: expect.any(Number),
            status: 'success',
          },
          type: 'step-result',
        },
        {
          payload: {
            id: 'step1',
            metadata: {},
          },
          type: 'step-finish',
        },
        {
          payload: {
            id: 'step2',
            payload: {
              result: 'success1',
            },
            startedAt: expect.any(Number),
          },
          type: 'step-start',
        },
        {
          payload: {
            id: 'step2',
            output: {
              result: 'success2',
            },
            endedAt: expect.any(Number),
            status: 'success',
          },
          type: 'step-result',
        },
        {
          payload: {
            id: 'step2',
            metadata: {},
          },
          type: 'step-finish',
        },
        {
          payload: {
            runId: 'test-run-id',
          },
          type: 'finish',
        },
      ]);
      // Verify execution completed successfully
      expect(executionResult.steps.step1).toEqual({
        status: 'success',
        output: { result: 'success1' },
        payload: {},
        startedAt: expect.any(Number),
        endedAt: expect.any(Number),
      });
      expect(executionResult.steps.step2).toEqual({
        status: 'success',
        output: { result: 'success2' },
        payload: {
          result: 'success1',
        },
        startedAt: expect.any(Number),
        endedAt: expect.any(Number),
      });
    });

    it('should handle basic suspend and resume flow', async () => {
      const getUserInputAction = vi.fn().mockResolvedValue({ userInput: 'test input' });
      const promptAgentAction = vi
        .fn()
        .mockImplementationOnce(async ({ suspend }) => {
          console.log('suspend');
          await suspend();
          return undefined;
        })
        .mockImplementationOnce(() => ({ modelOutput: 'test output' }));
      const evaluateToneAction = vi.fn().mockResolvedValue({
        toneScore: { score: 0.8 },
        completenessScore: { score: 0.7 },
      });
      const improveResponseAction = vi.fn().mockResolvedValue({ improvedOutput: 'improved output' });
      const evaluateImprovedAction = vi.fn().mockResolvedValue({
        toneScore: { score: 0.9 },
        completenessScore: { score: 0.8 },
      });

      const getUserInput = createStep({
        id: 'getUserInput',
        execute: getUserInputAction,
        inputSchema: z.object({ input: z.string() }),
        outputSchema: z.object({ userInput: z.string() }),
      });
      const promptAgent = createStep({
        id: 'promptAgent',
        execute: promptAgentAction,
        inputSchema: z.object({ userInput: z.string() }),
        outputSchema: z.object({ modelOutput: z.string() }),
      });
      const evaluateTone = createStep({
        id: 'evaluateToneConsistency',
        execute: evaluateToneAction,
        inputSchema: z.object({ modelOutput: z.string() }),
        outputSchema: z.object({
          toneScore: z.any(),
          completenessScore: z.any(),
        }),
      });
      const improveResponse = createStep({
        id: 'improveResponse',
        execute: improveResponseAction,
        inputSchema: z.object({ toneScore: z.any(), completenessScore: z.any() }),
        outputSchema: z.object({ improvedOutput: z.string() }),
      });
      const evaluateImproved = createStep({
        id: 'evaluateImprovedResponse',
        execute: evaluateImprovedAction,
        inputSchema: z.object({ improvedOutput: z.string() }),
        outputSchema: z.object({
          toneScore: z.any(),
          completenessScore: z.any(),
        }),
      });

      const promptEvalWorkflow = createWorkflow({
        id: 'test-workflow',
        inputSchema: z.object({ input: z.string() }),
        outputSchema: z.object({}),
        steps: [getUserInput, promptAgent, evaluateTone, improveResponse, evaluateImproved],
      });

      promptEvalWorkflow
        .then(getUserInput)
        .then(promptAgent)
        .then(evaluateTone)
        .then(improveResponse)
        .then(evaluateImproved)
        .commit();

      new Mastra({
        storage: testStorage,
        workflows: { 'test-workflow': promptEvalWorkflow },
      });

      const run = await promptEvalWorkflow.createRunAsync();

      const { stream, getWorkflowState } = run.stream({ inputData: { input: 'test' } });

      for await (const data of stream) {
        if (data.type === 'step-suspended') {
          expect(promptAgentAction).toHaveBeenCalledTimes(1);

          // make it async to show that execution is not blocked
          setImmediate(() => {
            const resumeData = { stepId: 'promptAgent', context: { userInput: 'test input for resumption' } };
            run.resume({ resumeData: resumeData as any, step: promptAgent });
          });
          expect(evaluateToneAction).not.toHaveBeenCalledTimes(1);
        }
      }

      expect(evaluateToneAction).toHaveBeenCalledTimes(1);

      const resumeResult = await getWorkflowState();

      expect(resumeResult.steps).toEqual({
        input: { input: 'test' },
        getUserInput: {
          status: 'success',
          output: { userInput: 'test input' },
          payload: { input: 'test' },
          startedAt: expect.any(Number),
          endedAt: expect.any(Number),
        },
        promptAgent: {
          status: 'success',
          output: { modelOutput: 'test output' },
          payload: { userInput: 'test input' },
          startedAt: expect.any(Number),
          endedAt: expect.any(Number),
          resumePayload: { stepId: 'promptAgent', context: { userInput: 'test input for resumption' } },
          resumedAt: expect.any(Number),
          suspendedAt: expect.any(Number),
        },
        evaluateToneConsistency: {
          status: 'success',
          output: { toneScore: { score: 0.8 }, completenessScore: { score: 0.7 } },
          payload: { modelOutput: 'test output' },
          startedAt: expect.any(Number),
          endedAt: expect.any(Number),
        },
        improveResponse: {
          status: 'success',
          output: { improvedOutput: 'improved output' },
          payload: { toneScore: { score: 0.8 }, completenessScore: { score: 0.7 } },
          startedAt: expect.any(Number),
          endedAt: expect.any(Number),
        },
        evaluateImprovedResponse: {
          status: 'success',
          output: { toneScore: { score: 0.9 }, completenessScore: { score: 0.8 } },
          payload: { improvedOutput: 'improved output' },
          startedAt: expect.any(Number),
          endedAt: expect.any(Number),
        },
      });
    });

    it('should be able to use an agent as a step', async () => {
      const workflow = createWorkflow({
        id: 'test-workflow',
        inputSchema: z.object({
          prompt1: z.string(),
          prompt2: z.string(),
        }),
        outputSchema: z.object({}),
      });

      const agent = new Agent({
        name: 'test-agent-1',
        instructions: 'test agent instructions"',
        model: new MockLanguageModelV2({
          doStream() {
            return Promise.resolve({
              stream: simulateReadableStream({
                chunks: [
                  { type: 'text-start', id: 'text-1' },
                  { type: 'text-delta', id: 'text-1', delta: 'Paris' },
                  { type: 'text-end', id: 'text-1' },
                  {
                    type: 'finish',
                    finishReason: 'stop',
                    logprobs: undefined,
                    usage: {
                      completionTokens: 10,
                      promptTokens: 3,
                      inputTokens: 10,
                      outputTokens: 100,
                      totalTokens: 200,
                    },
                  },
                ] as const,
              }),
            });
          },
        }),
      });

      const agent2 = new Agent({
        name: 'test-agent-2',
        instructions: 'test agent instructions',
        model: new MockLanguageModelV2({
          doStream: async () => ({
            stream: simulateReadableStream({
              chunks: [
                { type: 'text-start', id: 'text-1' },
                { type: 'text-delta', id: 'text-1', delta: 'London' },
                { type: 'text-end', id: 'text-1' },
                {
                  type: 'finish',
                  finishReason: 'stop',
                  logprobs: undefined,
                  usage: {
                    completionTokens: 10,
                    promptTokens: 3,
                    inputTokens: 10,
                    outputTokens: 100,
                    totalTokens: 200,
                  },
                },
              ],
            }),
            rawCall: { rawPrompt: null, rawSettings: {} },
          }),
        }),
      });

      const startStep = createStep({
        id: 'start',
        inputSchema: z.object({
          prompt1: z.string(),
          prompt2: z.string(),
        }),
        outputSchema: z.object({ prompt1: z.string(), prompt2: z.string() }),
        execute: async ({ inputData }) => {
          return {
            prompt1: inputData.prompt1,
            prompt2: inputData.prompt2,
          };
        },
      });

      new Mastra({
        workflows: { 'test-workflow': workflow },
        agents: { 'test-agent-1': agent, 'test-agent-2': agent2 },
      });

      const agentStep1 = createStep(agent);
      const agentStep2 = createStep(agent2);

      workflow
        .then(startStep)
        .map({
          prompt: {
            step: startStep,
            path: 'prompt1',
          },
        })
        .then(agentStep1)
        .map({
          prompt: {
            step: startStep,
            path: 'prompt2',
          },
        })
        .then(agentStep2)
        .commit();

      const run = await workflow.createRunAsync({
        runId: 'test-run-id',
      });
      const { stream } = run.stream({
        inputData: {
          prompt1: 'Capital of France, just the name',
          prompt2: 'Capital of UK, just the name',
        },
      });

      const values: StreamEvent[] = [];
      for await (const value of stream.values()) {
        values.push(value);
      }

      expect(values).toMatchObject([
        {
          payload: {
            runId: 'test-run-id',
          },
          type: 'start',
        },
        {
          payload: {
            id: 'start',
            payload: {
              prompt1: 'Capital of France, just the name',
              prompt2: 'Capital of UK, just the name',
            },
            startedAt: expect.any(Number),
          },
          type: 'step-start',
        },
        {
          payload: {
            id: 'start',
            output: {
              prompt1: 'Capital of France, just the name',
              prompt2: 'Capital of UK, just the name',
            },
            endedAt: expect.any(Number),
            status: 'success',
          },
          type: 'step-result',
        },
        {
          payload: {
            id: 'start',
            metadata: {},
          },
          type: 'step-finish',
        },
        {
          payload: {
            id: 'mapping_mock-uuid-1',
            payload: {
              prompt1: 'Capital of France, just the name',
              prompt2: 'Capital of UK, just the name',
            },
            startedAt: expect.any(Number),
          },
          type: 'step-start',
        },
        {
          payload: {
            id: 'mapping_mock-uuid-1',
            endedAt: expect.any(Number),
            output: {
              prompt: 'Capital of France, just the name',
            },
            status: 'success',
          },
          type: 'step-result',
        },
        {
          payload: {
            id: 'mapping_mock-uuid-1',
            metadata: {},
          },
          type: 'step-finish',
        },
        {
          payload: {
            id: 'test-agent-1',
            payload: {
              prompt: 'Capital of France, just the name',
            },
            startedAt: expect.any(Number),
          },
          type: 'step-start',
        },
        {
          args: {
            prompt: 'Capital of France, just the name',
          },
<<<<<<< HEAD
          {
            "type": "start",
          },
          {
            "id": "text-1",
            "type": "text-start",
          },
          {
            "args": {
              "prompt": "Capital of France, just the name",
            },
            "argsTextDelta": "Paris",
            "name": "test-agent-1",
            "type": "tool-call-delta",
          },
          {
            "id": "text-1",
            "type": "text-end",
          },
          {
            "payload": {
              "id": "test-agent-1",
              "output": {
                "text": "Paris",
              },
              "status": "success",
=======
          name: 'test-agent-1',
          type: 'tool-call-streaming-start',
        },
        {
          args: {
            prompt: 'Capital of France, just the name',
          },
          argsTextDelta: 'Paris',
          name: 'test-agent-1',
          type: 'tool-call-delta',
        },
        {
          payload: {
            id: 'test-agent-1',
            output: {
              text: 'Paris',
>>>>>>> 7831b485
            },
            endedAt: expect.any(Number),
            status: 'success',
          },
          type: 'step-result',
        },
        {
          payload: {
            id: 'test-agent-1',
            metadata: {},
          },
          type: 'step-finish',
        },
        {
          payload: {
            id: 'mapping_mock-uuid-2',
            payload: {
              text: 'Paris',
            },
            startedAt: expect.any(Number),
          },
          type: 'step-start',
        },
        {
          payload: {
            id: 'mapping_mock-uuid-2',
            endedAt: expect.any(Number),
            output: {
              prompt: 'Capital of UK, just the name',
            },
            status: 'success',
          },
          type: 'step-result',
        },
        {
          payload: {
            id: 'mapping_mock-uuid-2',
            metadata: {},
          },
          type: 'step-finish',
        },
        {
          payload: {
            id: 'test-agent-2',
            payload: {
              prompt: 'Capital of UK, just the name',
            },
            startedAt: expect.any(Number),
          },
          type: 'step-start',
        },
        {
          args: {
            prompt: 'Capital of UK, just the name',
          },
<<<<<<< HEAD
          {
            "type": "start",
          },
          {
            "id": "text-1",
            "type": "text-start",
          },
          {
            "args": {
              "prompt": "Capital of UK, just the name",
            },
            "argsTextDelta": "London",
            "name": "test-agent-2",
            "type": "tool-call-delta",
          },
          {
            "id": "text-1",
            "type": "text-end",
          },
          {
            "payload": {
              "id": "test-agent-2",
              "output": {
                "text": "London",
              },
              "status": "success",
=======
          name: 'test-agent-2',
          type: 'tool-call-streaming-start',
        },
        {
          args: {
            prompt: 'Capital of UK, just the name',
          },
          argsTextDelta: 'London',
          name: 'test-agent-2',
          type: 'tool-call-delta',
        },
        {
          payload: {
            id: 'test-agent-2',
            endedAt: expect.any(Number),
            output: {
              text: 'London',
>>>>>>> 7831b485
            },
            status: 'success',
          },
          type: 'step-result',
        },
        {
          payload: {
            id: 'test-agent-2',
            metadata: {},
          },
          type: 'step-finish',
        },
        {
          payload: {
            runId: 'test-run-id',
          },
          type: 'finish',
        },
      ]);
    });

    it('should handle sleep waiting flow', async () => {
      const step1Action = vi.fn<any>().mockResolvedValue({ result: 'success1' });
      const step2Action = vi.fn<any>().mockResolvedValue({ result: 'success2' });

      const step1 = createStep({
        id: 'step1',
        execute: step1Action,
        inputSchema: z.object({}),
        outputSchema: z.object({ value: z.string() }),
      });
      const step2 = createStep({
        id: 'step2',
        execute: step2Action,
        inputSchema: z.object({ value: z.string() }),
        outputSchema: z.object({}),
      });

      const workflow = createWorkflow({
        id: 'test-workflow',
        inputSchema: z.object({}),
        outputSchema: z.object({}),
        steps: [step1, step2],
      });
      workflow.then(step1).sleep(1000).then(step2).commit();

      const runId = 'test-run-id';
      let watchData: StreamEvent[] = [];
      const run = await workflow.createRunAsync({
        runId,
      });

      const { stream, getWorkflowState } = run.stream({ inputData: {} });

      // Start watching the workflow
      const collectedStreamData: StreamEvent[] = [];
      for await (const data of stream) {
        collectedStreamData.push(JSON.parse(JSON.stringify(data)));
      }
      watchData = collectedStreamData;

      const executionResult = await getWorkflowState();

      expect(watchData.length).toBe(9);
      expect(watchData).toMatchObject([
        {
          payload: {
            runId: 'test-run-id',
          },
          type: 'start',
        },
        {
          payload: {
            id: 'step1',
          },
          type: 'step-start',
        },
        {
          payload: {
            id: 'step1',
            output: {
              result: 'success1',
            },
            status: 'success',
          },
          type: 'step-result',
        },
        {
          payload: {
            id: 'step1',
            metadata: {},
          },
          type: 'step-finish',
        },
        {
          payload: {},
          type: 'step-waiting',
        },
        {
          payload: {
            id: 'step2',
          },
          type: 'step-start',
        },
        {
          payload: {
            id: 'step2',
            output: {
              result: 'success2',
            },
            status: 'success',
          },
          type: 'step-result',
        },
        {
          payload: {
            id: 'step2',
            metadata: {},
          },
          type: 'step-finish',
        },
        {
          payload: {
            runId: 'test-run-id',
          },
          type: 'finish',
        },
      ]);
      // Verify execution completed successfully
      expect(executionResult.steps.step1).toEqual({
        status: 'success',
        output: { result: 'success1' },
        payload: {},
        startedAt: expect.any(Number),
        endedAt: expect.any(Number),
      });
      expect(executionResult.steps.step2).toEqual({
        status: 'success',
        output: { result: 'success2' },
        payload: {
          result: 'success1',
        },
        startedAt: expect.any(Number),
        endedAt: expect.any(Number),
      });
    });

    it('should handle waitForEvent waiting flow', async () => {
      const step1Action = vi.fn<any>().mockResolvedValue({ result: 'success1' });
      const step2Action = vi.fn<any>().mockResolvedValue({ result: 'success2' });

      const step1 = createStep({
        id: 'step1',
        execute: step1Action,
        inputSchema: z.object({}),
        outputSchema: z.object({ value: z.string() }),
      });
      const step2 = createStep({
        id: 'step2',
        execute: step2Action,
        inputSchema: z.object({ value: z.string() }),
        outputSchema: z.object({}),
      });

      const workflow = createWorkflow({
        id: 'test-workflow',
        inputSchema: z.object({}),
        outputSchema: z.object({}),
        steps: [step1, step2],
      });
      workflow.then(step1).waitForEvent('user-event-test', step2).commit();

      const runId = 'test-run-id';
      let watchData: StreamEvent[] = [];
      const run = await workflow.createRunAsync({
        runId,
      });

      const { stream, getWorkflowState } = run.stream({ inputData: {} });

      setTimeout(() => {
        run.sendEvent('user-event-test', {
          value: 'eventdata',
        });
      }, 2000);

      // Start watching the workflow
      const collectedStreamData: StreamEvent[] = [];
      for await (const data of stream) {
        collectedStreamData.push(JSON.parse(JSON.stringify(data)));
      }
      watchData = collectedStreamData;

      const executionResult = await getWorkflowState();

      expect(watchData.length).toBe(9);
      expect(watchData).toMatchObject([
        {
          payload: {
            runId: 'test-run-id',
          },
          type: 'start',
        },
        {
          payload: {
            id: 'step1',
          },
          type: 'step-start',
        },
        {
          payload: {
            id: 'step1',
            output: {
              result: 'success1',
            },
            status: 'success',
          },
          type: 'step-result',
        },
        {
          payload: {
            id: 'step1',
            metadata: {},
          },
          type: 'step-finish',
        },
        {
          payload: {
            id: 'step2',
          },
          type: 'step-waiting',
        },
        {
          payload: {
            id: 'step2',
          },
          type: 'step-start',
        },
        {
          payload: {
            id: 'step2',
            output: {
              result: 'success2',
            },
            status: 'success',
          },
          type: 'step-result',
        },
        {
          payload: {
            id: 'step2',
            metadata: {},
          },
          type: 'step-finish',
        },
        {
          payload: {
            runId: 'test-run-id',
          },
          type: 'finish',
        },
      ]);
      // Verify execution completed successfully
      expect(executionResult.steps.step1).toEqual({
        status: 'success',
        output: { result: 'success1' },
        payload: {},
        startedAt: expect.any(Number),
        endedAt: expect.any(Number),
      });
      expect(executionResult.steps.step2).toEqual({
        status: 'success',
        output: { result: 'success2' },
        payload: {
          result: 'success1',
        },
        resumePayload: {
          value: 'eventdata',
        },
        resumedAt: expect.any(Number),
        startedAt: expect.any(Number),
        endedAt: expect.any(Number),
      });
    });
  });

  describe('Basic Workflow Execution', () => {
    it('should be able to bail workflow execution', async () => {
      const step1 = createStep({
        id: 'step1',
        execute: async ({ bail, inputData }) => {
          if (inputData.value === 'bail') {
            return bail({ result: 'bailed' });
          }

          return { result: 'step1: ' + inputData.value };
        },
        inputSchema: z.object({ value: z.string() }),
        outputSchema: z.object({ result: z.string() }),
      });
      const step2 = createStep({
        id: 'step2',
        execute: async ({ inputData }) => {
          return { result: 'step2: ' + inputData.result };
        },
        inputSchema: z.object({ result: z.string() }),
        outputSchema: z.object({ result: z.string() }),
      });

      const workflow = createWorkflow({
        id: 'test-workflow',
        inputSchema: z.object({}),
        outputSchema: z.object({
          result: z.string(),
        }),
        steps: [step1, step2],
      });

      workflow.then(step1).then(step2).commit();

      const run = await workflow.createRunAsync();
      const result = await run.start({ inputData: { value: 'bail' } });

      expect(result.steps['step1']).toEqual({
        status: 'success',
        output: { result: 'bailed' },
        payload: { value: 'bail' },
        startedAt: expect.any(Number),
        endedAt: expect.any(Number),
      });

      expect(result.steps['step2']).toBeUndefined();

      const run2 = await workflow.createRunAsync();
      const result2 = await run2.start({ inputData: { value: 'no-bail' } });

      expect(result2.steps['step1']).toEqual({
        status: 'success',
        output: { result: 'step1: no-bail' },
        payload: { value: 'no-bail' },
        startedAt: expect.any(Number),
        endedAt: expect.any(Number),
      });

      expect(result2.steps['step2']).toEqual({
        status: 'success',
        output: { result: 'step2: step1: no-bail' },
        payload: { result: 'step1: no-bail' },
        startedAt: expect.any(Number),
        endedAt: expect.any(Number),
      });
    });

    it('should throw error when execution flow not defined', () => {
      const execute = vi.fn<any>().mockResolvedValue({ result: 'success' });
      const step1 = createStep({
        id: 'step1',
        execute,
        inputSchema: z.object({}),
        outputSchema: z.object({ result: z.string() }),
      });

      const workflow = createWorkflow({
        id: 'test-workflow',
        inputSchema: z.object({}),
        outputSchema: z.object({
          result: z.string(),
        }),
        steps: [step1],
      });

      expect(() => workflow.createRun()).toThrowError(
        'Execution flow of workflow is not defined. Add steps to the workflow via .then(), .branch(), etc.',
      );
    });

    it('should throw error when execution graph is not committed', () => {
      const execute = vi.fn<any>().mockResolvedValue({ result: 'success' });
      const step1 = createStep({
        id: 'step1',
        execute,
        inputSchema: z.object({}),
        outputSchema: z.object({ result: z.string() }),
      });

      const workflow = createWorkflow({
        id: 'test-workflow',
        inputSchema: z.object({}),
        outputSchema: z.object({
          result: z.string(),
        }),
        steps: [step1],
      });

      workflow.then(step1);

      expect(() => workflow.createRun()).toThrowError(
        'Uncommitted step flow changes detected. Call .commit() to register the steps.',
      );
    });

    it('should execute a single step workflow successfully', async () => {
      const execute = vi.fn<any>().mockResolvedValue({ result: 'success' });
      const step1 = createStep({
        id: 'step1',
        execute,
        inputSchema: z.object({}),
        outputSchema: z.object({ result: z.string() }),
      });

      const workflow = createWorkflow({
        id: 'test-workflow',
        inputSchema: z.object({}),
        outputSchema: z.object({
          result: z.string(),
        }),
        steps: [step1],
      });

      workflow.then(step1).commit();

      const run = await workflow.createRunAsync();
      const result = await run.start({ inputData: {} });

      expect(execute).toHaveBeenCalled();
      expect(result.steps['step1']).toEqual({
        status: 'success',
        output: { result: 'success' },
        payload: {},
        startedAt: expect.any(Number),
        endedAt: expect.any(Number),
      });
    });

    it('should have access to typed workflow results', async () => {
      const execute = vi.fn<any>().mockResolvedValue({ result: 'success' });
      const step1 = createStep({
        id: 'step1',
        execute,
        inputSchema: z.object({}),
        suspendSchema: z.object({ hello: z.string() }).strict(),
        resumeSchema: z.object({ resumeInfo: z.object({ hello: z.string() }).strict() }),
        outputSchema: z.object({ result: z.string() }),
      });

      const workflow = createWorkflow({
        id: 'test-workflow',
        inputSchema: z.object({}),
        outputSchema: z.object({
          result: z.string(),
        }),
        steps: [step1],
      });

      workflow.then(step1).commit();

      const run = await workflow.createRunAsync();
      const result = await run.start({ inputData: {} });

      expect(execute).toHaveBeenCalled();
      expect(result.steps['step1']).toEqual({
        status: 'success',
        output: { result: 'success' },
        payload: {},
        startedAt: expect.any(Number),
        endedAt: expect.any(Number),
      });
    });

    it('should execute multiple steps in parallel', async () => {
      const step1Action = vi.fn().mockImplementation(async () => {
        return { value: 'step1' };
      });
      const step2Action = vi.fn().mockImplementation(async () => {
        return { value: 'step2' };
      });

      const step1 = createStep({
        id: 'step1',
        execute: step1Action,
        inputSchema: z.object({}),
        outputSchema: z.object({ value: z.string() }),
      });
      const step2 = createStep({
        id: 'step2',
        execute: step2Action,
        inputSchema: z.object({}),
        outputSchema: z.object({ value: z.string() }),
      });

      const workflow = createWorkflow({
        id: 'test-workflow',
        inputSchema: z.object({}),
        outputSchema: z.object({ value: z.string() }),
        steps: [step1, step2],
      });

      workflow.parallel([step1, step2]).commit();

      const run = await workflow.createRunAsync();
      const result = await run.start({ inputData: {} });

      expect(step1Action).toHaveBeenCalled();
      expect(step2Action).toHaveBeenCalled();
      expect(result.steps).toEqual({
        input: {},
        step1: {
          status: 'success',
          output: { value: 'step1' },
          payload: {},

          startedAt: expect.any(Number),
          endedAt: expect.any(Number),
        },
        step2: {
          status: 'success',
          output: { value: 'step2' },
          payload: {},

          startedAt: expect.any(Number),
          endedAt: expect.any(Number),
        },
      });
    });

    it('should have runId in the step execute function - bug #4260', async () => {
      const step1Action = vi.fn().mockImplementation(({ runId }) => {
        return { value: runId };
      });

      const step1 = createStep({
        id: 'step1',
        execute: step1Action,
        inputSchema: z.object({}),
        outputSchema: z.object({ value: z.string() }),
      });

      const workflow = createWorkflow({
        id: 'test-workflow',
        inputSchema: z.object({}),
        outputSchema: z.object({ value: z.string() }),
        steps: [step1],
      });

      workflow.then(step1).commit();

      const run = await workflow.createRunAsync();
      const result = await run.start({ inputData: {} });

      expect(result.steps).toEqual({
        input: {},
        step1: {
          status: 'success',
          output: { value: run.runId },
          payload: {},

          startedAt: expect.any(Number),
          endedAt: expect.any(Number),
        },
      });
    });

    describe('Variable Resolution', () => {
      it('should resolve trigger data', async () => {
        const execute = vi.fn<any>().mockResolvedValue({ result: 'success' });

        const step1 = createStep({
          id: 'step1',
          execute,
          inputSchema: z.object({ inputData: z.string() }),
          outputSchema: z.object({ result: z.string() }),
        });
        const step2 = createStep({
          id: 'step2',
          execute,
          inputSchema: z.object({ result: z.string() }),
          outputSchema: z.object({ result: z.string() }),
        });

        const workflow = createWorkflow({
          id: 'test-workflow',
          inputSchema: z.object({ inputData: z.string() }),
          outputSchema: z.object({}),
        });

        workflow.then(step1).then(step2).commit();

        const run = await workflow.createRunAsync();
        const result = await run.start({ inputData: { inputData: 'test-input' } });

        expect(result.steps.step1).toEqual({
          status: 'success',
          output: { result: 'success' },
          payload: {
            inputData: 'test-input',
          },

          startedAt: expect.any(Number),
          endedAt: expect.any(Number),
        });
        expect(result.steps.step2).toEqual({
          status: 'success',
          output: { result: 'success' },
          payload: { result: 'success' },

          startedAt: expect.any(Number),
          endedAt: expect.any(Number),
        });
      });

      it('should provide access to step results and trigger data via getStepResult helper', async () => {
        const step1Action = vi.fn().mockImplementation(async ({ inputData }) => {
          // Test accessing trigger data with correct type
          expect(inputData).toEqual({ inputValue: 'test-input' });
          return { value: 'step1-result' };
        });

        const step2Action = vi.fn().mockImplementation(async ({ getStepResult }) => {
          // Test accessing previous step result with type
          const step1Result = getStepResult(step1);
          expect(step1Result).toEqual({ value: 'step1-result' });

          const failedStep = getStepResult(nonExecutedStep);
          expect(failedStep).toBe(null);

          return { value: 'step2-result' };
        });

        const step1 = createStep({
          id: 'step1',
          execute: step1Action,
          inputSchema: z.object({ inputValue: z.string() }),
          outputSchema: z.object({ value: z.string() }),
        });
        const step2 = createStep({
          id: 'step2',
          execute: step2Action,
          inputSchema: z.object({ value: z.string() }),
          outputSchema: z.object({ value: z.string() }),
        });

        const nonExecutedStep = createStep({
          id: 'non-executed-step',
          execute: vi.fn(),
          inputSchema: z.object({}),
          outputSchema: z.object({}),
        });

        const workflow = createWorkflow({
          id: 'test-workflow',
          inputSchema: z.object({ inputValue: z.string() }),
          outputSchema: z.object({ value: z.string() }),
        });

        workflow.then(step1).then(step2).commit();

        const run = await workflow.createRunAsync();
        const result = await run.start({ inputData: { inputValue: 'test-input' } });

        expect(step1Action).toHaveBeenCalled();
        expect(step2Action).toHaveBeenCalled();
        expect(result.steps).toEqual({
          input: { inputValue: 'test-input' },
          step1: {
            status: 'success',
            output: { value: 'step1-result' },
            payload: {
              inputValue: 'test-input',
            },

            startedAt: expect.any(Number),
            endedAt: expect.any(Number),
          },
          step2: {
            status: 'success',
            output: { value: 'step2-result' },
            payload: {
              value: 'step1-result',
            },

            startedAt: expect.any(Number),
            endedAt: expect.any(Number),
          },
        });
      });

      it('should resolve trigger data from context', async () => {
        const execute = vi.fn<any>().mockResolvedValue({ result: 'success' });
        const triggerSchema = z.object({
          inputData: z.string(),
        });

        const step1 = createStep({
          id: 'step1',
          execute,
          inputSchema: triggerSchema,
          outputSchema: z.object({ result: z.string() }),
        });

        const workflow = createWorkflow({
          id: 'test-workflow',
          inputSchema: triggerSchema,
          outputSchema: z.object({ result: z.string() }),
        });

        workflow.then(step1).commit();

        const run = await workflow.createRunAsync();
        await run.start({ inputData: { inputData: 'test-input' } });

        expect(execute).toHaveBeenCalledWith(
          expect.objectContaining({
            inputData: { inputData: 'test-input' },
          }),
        );
      });

      it('should resolve trigger data from getInitData', async () => {
        const execute = vi.fn<any>().mockResolvedValue({ result: 'success' });
        const triggerSchema = z.object({
          cool: z.string(),
        });

        const step1 = createStep({
          id: 'step1',
          execute,
          inputSchema: triggerSchema,
          outputSchema: z.object({ result: z.string() }),
        });

        const step2 = createStep({
          id: 'step2',
          execute: async ({ getInitData }) => {
            const initData = getInitData<typeof triggerSchema>();
            return { result: initData };
          },
          inputSchema: z.object({ result: z.string() }),
          outputSchema: z.object({ result: z.object({ cool: z.string() }) }),
        });

        const workflow = createWorkflow({
          id: 'test-workflow',
          inputSchema: triggerSchema,
          outputSchema: z.object({ result: z.string() }),
          steps: [step1, step2],
        });

        workflow.then(step1).then(step2).commit();

        const run = await workflow.createRunAsync();
        const result = await run.start({ inputData: { cool: 'test-input' } });

        expect(execute).toHaveBeenCalledWith(
          expect.objectContaining({
            inputData: { cool: 'test-input' },
          }),
        );

        expect(result.steps.step2).toEqual({
          status: 'success',
          output: { result: { cool: 'test-input' } },
          payload: {
            result: 'success',
          },

          startedAt: expect.any(Number),
          endedAt: expect.any(Number),
        });
      });

      it('should resolve trigger data from getInitData with workflow schema', async () => {
        const execute = vi.fn<any>().mockResolvedValue({ result: 'success' });
        const triggerSchema = z.object({
          cool: z.string(),
        });

        const step1 = createStep({
          id: 'step1',
          execute,
          inputSchema: triggerSchema,
          outputSchema: z.object({ result: z.string() }),
        });

        const step2 = createStep({
          id: 'step2',
          execute: async ({ getInitData }) => {
            const initData = getInitData<typeof workflow>();
            return { result: initData };
          },
          inputSchema: z.object({ result: z.string() }),
          outputSchema: z.object({ result: z.object({ cool: z.string() }) }),
        });

        const workflow = createWorkflow({
          id: 'test-workflow',
          inputSchema: triggerSchema,
          outputSchema: z.object({ result: z.string() }),
        });

        workflow.then(step1).then(step2).commit();

        const run = await workflow.createRunAsync();
        const result = await run.start({ inputData: { cool: 'test-input' } });

        expect(execute).toHaveBeenCalledWith(
          expect.objectContaining({
            inputData: { cool: 'test-input' },
          }),
        );

        expect(result.steps.step2).toEqual({
          status: 'success',
          output: { result: { cool: 'test-input' } },
          payload: { result: 'success' },

          startedAt: expect.any(Number),
          endedAt: expect.any(Number),
        });
      });

      it('should resolve trigger data and DI runtimeContext values via .map()', async () => {
        const execute = vi.fn<any>().mockResolvedValue({ result: 'success' });
        const triggerSchema = z.object({
          cool: z.string(),
        });

        const step1 = createStep({
          id: 'step1',
          execute,
          inputSchema: triggerSchema,
          outputSchema: z.object({ result: z.string() }),
        });

        const step2 = createStep({
          id: 'step2',
          execute: async ({ inputData }) => {
            return { result: inputData.test, second: inputData.test2 };
          },
          inputSchema: z.object({ test: z.string(), test2: z.number() }),
          outputSchema: z.object({ result: z.string(), second: z.number() }),
        });

        const workflow = createWorkflow({
          id: 'test-workflow',
          inputSchema: triggerSchema,
          outputSchema: z.object({ result: z.string(), second: z.number() }),
        });

        workflow
          .then(step1)
          .map({
            test: mapVariable({
              initData: workflow,
              path: 'cool',
            }),
            test2: {
              runtimeContextPath: 'life',
              schema: z.number(),
            },
          })
          .then(step2)
          .commit();

        const runtimeContext = new RuntimeContext<{ life: number }>();
        runtimeContext.set('life', 42);

        const run = await workflow.createRunAsync();
        const result = await run.start({ inputData: { cool: 'test-input' }, runtimeContext });

        expect(execute).toHaveBeenCalledWith(
          expect.objectContaining({
            inputData: { cool: 'test-input' },
          }),
        );

        expect(result.steps.step2).toEqual({
          status: 'success',
          output: { result: 'test-input', second: 42 },
          payload: { test: 'test-input', test2: 42 },

          startedAt: expect.any(Number),
          endedAt: expect.any(Number),
        });
      });

      it('should resolve dynamic mappings via .map()', async () => {
        const execute = vi.fn<any>().mockResolvedValue({ result: 'success' });
        const triggerSchema = z.object({
          cool: z.string(),
        });

        const step1 = createStep({
          id: 'step1',
          execute,
          inputSchema: triggerSchema,
          outputSchema: z.object({ result: z.string() }),
        });

        const step2 = createStep({
          id: 'step2',
          execute: async ({ inputData }) => {
            return { result: inputData.test, second: inputData.test2 };
          },
          inputSchema: z.object({ test: z.string(), test2: z.string() }),
          outputSchema: z.object({ result: z.string(), second: z.string() }),
        });

        const workflow = createWorkflow({
          id: 'test-workflow',
          inputSchema: triggerSchema,
          outputSchema: z.object({ result: z.string(), second: z.string() }),
        });

        workflow
          .then(step1)
          .map({
            test: mapVariable({
              initData: workflow,
              path: 'cool',
            }),
            test2: {
              schema: z.string(),
              fn: async ({ inputData }) => {
                return 'Hello ' + inputData.result;
              },
            },
          })
          .then(step2)
          .map({
            result: mapVariable({
              step: step2,
              path: 'result',
            }),
            second: {
              schema: z.string(),
              fn: async ({ getStepResult }) => {
                return getStepResult(step1).result;
              },
            },
          })
          .commit();

        const run = await workflow.createRunAsync();
        const result = await run.start({ inputData: { cool: 'test-input' } });

        if (result.status !== 'success') {
          expect.fail('Workflow should have succeeded');
        }

        expect(execute).toHaveBeenCalledWith(
          expect.objectContaining({
            inputData: { cool: 'test-input' },
          }),
        );

        expect(result.steps.step2).toEqual({
          status: 'success',
          output: { result: 'test-input', second: 'Hello success' },
          payload: { test: 'test-input', test2: 'Hello success' },
          startedAt: expect.any(Number),
          endedAt: expect.any(Number),
        });

        expect(result.result).toEqual({
          result: 'test-input',
          second: 'success',
        });
      });

      it('should resolve variables from previous steps', async () => {
        const step1Action = vi.fn<any>().mockResolvedValue({
          nested: { value: 'step1-data' },
        });
        const step2Action = vi.fn<any>().mockResolvedValue({ result: 'success' });

        const step1 = createStep({
          id: 'step1',
          execute: step1Action,
          inputSchema: z.object({}),
          outputSchema: z.object({ nested: z.object({ value: z.string() }) }),
        });
        const step2 = createStep({
          id: 'step2',
          execute: step2Action,
          inputSchema: z.object({ previousValue: z.string() }),
          outputSchema: z.object({ result: z.string() }),
        });

        const workflow = createWorkflow({
          id: 'test-workflow',
          inputSchema: z.object({}),
          outputSchema: z.object({ result: z.string() }),
        });

        workflow
          .then(step1)
          .map({
            previousValue: mapVariable({
              step: step1,
              path: 'nested.value',
            }),
          })
          .then(step2)
          .commit();

        const run = await workflow.createRunAsync();
        await run.start({ inputData: {} });

        expect(step2Action).toHaveBeenCalledWith(
          expect.objectContaining({
            inputData: {
              previousValue: 'step1-data',
            },
          }),
        );
      });

      it('should resolve inputs from previous steps that are not objects', async () => {
        const step1 = createStep({
          id: 'step1',
          execute: async () => {
            return 'step1-data';
          },
          inputSchema: z.object({}),
          outputSchema: z.string(),
        });
        const step2 = createStep({
          id: 'step2',
          execute: async ({ inputData }) => {
            return { result: 'success', input: inputData };
          },
          inputSchema: z.string(),
          outputSchema: z.object({ result: z.string(), input: z.string() }),
        });

        const workflow = createWorkflow({
          id: 'test-workflow',
          inputSchema: z.object({}),
          outputSchema: z.object({ result: z.string() }),
        });

        workflow.then(step1).then(step2).commit();

        const run = await workflow.createRunAsync();
        const result = await run.start({ inputData: {} });

        expect(result.steps).toEqual({
          input: {},
          step1: {
            status: 'success',
            output: 'step1-data',
            payload: {},

            startedAt: expect.any(Number),
            endedAt: expect.any(Number),
          },
          step2: {
            status: 'success',
            output: { result: 'success', input: 'step1-data' },
            payload: 'step1-data',

            startedAt: expect.any(Number),
            endedAt: expect.any(Number),
          },
        });
      });

      it('should resolve inputs from previous steps that are arrays', async () => {
        const step1 = createStep({
          id: 'step1',
          execute: async () => {
            return [{ str: 'step1-data' }];
          },
          inputSchema: z.object({}),
          outputSchema: z.array(z.object({ str: z.string() })),
        });
        const step2 = createStep({
          id: 'step2',
          execute: async ({ inputData }) => {
            return { result: 'success', input: inputData };
          },
          inputSchema: z.array(z.object({ str: z.string() })),
          outputSchema: z.object({ result: z.string(), input: z.array(z.object({ str: z.string() })) }),
        });

        const workflow = createWorkflow({
          id: 'test-workflow',
          inputSchema: z.object({}),
          outputSchema: z.object({ result: z.string() }),
        });

        workflow.then(step1).then(step2).commit();

        const run = await workflow.createRunAsync();
        const result = await run.start({ inputData: {} });

        expect(result.steps).toEqual({
          input: {},
          step1: {
            status: 'success',
            output: [{ str: 'step1-data' }],
            payload: {},

            startedAt: expect.any(Number),
            endedAt: expect.any(Number),
          },
          step2: {
            status: 'success',
            output: { result: 'success', input: [{ str: 'step1-data' }] },
            payload: [{ str: 'step1-data' }],

            startedAt: expect.any(Number),
            endedAt: expect.any(Number),
          },
        });
      });

      it('should resolve inputs from previous steps that are arrays via .map()', async () => {
        const step1 = createStep({
          id: 'step1',
          execute: async () => {
            return [{ str: 'step1-data' }];
          },
          inputSchema: z.object({}),
          outputSchema: z.array(z.object({ str: z.string() })),
        });
        const step2 = createStep({
          id: 'step2',
          execute: async ({ inputData }) => {
            return { result: 'success', input: inputData.ary };
          },
          inputSchema: z.object({ ary: z.array(z.object({ str: z.string() })) }),
          outputSchema: z.object({ result: z.string(), input: z.array(z.object({ str: z.string() })) }),
        });

        const workflow = createWorkflow({
          id: 'test-workflow',
          inputSchema: z.object({}),
          outputSchema: z.object({ result: z.string() }),
        });

        workflow
          .then(step1)
          .map({
            ary: mapVariable({
              step: step1,
              path: '.',
            }),
          })
          .then(step2)
          .commit();

        const run = await workflow.createRunAsync();
        const result = await run.start({ inputData: {} });

        expect(result.steps).toMatchObject({
          input: {},
          step1: {
            status: 'success',
            output: [{ str: 'step1-data' }],
            payload: {},

            startedAt: expect.any(Number),
            endedAt: expect.any(Number),
          },
          step2: {
            status: 'success',
            output: { result: 'success', input: [{ str: 'step1-data' }] },
            payload: { ary: [{ str: 'step1-data' }] },

            startedAt: expect.any(Number),
            endedAt: expect.any(Number),
          },
        });
      });

      it('should resolve constant values via .map()', async () => {
        const execute = vi.fn<any>().mockResolvedValue({ result: 'success' });
        const triggerSchema = z.object({
          cool: z.string(),
        });

        const step1 = createStep({
          id: 'step1',
          execute,
          inputSchema: triggerSchema,
          outputSchema: z.object({ result: z.string() }),
        });

        const step2 = createStep({
          id: 'step2',
          execute: async ({ inputData }) => {
            return { result: inputData.candidates.map(c => c.name).join('') || 'none', second: inputData.iteration };
          },
          inputSchema: z.object({ candidates: z.array(z.object({ name: z.string() })), iteration: z.number() }),
          outputSchema: z.object({ result: z.string(), second: z.number() }),
        });

        const workflow = createWorkflow({
          id: 'test-workflow',
          inputSchema: triggerSchema,
          outputSchema: z.object({ result: z.string(), second: z.number() }),
        });

        workflow
          .then(step1)
          .map({
            candidates: {
              value: [],
              schema: z.array(z.object({ name: z.string() })),
            },
            iteration: {
              value: 0,
              schema: z.number(),
            },
          })
          .then(step2)
          .commit();

        const run = await workflow.createRunAsync();
        const result = await run.start({ inputData: { cool: 'test-input' } });

        expect(execute).toHaveBeenCalledWith(
          expect.objectContaining({
            inputData: { cool: 'test-input' },
          }),
        );

        expect(result.steps.step2).toEqual({
          status: 'success',
          output: { result: 'none', second: 0 },
          payload: { candidates: [], iteration: 0 },

          startedAt: expect.any(Number),
          endedAt: expect.any(Number),
        });
      });

      it('should resolve fully dynamic input via .map()', async () => {
        const execute = vi.fn<any>().mockResolvedValue({ result: 'success' });
        const triggerSchema = z.object({
          cool: z.string(),
        });

        const step1 = createStep({
          id: 'step1',
          execute,
          inputSchema: triggerSchema,
          outputSchema: z.object({ result: z.string() }),
        });

        const step2 = createStep({
          id: 'step2',
          execute: async ({ inputData }) => {
            return { result: inputData.candidates.map(c => c.name).join(', ') || 'none', second: inputData.iteration };
          },
          inputSchema: z.object({ candidates: z.array(z.object({ name: z.string() })), iteration: z.number() }),
          outputSchema: z.object({ result: z.string(), second: z.number() }),
        });

        const workflow = createWorkflow({
          id: 'test-workflow',
          inputSchema: triggerSchema,
          outputSchema: z.object({ result: z.string(), second: z.number() }),
        });

        workflow
          .then(step1)
          .map(async ({ inputData }) => {
            return {
              candidates: [{ name: inputData.result }, { name: 'hello' }],
              iteration: 0,
            };
          })
          .then(step2)
          .commit();

        const run = await workflow.createRunAsync();
        const result = await run.start({ inputData: { cool: 'test-input' } });

        expect(execute).toHaveBeenCalledWith(
          expect.objectContaining({
            inputData: { cool: 'test-input' },
          }),
        );

        expect(result.steps.step2).toEqual({
          status: 'success',
          output: { result: 'success, hello', second: 0 },
          payload: { candidates: [{ name: 'success' }, { name: 'hello' }], iteration: 0 },

          startedAt: expect.any(Number),
          endedAt: expect.any(Number),
        });
      });
    });

    describe('Simple Conditions', () => {
      it('should follow conditional chains', async () => {
        const step1Action = vi.fn().mockImplementation(() => {
          return Promise.resolve({ status: 'success' });
        });
        const step2Action = vi.fn().mockImplementation(() => {
          return Promise.resolve({ result: 'step2' });
        });
        const step3Action = vi.fn().mockImplementation(() => {
          return Promise.resolve({ result: 'step3' });
        });

        const step1 = createStep({
          id: 'step1',
          execute: step1Action,
          inputSchema: z.object({ status: z.string() }),
          outputSchema: z.object({ status: z.string() }),
        });
        const step2 = createStep({
          id: 'step2',
          execute: step2Action,
          inputSchema: z.object({ status: z.string() }),
          outputSchema: z.object({ result: z.string() }),
        });
        const step3 = createStep({
          id: 'step3',
          execute: step3Action,
          inputSchema: z.object({ status: z.string() }),
          outputSchema: z.object({ result: z.string() }),
        });
        const step4 = createStep({
          id: 'step4',
          execute: async ({ inputData }) => {
            return { result: inputData.result };
          },
          inputSchema: z.object({ result: z.string() }),
          outputSchema: z.object({ result: z.string() }),
        });

        const workflow = createWorkflow({
          id: 'test-workflow',
          inputSchema: z.object({ status: z.string() }),
          outputSchema: z.object({ result: z.string() }),
          steps: [step1, step2, step3],
        });

        workflow
          .then(step1)
          .branch([
            [
              async ({ inputData }) => {
                return inputData.status === 'success';
              },
              step2,
            ],
            [
              async ({ inputData }) => {
                return inputData.status === 'failed';
              },
              step3,
            ],
          ])
          .map({
            result: {
              step: [step3, step2],
              path: 'result',
            },
          })
          .then(step4)
          .commit();

        const run = await workflow.createRunAsync();
        const result = await run.start({ inputData: { status: 'success' } });

        expect(step1Action).toHaveBeenCalled();
        expect(step2Action).toHaveBeenCalled();
        expect(step3Action).not.toHaveBeenCalled();
        expect(result.steps).toMatchObject({
          input: { status: 'success' },
          step1: { status: 'success', output: { status: 'success' } },
          step2: { status: 'success', output: { result: 'step2' } },
          step4: { status: 'success', output: { result: 'step2' } },
        });
      });

      it('should handle failing dependencies', async () => {
        let err: Error | undefined;
        const step1Action = vi.fn<any>().mockImplementation(() => {
          err = new Error('Failed');
          throw err;
        });
        const step2Action = vi.fn<any>();

        const step1 = createStep({
          id: 'step1',
          execute: step1Action,
          inputSchema: z.object({}),
          outputSchema: z.object({}),
        });
        const step2 = createStep({
          id: 'step2',
          execute: step2Action,
          inputSchema: z.object({}),
          outputSchema: z.object({}),
        });

        const workflow = createWorkflow({
          id: 'test-workflow',
          inputSchema: z.object({}),
          outputSchema: z.object({}),
          steps: [step1, step2],
        });

        workflow.then(step1).then(step2).commit();

        const run = await workflow.createRunAsync();
        let result: Awaited<ReturnType<typeof run.start>> | undefined = undefined;
        try {
          result = await run.start({ inputData: {} });
        } catch {
          // do nothing
        }

        expect(step1Action).toHaveBeenCalled();
        expect(step2Action).not.toHaveBeenCalled();
        expect((result?.steps as any)?.input).toEqual({});

        const step1Result = result?.steps?.step1;
        expect(step1Result).toBeDefined();
        expect(step1Result).toMatchObject({
          status: 'failed',
          payload: {},
          startedAt: expect.any(Number),
          endedAt: expect.any(Number),
        });
        expect((step1Result as any)?.error).toMatch(/^Error: Failed/);
      });

      it('should support simple string conditions', async () => {
        const step1Action = vi.fn<any>().mockResolvedValue({ status: 'success' });
        const step2Action = vi.fn<any>().mockResolvedValue({ result: 'step2' });
        const step3Action = vi.fn<any>().mockResolvedValue({ result: 'step3' });
        const step1 = createStep({
          id: 'step1',
          execute: step1Action,
          inputSchema: z.object({}),
          outputSchema: z.object({ status: z.string() }),
        });
        const step2 = createStep({
          id: 'step2',
          execute: step2Action,
          inputSchema: z.object({ status: z.string() }),
          outputSchema: z.object({ result: z.string() }),
        });
        const step3 = createStep({
          id: 'step3',
          execute: step3Action,
          inputSchema: z.object({ result: z.string() }),
          outputSchema: z.object({ result: z.string() }),
        });

        const workflow = createWorkflow({
          id: 'test-workflow',
          inputSchema: z.object({}),
          outputSchema: z.object({}),
          steps: [step1, step2, step3],
        });
        workflow
          .then(step1)
          .branch([
            [
              async ({ inputData }) => {
                return inputData.status === 'success';
              },
              step2,
            ],
          ])
          .map({
            result: {
              step: step3,
              path: 'result',
            },
          })
          .branch([
            [
              async ({ inputData }) => {
                return inputData.result === 'unexpected value';
              },
              step3,
            ],
          ])
          .commit();

        const run = await workflow.createRunAsync();
        const result = await run.start({ inputData: { status: 'success' } });

        expect(step1Action).toHaveBeenCalled();
        expect(step2Action).toHaveBeenCalled();
        expect(step3Action).not.toHaveBeenCalled();
        expect(result.steps).toMatchObject({
          input: { status: 'success' },
          step1: {
            status: 'success',
            output: { status: 'success' },
            payload: {},

            startedAt: expect.any(Number),
            endedAt: expect.any(Number),
          },
          step2: {
            status: 'success',
            output: { result: 'step2' },
            payload: { status: 'success' },

            startedAt: expect.any(Number),
            endedAt: expect.any(Number),
          },
        });
      });

      it('should support custom condition functions', async () => {
        const step1Action = vi.fn<any>().mockResolvedValue({ count: 5 });
        const step2Action = vi.fn<any>();

        const step1 = createStep({
          id: 'step1',
          execute: step1Action,
          inputSchema: z.object({}),
          outputSchema: z.object({ count: z.number() }),
        });
        const step2 = createStep({
          id: 'step2',
          execute: step2Action,
          inputSchema: z.object({ count: z.number() }),
          outputSchema: z.object({}),
        });

        const workflow = createWorkflow({
          id: 'test-workflow',
          inputSchema: z.object({}),
          outputSchema: z.object({}),
        });

        workflow
          .then(step1)
          .branch([
            [
              async ({ getStepResult }) => {
                const step1Result = getStepResult(step1);

                return step1Result ? step1Result.count > 3 : false;
              },
              step2,
            ],
          ])
          .commit();

        const run = await workflow.createRunAsync();
        const result = await run.start({ inputData: { count: 5 } });

        expect(step2Action).toHaveBeenCalled();
        expect(result.steps.step1).toEqual({
          status: 'success',
          output: { count: 5 },
          payload: { count: 5 },

          startedAt: expect.any(Number),
          endedAt: expect.any(Number),
        });
        expect(result.steps.step2).toEqual({
          status: 'success',
          output: undefined,
          payload: { count: 5 },

          startedAt: expect.any(Number),
          endedAt: expect.any(Number),
        });
      });
    });

    it('should execute a a sleep step', async () => {
      const execute = vi.fn<any>().mockResolvedValue({ result: 'success' });
      const step1 = createStep({
        id: 'step1',
        execute,
        inputSchema: z.object({}),
        outputSchema: z.object({ result: z.string() }),
      });
      const step2 = createStep({
        id: 'step2',
        execute: async ({ inputData }) => {
          return { result: 'slept successfully: ' + inputData.result };
        },
        inputSchema: z.object({ result: z.string() }),
        outputSchema: z.object({ result: z.string() }),
      });

      const workflow = createWorkflow({
        id: 'test-workflow',
        inputSchema: z.object({}),
        outputSchema: z.object({
          result: z.string(),
        }),
        steps: [step1],
      });

      workflow.then(step1).sleep(1000).then(step2).commit();

      const run = await workflow.createRunAsync();
      const startTime = Date.now();
      const result = await run.start({ inputData: {} });
      const endTime = Date.now();

      expect(execute).toHaveBeenCalled();
      expect(result.steps['step1']).toEqual({
        status: 'success',
        output: { result: 'success' },
        payload: {},
        startedAt: expect.any(Number),
        endedAt: expect.any(Number),
      });

      expect(result.steps['step2']).toEqual({
        status: 'success',
        output: { result: 'slept successfully: success' },
        payload: { result: 'success' },
        startedAt: expect.any(Number),
        endedAt: expect.any(Number),
      });

      expect(endTime - startTime).toBeGreaterThanOrEqual(1000);
    });

    it('should execute a a sleep until step', async () => {
      const execute = vi.fn<any>().mockResolvedValue({ result: 'success' });
      const step1 = createStep({
        id: 'step1',
        execute,
        inputSchema: z.object({}),
        outputSchema: z.object({ result: z.string() }),
      });
      const step2 = createStep({
        id: 'step2',
        execute: async ({ inputData }) => {
          return { result: 'slept successfully: ' + inputData.result };
        },
        inputSchema: z.object({ result: z.string() }),
        outputSchema: z.object({ result: z.string() }),
      });

      const workflow = createWorkflow({
        id: 'test-workflow',
        inputSchema: z.object({}),
        outputSchema: z.object({
          result: z.string(),
        }),
        steps: [step1],
      });

      workflow
        .then(step1)
        .sleepUntil(new Date(Date.now() + 1000))
        .then(step2)
        .commit();

      const run = await workflow.createRunAsync();
      const startTime = Date.now();
      const result = await run.start({ inputData: {} });
      const endTime = Date.now();

      expect(execute).toHaveBeenCalled();
      expect(result.steps['step1']).toEqual({
        status: 'success',
        output: { result: 'success' },
        payload: {},
        startedAt: expect.any(Number),
        endedAt: expect.any(Number),
      });

      expect(result.steps['step2']).toEqual({
        status: 'success',
        output: { result: 'slept successfully: success' },
        payload: { result: 'success' },
        startedAt: expect.any(Number),
        endedAt: expect.any(Number),
      });

      expect(endTime - startTime).toBeGreaterThan(900);
    });

    it('should execute a waitForEvent step', async () => {
      const execute = vi.fn<any>().mockResolvedValue({ result: 'success' });
      const step1 = createStep({
        id: 'step1',
        execute,
        inputSchema: z.object({}),
        outputSchema: z.object({ result: z.string() }),
      });
      const step2 = createStep({
        id: 'step2',
        execute: async ({ inputData, resumeData }) => {
          return { result: inputData.result, resumed: resumeData };
        },
        inputSchema: z.object({ result: z.string() }),
        outputSchema: z.object({ result: z.string(), resumed: z.any() }),
        resumeSchema: z.any(),
      });

      const workflow = createWorkflow({
        id: 'test-workflow',
        inputSchema: z.object({}),
        outputSchema: z.object({
          result: z.string(),
          resumed: z.any(),
        }),
        steps: [step1],
      });

      workflow.then(step1).waitForEvent('hello-event', step2).commit();

      const run = await workflow.createRunAsync();
      const startTime = Date.now();
      setTimeout(() => {
        run.sendEvent('hello-event', { data: 'hello' });
      }, 1000);
      const result = await run.start({ inputData: {} });
      console.dir({ result }, { depth: null });
      const endTime = Date.now();

      expect(execute).toHaveBeenCalled();
      expect(result.steps['step1']).toEqual({
        status: 'success',
        output: { result: 'success' },
        payload: {},
        startedAt: expect.any(Number),
        endedAt: expect.any(Number),
      });

      expect(result.steps['step2']).toEqual({
        status: 'success',
        output: { result: 'success', resumed: { data: 'hello' } },
        payload: { result: 'success' },
        resumePayload: { data: 'hello' },
        resumedAt: expect.any(Number),
        startedAt: expect.any(Number),
        endedAt: expect.any(Number),
      });

      expect(endTime - startTime).toBeGreaterThan(1000);
    });

    it('should execute a waitForEvent step after timeout', async () => {
      const execute = vi.fn<any>().mockResolvedValue({ result: 'success' });
      const step1 = createStep({
        id: 'step1',
        execute,
        inputSchema: z.object({}),
        outputSchema: z.object({ result: z.string() }),
      });
      const step2 = createStep({
        id: 'step2',
        execute: async ({ inputData, resumeData }) => {
          return { result: inputData.result, resumed: resumeData };
        },
        inputSchema: z.object({ result: z.string() }),
        outputSchema: z.object({ result: z.string(), resumed: z.any() }),
        resumeSchema: z.any(),
      });

      const workflow = createWorkflow({
        id: 'test-workflow',
        inputSchema: z.object({}),
        outputSchema: z.object({
          result: z.string(),
          resumed: z.any(),
        }),
        steps: [step1],
      });

      workflow.then(step1).waitForEvent('hello-event', step2, { timeout: 1000 }).commit();

      const run = await workflow.createRunAsync();
      const startTime = Date.now();
      const result = await run.start({ inputData: {} });
      const endTime = Date.now();

      expect(execute).toHaveBeenCalled();
      expect(result.steps['step1']).toEqual({
        status: 'success',
        output: { result: 'success' },
        payload: {},
        startedAt: expect.any(Number),
        endedAt: expect.any(Number),
      });

      expect(result.steps['step2']).toEqual({
        status: 'failed',
        error: expect.any(Error),
        payload: { result: 'success' },
        startedAt: expect.any(Number),
        endedAt: expect.any(Number),
      });

      expect(endTime - startTime).toBeGreaterThan(900);
    });
  });

  describe('Error Handling', () => {
    it('should handle step execution errors', async () => {
      const error = new Error('Step execution failed');
      const failingAction = vi.fn<any>().mockImplementation(() => {
        throw error;
      });

      const step1 = createStep({
        id: 'step1',
        execute: failingAction,
        inputSchema: z.object({}),
        outputSchema: z.object({}),
      });

      const workflow = createWorkflow({
        id: 'test-workflow',
        inputSchema: z.object({}),
        outputSchema: z.object({}),
      });

      workflow.then(step1).commit();

      const run = await workflow.createRunAsync();

      const result = await run.start({ inputData: {} });

      expect(result.status).toBe('failed'); // Assert status first

      // Type guard for result.error
      if (result.status === 'failed') {
        // This check helps TypeScript narrow down the type of 'result'
        expect(result.error).toMatch(/^Error: Step execution failed/); // Now safe to access
      } else {
        // This case should not be reached in this specific test.
        // If it is, the test should fail clearly.
        throw new Error("Assertion failed: workflow status was not 'failed' as expected.");
      }

      expect(result.steps?.input).toEqual({});
      const step1Result = result.steps?.step1;
      expect(step1Result).toBeDefined();
      expect(step1Result).toMatchObject({
        status: 'failed',
        payload: {},
        startedAt: expect.any(Number),
        endedAt: expect.any(Number),
      });
      expect((step1Result as any)?.error).toMatch(/^Error: Step execution failed/); // Check message prefix
    });

    it('should handle variable resolution errors', async () => {
      const step1 = createStep({
        id: 'step1',
        execute: vi.fn<any>().mockResolvedValue({ data: 'success' }),
        inputSchema: z.object({}),
        outputSchema: z.object({ data: z.string() }),
      });
      const step2 = createStep({
        id: 'step2',
        execute: vi.fn<any>(),
        inputSchema: z.object({ data: z.string() }),
        outputSchema: z.object({}),
      });

      const workflow = createWorkflow({
        id: 'test-workflow',
        inputSchema: z.object({}),
        outputSchema: z.object({}),
      });

      workflow
        .then(step1)
        .map({
          data: { step: step1, path: 'data' },
        })
        .then(step2)
        .commit();

      const run = await workflow.createRunAsync();
      await expect(run.start({ inputData: {} })).resolves.toMatchObject({
        steps: {
          step1: {
            status: 'success',
            output: {
              data: 'success',
            },
            payload: {},
            startedAt: expect.any(Number),
            endedAt: expect.any(Number),
          },
          step2: {
            output: undefined,
            status: 'success',
            payload: {
              data: 'success',
            },
            startedAt: expect.any(Number),
            endedAt: expect.any(Number),
          },
        },
      });
    });

    it('should handle step execution errors within branches', async () => {
      const error = new Error('Step execution failed');
      const failingAction = vi.fn<any>().mockRejectedValue(error);

      const successAction = vi.fn<any>().mockResolvedValue({});

      const step1 = createStep({
        id: 'step1',
        execute: successAction,
        inputSchema: z.object({}),
        outputSchema: z.object({}),
      });

      const step2 = createStep({
        id: 'step2',
        execute: failingAction,
        inputSchema: z.object({}),
        outputSchema: z.object({}),
      });

      const step3 = createStep({
        id: 'step3',
        execute: successAction,
        inputSchema: z.object({
          step1: z.object({}),
          step2: z.object({}),
        }),
        outputSchema: z.object({}),
      });

      const workflow = createWorkflow({
        id: 'test-workflow',
        inputSchema: z.object({}),
        outputSchema: z.object({}),
      });

      workflow.parallel([step1, step2]).then(step3).commit();

      const run = await workflow.createRunAsync();
      const result = await run.start({ inputData: {} });

      expect(result.steps).toMatchObject({
        step1: {
          status: 'success',
          payload: {},
          startedAt: expect.any(Number),
          endedAt: expect.any(Number),
        },
        step2: {
          status: 'failed',
          // error: error?.stack ?? error, // Removed this line
          payload: {},
          startedAt: expect.any(Number),
          endedAt: expect.any(Number),
        },
      });
      expect((result.steps?.step2 as any)?.error).toMatch(/^Error: Step execution failed/);
    });

    it('should handle step execution errors within nested workflows', async () => {
      const error = new Error('Step execution failed');
      const failingAction = vi.fn<any>().mockImplementation(() => {
        throw error;
      });

      const successAction = vi.fn<any>().mockResolvedValue({});

      const step1 = createStep({
        id: 'step1',
        execute: successAction,
        inputSchema: z.object({}),
        outputSchema: z.object({}),
      });

      const step2 = createStep({
        id: 'step2',
        execute: failingAction,
        inputSchema: z.object({}),
        outputSchema: z.object({}),
      });

      const step3 = createStep({
        id: 'step3',
        execute: successAction,
        inputSchema: z.object({
          step1: z.object({}),
          step2: z.object({}),
        }),
        outputSchema: z.object({}),
      });

      const workflow = createWorkflow({
        id: 'test-workflow',
        inputSchema: z.object({}),
        outputSchema: z.object({}),
      });

      workflow.parallel([step1, step2]).then(step3).commit();

      const mainWorkflow = createWorkflow({
        id: 'main-workflow',
        inputSchema: z.object({}),
        outputSchema: z.object({}),
      })
        .then(workflow)
        .commit();

      const run = await mainWorkflow.createRunAsync();
      const result = await run.start({ inputData: {} });

      expect(result.steps).toMatchObject({
        'test-workflow': {
          status: 'failed',
          // error: error?.stack ?? error, // Removed this line
          payload: {},
          startedAt: expect.any(Number),
          endedAt: expect.any(Number),
        },
      });
      expect((result.steps?.['test-workflow'] as any)?.error).toMatch(/^Error: Error: Step execution failed/);
    });
  });

  describe('Complex Conditions', () => {
    it('should handle nested AND/OR conditions', async () => {
      const step1Action = vi.fn<any>().mockResolvedValue({
        status: 'partial',
        score: 75,
        flags: { isValid: true },
      });
      const step2Action = vi.fn<any>().mockResolvedValue({ result: 'step2' });
      const step3Action = vi.fn<any>().mockResolvedValue({ result: 'step3' });

      const step1 = createStep({
        id: 'step1',
        execute: step1Action,
        inputSchema: z.object({}),
        outputSchema: z.object({
          status: z.string(),
          score: z.number(),
          flags: z.object({ isValid: z.boolean() }),
        }),
      });
      const step2 = createStep({
        id: 'step2',
        execute: step2Action,
        inputSchema: z.object({
          status: z.string(),
          score: z.number(),
          flags: z.object({ isValid: z.boolean() }),
        }),
        outputSchema: z.object({ result: z.string() }),
      });
      const step3 = createStep({
        id: 'step3',
        execute: step3Action,
        inputSchema: z.object({
          result: z.string(),
        }),
        outputSchema: z.object({ result: z.string() }),
      });

      const workflow = createWorkflow({
        id: 'test-workflow',
        inputSchema: z.object({}),
        outputSchema: z.object({}),
      });

      workflow
        .then(step1)
        .branch([
          [
            async ({ getStepResult }) => {
              const step1Result = getStepResult(step1);
              return (
                step1Result?.status === 'success' || (step1Result?.status === 'partial' && step1Result?.score >= 70)
              );
            },
            step2,
          ],
        ])
        .map({
          result: {
            step: step2,
            path: 'result',
          },
        })
        .branch([
          [
            async ({ inputData, getStepResult }) => {
              const step1Result = getStepResult(step1);
              return !inputData.result || step1Result?.score < 70;
            },
            step3,
          ],
        ])
        .map({
          result: {
            step: step3,
            path: 'result',
          },
        })
        .commit();

      const run = await workflow.createRunAsync();
      const result = await run.start({ inputData: {} });

      expect(step2Action).toHaveBeenCalled();
      expect(step3Action).not.toHaveBeenCalled();
      expect(result.steps.step2).toEqual({
        status: 'success',
        output: { result: 'step2' },
        payload: {
          status: 'partial',
          score: 75,
          flags: { isValid: true },
        },

        startedAt: expect.any(Number),
        endedAt: expect.any(Number),
      });
    });
  });

  describe('Loops', () => {
    it('should run an until loop', async () => {
      const increment = vi.fn().mockImplementation(async ({ inputData }) => {
        // Get the current value (either from trigger or previous increment)
        const currentValue = inputData.value;

        // Increment the value
        const newValue = currentValue + 1;

        return { value: newValue };
      });
      const incrementStep = createStep({
        id: 'increment',
        description: 'Increments the current value by 1',
        inputSchema: z.object({
          value: z.number(),
          target: z.number(),
        }),
        outputSchema: z.object({
          value: z.number(),
        }),
        execute: increment,
      });

      const final = vi.fn().mockImplementation(async ({ inputData }) => {
        return { finalValue: inputData?.value };
      });
      const finalStep = createStep({
        id: 'final',
        description: 'Final step that prints the result',
        inputSchema: z.object({
          value: z.number(),
        }),
        outputSchema: z.object({
          finalValue: z.number(),
        }),
        execute: final,
      });

      const counterWorkflow = createWorkflow({
        steps: [incrementStep, finalStep],
        id: 'counter-workflow',
        inputSchema: z.object({
          target: z.number(),
          value: z.number(),
        }),
        outputSchema: z.object({
          finalValue: z.number(),
        }),
      });

      counterWorkflow
        .dountil(incrementStep, async ({ inputData }) => {
          return (inputData?.value ?? 0) >= 12;
        })
        .then(finalStep)
        .commit();

      const run = await counterWorkflow.createRunAsync();
      const result = await run.start({ inputData: { target: 10, value: 0 } });

      expect(increment).toHaveBeenCalledTimes(12);
      expect(final).toHaveBeenCalledTimes(1);
      // @ts-ignore
      expect(result.result).toEqual({ finalValue: 12 });
      // @ts-ignore
      expect(result.steps.increment.output).toEqual({ value: 12 });
    });

    it('should run a while loop', async () => {
      const increment = vi.fn().mockImplementation(async ({ inputData }) => {
        // Get the current value (either from trigger or previous increment)
        const currentValue = inputData.value;

        // Increment the value
        const newValue = currentValue + 1;

        return { value: newValue };
      });
      const incrementStep = createStep({
        id: 'increment',
        description: 'Increments the current value by 1',
        inputSchema: z.object({
          value: z.number(),
          target: z.number(),
        }),
        outputSchema: z.object({
          value: z.number(),
        }),
        execute: increment,
      });

      const final = vi.fn().mockImplementation(async ({ inputData }) => {
        return { finalValue: inputData?.value };
      });
      const finalStep = createStep({
        id: 'final',
        description: 'Final step that prints the result',
        inputSchema: z.object({
          value: z.number(),
        }),
        outputSchema: z.object({
          finalValue: z.number(),
        }),
        execute: final,
      });

      const counterWorkflow = createWorkflow({
        steps: [incrementStep, finalStep],
        id: 'counter-workflow',
        inputSchema: z.object({
          target: z.number(),
          value: z.number(),
        }),
        outputSchema: z.object({
          finalValue: z.number(),
        }),
      });

      counterWorkflow
        .dowhile(incrementStep, async ({ inputData }) => {
          return (inputData?.value ?? 0) < 12;
        })
        .then(finalStep)
        .commit();

      const run = await counterWorkflow.createRunAsync();
      const result = await run.start({ inputData: { target: 10, value: 0 } });

      expect(increment).toHaveBeenCalledTimes(12);
      expect(final).toHaveBeenCalledTimes(1);
      // @ts-ignore
      expect(result.result).toEqual({ finalValue: 12 });
      // @ts-ignore
      expect(result.steps.increment.output).toEqual({ value: 12 });
    });
  });

  describe('foreach', () => {
    it('should run a single item concurrency (default) for loop', async () => {
      const startTime = Date.now();
      const map = vi.fn().mockImplementation(async ({ inputData }) => {
        await new Promise(resolve => setTimeout(resolve, 1e3));
        return { value: inputData.value + 11 };
      });
      const mapStep = createStep({
        id: 'map',
        description: 'Maps (+11) on the current value',
        inputSchema: z.object({
          value: z.number(),
        }),
        outputSchema: z.object({
          value: z.number(),
        }),
        execute: map,
      });

      const finalStep = createStep({
        id: 'final',
        description: 'Final step that prints the result',
        inputSchema: z.array(z.object({ value: z.number() })),
        outputSchema: z.object({
          finalValue: z.number(),
        }),
        execute: async ({ inputData }) => {
          return { finalValue: inputData.reduce((acc, curr) => acc + curr.value, 0) };
        },
      });

      const counterWorkflow = createWorkflow({
        steps: [mapStep, finalStep],
        id: 'counter-workflow',
        inputSchema: z.array(z.object({ value: z.number() })),
        outputSchema: z.object({
          finalValue: z.number(),
        }),
      });

      counterWorkflow.foreach(mapStep).then(finalStep).commit();

      const run = await counterWorkflow.createRunAsync();
      const result = await run.start({ inputData: [{ value: 1 }, { value: 22 }, { value: 333 }] });

      const endTime = Date.now();
      const duration = endTime - startTime;
      expect(duration).toBeGreaterThan(3e3 - 200);

      expect(map).toHaveBeenCalledTimes(3);
      expect(result.steps).toEqual({
        input: [{ value: 1 }, { value: 22 }, { value: 333 }],
        map: {
          status: 'success',
          output: [{ value: 12 }, { value: 33 }, { value: 344 }],
          payload: [{ value: 1 }, { value: 22 }, { value: 333 }],
          startedAt: expect.any(Number),
          endedAt: expect.any(Number),
        },
        final: {
          status: 'success',
          output: { finalValue: 1 + 11 + (22 + 11) + (333 + 11) },
          payload: [{ value: 12 }, { value: 33 }, { value: 344 }],
          startedAt: expect.any(Number),
          endedAt: expect.any(Number),
        },
      });
    });

    it('should run a all item concurrency for loop', async () => {
      const startTime = Date.now();
      const map = vi.fn().mockImplementation(async ({ inputData }) => {
        await new Promise(resolve => setTimeout(resolve, 1e3));
        return { value: inputData.value + 11 };
      });
      const mapStep = createStep({
        id: 'map',
        description: 'Maps (+11) on the current value',
        inputSchema: z.object({
          value: z.number(),
        }),
        outputSchema: z.object({
          value: z.number(),
        }),
        execute: map,
      });

      const finalStep = createStep({
        id: 'final',
        description: 'Final step that prints the result',
        inputSchema: z.array(z.object({ value: z.number() })),
        outputSchema: z.object({
          finalValue: z.number(),
        }),
        execute: async ({ inputData }) => {
          return { finalValue: inputData.reduce((acc, curr) => acc + curr.value, 0) };
        },
      });

      const counterWorkflow = createWorkflow({
        steps: [mapStep, finalStep],
        id: 'counter-workflow',
        inputSchema: z.array(z.object({ value: z.number() })),
        outputSchema: z.object({
          finalValue: z.number(),
        }),
      });

      counterWorkflow.foreach(mapStep, { concurrency: 3 }).then(finalStep).commit();

      const run = await counterWorkflow.createRunAsync();
      const result = await run.start({ inputData: [{ value: 1 }, { value: 22 }, { value: 333 }] });

      const endTime = Date.now();
      const duration = endTime - startTime;
      expect(duration).toBeLessThan(1e3 * 1.2);

      expect(map).toHaveBeenCalledTimes(3);
      expect(result.steps).toEqual({
        input: [{ value: 1 }, { value: 22 }, { value: 333 }],
        map: {
          status: 'success',
          output: [{ value: 12 }, { value: 33 }, { value: 344 }],
          payload: [{ value: 1 }, { value: 22 }, { value: 333 }],

          startedAt: expect.any(Number),
          endedAt: expect.any(Number),
        },
        final: {
          status: 'success',
          output: { finalValue: 1 + 11 + (22 + 11) + (333 + 11) },
          payload: [{ value: 12 }, { value: 33 }, { value: 344 }],

          startedAt: expect.any(Number),
          endedAt: expect.any(Number),
        },
      });
    });

    it('should run a partial item concurrency for loop', async () => {
      const startTime = Date.now();
      const map = vi.fn().mockImplementation(async ({ inputData }) => {
        await new Promise(resolve => setTimeout(resolve, 1e3));
        return { value: inputData.value + 11 };
      });
      const mapStep = createStep({
        id: 'map',
        description: 'Maps (+11) on the current value',
        inputSchema: z.object({
          value: z.number(),
        }),
        outputSchema: z.object({
          value: z.number(),
        }),
        execute: map,
      });

      const finalStep = createStep({
        id: 'final',
        description: 'Final step that prints the result',
        inputSchema: z.array(z.object({ value: z.number() })),
        outputSchema: z.object({
          finalValue: z.number(),
        }),
        execute: async ({ inputData }) => {
          return { finalValue: inputData.reduce((acc, curr) => acc + curr.value, 0) };
        },
      });

      const counterWorkflow = createWorkflow({
        steps: [mapStep, finalStep],
        id: 'counter-workflow',
        inputSchema: z.array(z.object({ value: z.number() })),
        outputSchema: z.object({
          finalValue: z.number(),
        }),
      });

      counterWorkflow.foreach(mapStep, { concurrency: 2 }).then(finalStep).commit();

      const run = await counterWorkflow.createRunAsync();
      const result = await run.start({ inputData: [{ value: 1 }, { value: 22 }, { value: 333 }] });

      const endTime = Date.now();
      const duration = endTime - startTime;
      expect(duration).toBeGreaterThan(1e3 * 1.2);
      expect(duration).toBeLessThan(1e3 * 2.2);

      expect(map).toHaveBeenCalledTimes(3);
      expect(result.steps).toEqual({
        input: [{ value: 1 }, { value: 22 }, { value: 333 }],
        map: {
          status: 'success',
          output: [{ value: 12 }, { value: 33 }, { value: 344 }],
          payload: [{ value: 1 }, { value: 22 }, { value: 333 }],
          startedAt: expect.any(Number),
          endedAt: expect.any(Number),
        },
        final: {
          status: 'success',
          output: { finalValue: 1 + 11 + (22 + 11) + (333 + 11) },
          payload: [{ value: 12 }, { value: 33 }, { value: 344 }],
          startedAt: expect.any(Number),
          endedAt: expect.any(Number),
        },
      });
    });
  });

  describe('if-else branching', () => {
    it('should run the if-then branch', async () => {
      const start = vi.fn().mockImplementation(async ({ inputData }) => {
        // Get the current value (either from trigger or previous increment)

        // Increment the value
        const newValue = (inputData?.startValue ?? 0) + 1;

        return { newValue };
      });
      const startStep = createStep({
        id: 'start',
        description: 'Increments the current value by 1',
        inputSchema: z.object({
          startValue: z.number(),
        }),
        outputSchema: z.object({
          newValue: z.number(),
        }),
        execute: start,
      });

      const other = vi.fn().mockImplementation(async () => {
        return { other: 26 };
      });
      const otherStep = createStep({
        id: 'other',
        description: 'Other step',
        inputSchema: z.object({ newValue: z.number() }),
        outputSchema: z.object({
          other: z.number(),
        }),
        execute: other,
      });

      const final = vi.fn().mockImplementation(async ({ getStepResult }) => {
        const startVal = getStepResult(startStep)?.newValue ?? 0;
        const otherVal = getStepResult(otherStep)?.other ?? 0;
        return { finalValue: startVal + otherVal };
      });
      const finalIf = createStep({
        id: 'finalIf',
        description: 'Final step that prints the result',
        inputSchema: z.object({ newValue: z.number() }),
        outputSchema: z.object({
          finalValue: z.number(),
        }),
        execute: final,
      });
      const finalElse = createStep({
        id: 'finalElse',
        description: 'Final step that prints the result',
        inputSchema: z.object({ other: z.number() }),
        outputSchema: z.object({
          finalValue: z.number(),
        }),
        execute: final,
      });

      const counterWorkflow = createWorkflow({
        id: 'counter-workflow',
        inputSchema: z.object({
          startValue: z.number(),
        }),
        outputSchema: z.object({
          finalValue: z.number(),
        }),
        steps: [startStep, finalIf],
      });

      const elseBranch = createWorkflow({
        id: 'else-branch',
        inputSchema: z.object({ newValue: z.number() }),
        outputSchema: z.object({
          finalValue: z.number(),
        }),
        steps: [otherStep, finalElse],
      })
        .then(otherStep)
        .then(finalElse)
        .commit();

      counterWorkflow
        .then(startStep)
        .branch([
          [
            async ({ inputData }) => {
              const current = inputData.newValue;
              return !current || current < 5;
            },
            finalIf,
          ],
          [
            async ({ inputData }) => {
              const current = inputData.newValue;
              return current >= 5;
            },
            elseBranch,
          ],
        ])
        .commit();

      const run = await counterWorkflow.createRunAsync();
      const result = await run.start({ inputData: { startValue: 1 } });

      expect(start).toHaveBeenCalledTimes(1);
      expect(other).toHaveBeenCalledTimes(0);
      expect(final).toHaveBeenCalledTimes(1);
      // @ts-ignore
      expect(result.steps.finalIf.output).toEqual({ finalValue: 2 });
      // @ts-ignore
      expect(result.steps.start.output).toEqual({ newValue: 2 });
    });

    it('should run the else branch', async () => {
      const start = vi.fn().mockImplementation(async ({ inputData }) => {
        // Get the current value (either from trigger or previous increment)

        // Increment the value
        const newValue = (inputData?.startValue ?? 0) + 1;

        return { newValue };
      });
      const startStep = createStep({
        id: 'start',
        description: 'Increments the current value by 1',
        inputSchema: z.object({
          startValue: z.number(),
        }),
        outputSchema: z.object({
          newValue: z.number(),
        }),
        execute: start,
      });

      const other = vi.fn().mockImplementation(async ({ inputData }) => {
        return { newValue: inputData.newValue, other: 26 };
      });
      const otherStep = createStep({
        id: 'other',
        description: 'Other step',
        inputSchema: z.object({ newValue: z.number() }),
        outputSchema: z.object({
          other: z.number(),
          newValue: z.number(),
        }),
        execute: other,
      });

      const final = vi.fn().mockImplementation(async ({ inputData }) => {
        const startVal = inputData?.newValue ?? 0;
        const otherVal = inputData?.other ?? 0;
        return { finalValue: startVal + otherVal };
      });
      const finalIf = createStep({
        id: 'finalIf',
        description: 'Final step that prints the result',
        inputSchema: z.object({ newValue: z.number() }),
        outputSchema: z.object({
          finalValue: z.number(),
        }),
        execute: final,
      });
      const finalElse = createStep({
        id: 'finalElse',
        description: 'Final step that prints the result',
        inputSchema: z.object({ other: z.number(), newValue: z.number() }),
        outputSchema: z.object({
          finalValue: z.number(),
        }),
        execute: final,
      });

      const counterWorkflow = createWorkflow({
        id: 'counter-workflow',
        inputSchema: z.object({
          startValue: z.number(),
        }),
        outputSchema: z.object({
          finalValue: z.number(),
        }),
        steps: [startStep, finalIf],
      });

      const elseBranch = createWorkflow({
        id: 'else-branch',
        inputSchema: z.object({ newValue: z.number() }),
        outputSchema: z.object({
          finalValue: z.number(),
        }),
        steps: [otherStep, finalElse],
      })
        .then(otherStep)
        .then(finalElse)
        .commit();

      counterWorkflow
        .then(startStep)
        .branch([
          [
            async ({ inputData }) => {
              const current = inputData.newValue;
              return !current || current < 5;
            },
            finalIf,
          ],
          [
            async ({ inputData }) => {
              const current = inputData.newValue;
              return current >= 5;
            },
            elseBranch,
          ],
        ])
        .commit();

      const run = await counterWorkflow.createRunAsync();
      const result = await run.start({ inputData: { startValue: 6 } });

      expect(start).toHaveBeenCalledTimes(1);
      expect(other).toHaveBeenCalledTimes(1);
      expect(final).toHaveBeenCalledTimes(1);
      // @ts-ignore
      expect(result.steps['else-branch'].output).toEqual({ finalValue: 26 + 6 + 1 });
      // @ts-ignore
      expect(result.steps.start.output).toEqual({ newValue: 7 });
    });
  });

  describe('Schema Validation', () => {
    it.skip('should validate trigger data against schema', async () => {
      const triggerSchema = z.object({
        required: z.string(),
        nested: z.object({
          value: z.number(),
        }),
      });

      const step1 = createStep({
        id: 'step1',
        execute: vi.fn<any>().mockResolvedValue({ result: 'success' }),
        inputSchema: z.object({
          required: z.string(),
          nested: z.object({
            value: z.number(),
          }),
        }),
        outputSchema: z.object({
          result: z.string(),
        }),
      });

      const workflow = createWorkflow({
        id: 'test-workflow',
        inputSchema: triggerSchema,
        outputSchema: z.object({}),
        steps: [step1],
      });

      workflow.then(step1).commit();

      // Should fail validation
      await expect(
        workflow.execute({
          inputData: {
            required: 'test',
            // @ts-expect-error
            nested: { value: 'not-a-number' },
          },
        }),
      ).rejects.toThrow();

      // Should pass validation
      const run = await workflow.createRunAsync();
      await run.start({
        inputData: {
          required: 'test',
          nested: { value: 42 },
        },
      });
    });
  });

  describe('multiple chains', () => {
    it('should run multiple chains in parallel', async () => {
      const step1 = createStep({
        id: 'step1',
        execute: vi.fn<any>().mockResolvedValue({ result: 'success1' }),
        inputSchema: z.object({}),
        outputSchema: z.object({}),
      });
      const step2 = createStep({
        id: 'step2',
        execute: vi.fn<any>().mockResolvedValue({ result: 'success2' }),
        inputSchema: z.object({}),
        outputSchema: z.object({}),
      });
      const step3 = createStep({
        id: 'step3',
        execute: vi.fn<any>().mockResolvedValue({ result: 'success3' }),
        inputSchema: z.object({}),
        outputSchema: z.object({}),
      });
      const step4 = createStep({
        id: 'step4',
        execute: vi.fn<any>().mockResolvedValue({ result: 'success4' }),
        inputSchema: z.object({}),
        outputSchema: z.object({}),
      });
      const step5 = createStep({
        id: 'step5',
        execute: vi.fn<any>().mockResolvedValue({ result: 'success5' }),
        inputSchema: z.object({}),
        outputSchema: z.object({}),
      });

      const workflow = createWorkflow({
        id: 'test-workflow',
        inputSchema: z.object({}),
        outputSchema: z.object({}),
        steps: [step1, step2, step3, step4, step5],
      });
      workflow
        .parallel([
          createWorkflow({
            id: 'nested-a',
            inputSchema: z.object({}),
            outputSchema: z.object({}),
            steps: [step1, step2, step3],
          })
            .then(step1)
            .then(step2)
            .then(step3)
            .commit(),
          createWorkflow({
            id: 'nested-b',
            inputSchema: z.object({}),
            outputSchema: z.object({}),
            steps: [step4, step5],
          })
            .then(step4)
            .then(step5)
            .commit(),
        ])
        .commit();

      const run = await workflow.createRunAsync();
      const result = await run.start({ inputData: {} });

      expect(result.steps['nested-a']).toEqual({
        status: 'success',
        output: { result: 'success3' },
        payload: {},
        startedAt: expect.any(Number),
        endedAt: expect.any(Number),
      });
      expect(result.steps['nested-b']).toEqual({
        status: 'success',
        output: { result: 'success5' },
        payload: {},
        startedAt: expect.any(Number),
        endedAt: expect.any(Number),
      });
    });
  });

  describe('Retry', () => {
    it('should retry a step default 0 times', async () => {
      let err: Error | undefined;
      const step1 = createStep({
        id: 'step1',
        execute: vi.fn<any>().mockResolvedValue({ result: 'success' }),
        inputSchema: z.object({}),
        outputSchema: z.object({}),
      });
      const step2 = createStep({
        id: 'step2',
        execute: vi.fn<any>().mockImplementation(() => {
          err = new Error('Step failed');
          throw err;
        }),
        inputSchema: z.object({}),
        outputSchema: z.object({}),
      });

      const workflow = createWorkflow({
        id: 'test-workflow',
        inputSchema: z.object({}),
        outputSchema: z.object({}),
      });

      new Mastra({
        logger: false,
        workflows: {
          'test-workflow': workflow,
        },
        storage: testStorage,
      });

      workflow.then(step1).then(step2).commit();

      const run = await workflow.createRunAsync();
      const result = await run.start({ inputData: {} });

      expect(result.steps.step1).toEqual({
        status: 'success',
        output: { result: 'success' },
        payload: {},
        startedAt: expect.any(Number),
        endedAt: expect.any(Number),
      });
      expect(result.steps.step2).toMatchObject({
        // Change to toMatchObject
        status: 'failed',
        // error: err?.stack ?? err, // REMOVE THIS LINE
        payload: { result: 'success' },
        startedAt: expect.any(Number),
        endedAt: expect.any(Number),
      });
      // ADD THIS SEPARATE ASSERTION
      expect((result.steps.step2 as any)?.error).toMatch(/^Error: Step failed/);
      expect(step1.execute).toHaveBeenCalledTimes(1);
      expect(step2.execute).toHaveBeenCalledTimes(1); // 0 retries + 1 initial call
    });

    it('should retry a step with a custom retry config', async () => {
      let err: Error | undefined;
      const step1 = createStep({
        id: 'step1',
        execute: vi.fn<any>().mockResolvedValue({ result: 'success' }),
        inputSchema: z.object({}),
        outputSchema: z.object({}),
      });
      const step2 = createStep({
        id: 'step2',
        execute: vi.fn<any>().mockImplementation(() => {
          err = new Error('Step failed');
          throw err;
        }),
        inputSchema: z.object({}),
        outputSchema: z.object({}),
      });

      const workflow = createWorkflow({
        id: 'test-workflow',
        inputSchema: z.object({}),
        outputSchema: z.object({}),
        retryConfig: { attempts: 5, delay: 200 },
      });

      new Mastra({
        logger: false,
        storage: testStorage,
        workflows: {
          'test-workflow': workflow,
        },
      });

      workflow.then(step1).then(step2).commit();

      const run = await workflow.createRunAsync();
      const result = await run.start({ inputData: {} });

      expect(result.steps.step1).toEqual({
        status: 'success',
        output: { result: 'success' },
        payload: {},
        startedAt: expect.any(Number),
        endedAt: expect.any(Number),
      });
      expect(result.steps.step2).toMatchObject({
        // Change to toMatchObject
        status: 'failed',
        // error: err?.stack ?? err, // REMOVE THIS LINE
        payload: { result: 'success' },
        startedAt: expect.any(Number),
        endedAt: expect.any(Number),
      });
      // ADD THIS SEPARATE ASSERTION
      expect((result.steps.step2 as any)?.error).toMatch(/^Error: Step failed/);
      expect(step1.execute).toHaveBeenCalledTimes(1);
      expect(step2.execute).toHaveBeenCalledTimes(6); // 5 retries + 1 initial call
    });
  });

  describe('Interoperability (Actions)', () => {
    it('should be able to use all action types in a workflow', async () => {
      const step1Action = vi.fn<any>().mockResolvedValue({ name: 'step1' });

      const step1 = createStep({
        id: 'step1',
        execute: step1Action,
        inputSchema: z.object({}),
        outputSchema: z.object({ name: z.string() }),
      });

      // @ts-ignore
      const toolAction = vi.fn<any>().mockImplementation(async ({ context }) => {
        return { name: context.name };
      });

      const randomTool = createTool({
        id: 'random-tool',
        execute: toolAction,
        description: 'random-tool',
        inputSchema: z.object({ name: z.string() }),
        outputSchema: z.object({ name: z.string() }),
      });

      const workflow = createWorkflow({
        id: 'test-workflow',
        inputSchema: z.object({}),
        outputSchema: z.object({ name: z.string() }),
      });

      workflow.then(step1).then(createStep(randomTool)).commit();

      const run = await workflow.createRunAsync();
      const result = await run.start({ inputData: {} });

      expect(step1Action).toHaveBeenCalled();
      expect(toolAction).toHaveBeenCalled();
      // @ts-ignore
      expect(result.steps.step1).toEqual({
        status: 'success',
        output: { name: 'step1' },
        payload: {},
        startedAt: expect.any(Number),
        endedAt: expect.any(Number),
      });
      // @ts-ignore
      expect(result.steps['random-tool']).toEqual({
        status: 'success',
        output: { name: 'step1' },
        payload: { name: 'step1' },
        startedAt: expect.any(Number),
        endedAt: expect.any(Number),
      });
    });
  });

  describe('Watch', () => {
    it('should watch workflow state changes and call onTransition', async () => {
      const step1Action = vi.fn<any>().mockResolvedValue({ result: 'success1' });
      const step2Action = vi.fn<any>().mockResolvedValue({ result: 'success2' });

      const step1 = createStep({
        id: 'step1',
        execute: step1Action,
        inputSchema: z.object({}),
        outputSchema: z.object({ value: z.string() }),
      });
      const step2 = createStep({
        id: 'step2',
        execute: step2Action,
        inputSchema: z.object({ value: z.string() }),
        outputSchema: z.object({}),
      });

      const workflow = createWorkflow({
        id: 'test-workflow',
        inputSchema: z.object({}),
        outputSchema: z.object({}),
        steps: [step1, step2],
      });
      workflow.then(step1).then(step2).commit();

      let watchData: WatchEvent[] = [];
      const onTransition = data => {
        watchData.push(JSON.parse(JSON.stringify(data)));
      };

      const run = await workflow.createRunAsync();

      // Start watching the workflow
      run.watch(onTransition);

      const executionResult = await run.start({ inputData: {} });

      expect(watchData.length).toBe(5);
      expect(watchData[1]).toEqual({
        type: 'watch',
        payload: {
          currentStep: {
            id: 'step1',
            status: 'success',
            output: { result: 'success1' },
            payload: {},
            startedAt: expect.any(Number),
            endedAt: expect.any(Number),
          },
          workflowState: {
            status: 'running',
            steps: {
              input: {},
              step1: {
                status: 'success',
                output: { result: 'success1' },
                payload: {},
                startedAt: expect.any(Number),
                endedAt: expect.any(Number),
              },
            },
            result: null,
            error: null,
          },
        },
        eventTimestamp: expect.any(Number),
      });

      expect(watchData[watchData.length - 1]).toEqual({
        type: 'watch',
        payload: {
          currentStep: undefined,
          workflowState: {
            status: 'success',
            steps: {
              input: {},
              step1: {
                status: 'success',
                output: { result: 'success1' },
                payload: {},
                startedAt: expect.any(Number),
                endedAt: expect.any(Number),
              },
              step2: {
                status: 'success',
                output: { result: 'success2' },
                payload: { result: 'success1' },
                startedAt: expect.any(Number),
                endedAt: expect.any(Number),
              },
            },
            result: { result: 'success2' },
            error: null,
          },
        },
        eventTimestamp: expect.any(Number),
      });

      // Verify execution completed successfully
      expect(executionResult.steps.step1).toEqual({
        status: 'success',
        output: { result: 'success1' },
        payload: {},
        startedAt: expect.any(Number),
        endedAt: expect.any(Number),
      });
      expect(executionResult.steps.step2).toEqual({
        status: 'success',
        output: { result: 'success2' },
        payload: { result: 'success1' },
        startedAt: expect.any(Number),
        endedAt: expect.any(Number),
      });
    });

    it('should watch workflow state changes and call onTransition when attaching from separate run', async () => {
      const step1Action = vi.fn<any>().mockResolvedValue({ result: 'success1' });
      const step2Action = vi.fn<any>().mockResolvedValue({ result: 'success2' });

      const step1 = createStep({
        id: 'step1',
        execute: step1Action,
        inputSchema: z.object({}),
        outputSchema: z.object({ value: z.string() }),
      });
      const step2 = createStep({
        id: 'step2',
        execute: step2Action,
        inputSchema: z.object({ value: z.string() }),
        outputSchema: z.object({}),
      });

      const workflow = createWorkflow({
        id: 'test-workflow',
        inputSchema: z.object({}),
        outputSchema: z.object({}),
        steps: [step1, step2],
      });
      workflow.then(step1).then(step2).commit();

      let watchData: WatchEvent[] = [];
      const onTransition = data => {
        watchData.push(JSON.parse(JSON.stringify(data)));
      };

      const run = await workflow.createRunAsync();
      const run2 = await workflow.createRunAsync({ runId: run.runId });

      // Start watching the workflow
      run2.watch(onTransition);

      const executionResult = await run.start({ inputData: {} });

      expect(watchData.length).toBe(5);
      expect(watchData[1]).toEqual({
        type: 'watch',
        payload: {
          currentStep: {
            id: 'step1',
            status: 'success',
            output: { result: 'success1' },
            payload: {},
            startedAt: expect.any(Number),
            endedAt: expect.any(Number),
          },
          workflowState: {
            status: 'running',
            steps: {
              input: {},
              step1: {
                status: 'success',
                output: { result: 'success1' },
                payload: {},
                startedAt: expect.any(Number),
                endedAt: expect.any(Number),
              },
            },
            result: null,
            error: null,
          },
        },
        eventTimestamp: expect.any(Number),
      });
      expect(watchData[watchData.length - 1]).toEqual({
        type: 'watch',
        payload: {
          currentStep: undefined,
          workflowState: {
            status: 'success',
            steps: {
              input: {},
              step1: {
                status: 'success',
                output: { result: 'success1' },
                payload: {},
                startedAt: expect.any(Number),
                endedAt: expect.any(Number),
              },
              step2: {
                status: 'success',
                output: { result: 'success2' },
                payload: { result: 'success1' },
                startedAt: expect.any(Number),
                endedAt: expect.any(Number),
              },
            },
            result: { result: 'success2' },
            error: null,
          },
        },
        eventTimestamp: expect.any(Number),
      });

      // Verify execution completed successfully
      expect(executionResult.steps.step1).toEqual({
        status: 'success',
        output: { result: 'success1' },
        payload: {},
        startedAt: expect.any(Number),
        endedAt: expect.any(Number),
      });
      expect(executionResult.steps.step2).toEqual({
        status: 'success',
        output: { result: 'success2' },
        payload: { result: 'success1' },
        startedAt: expect.any(Number),
        endedAt: expect.any(Number),
      });
    });

    it('should unsubscribe from transitions when unwatch is called', async () => {
      const step1Action = vi.fn<any>().mockResolvedValue({ result: 'success1' });
      const step2Action = vi.fn<any>().mockResolvedValue({ result: 'success2' });

      const step1 = createStep({
        id: 'step1',
        execute: step1Action,
        inputSchema: z.object({}),
        outputSchema: z.object({}),
      });
      const step2 = createStep({
        id: 'step2',
        execute: step2Action,
        inputSchema: z.object({}),
        outputSchema: z.object({}),
      });

      const workflow = createWorkflow({
        id: 'test-workflow',
        inputSchema: z.object({}),
        outputSchema: z.object({}),
        steps: [step1, step2],
      });
      workflow.then(step1).then(step2).commit();

      const onTransition = vi.fn();
      const onTransition2 = vi.fn();

      const run = await workflow.createRunAsync();

      run.watch(onTransition);
      run.watch(onTransition2);

      await run.start({ inputData: {} });

      expect(onTransition).toHaveBeenCalledTimes(5);
      expect(onTransition2).toHaveBeenCalledTimes(5);

      const run2 = await workflow.createRunAsync();

      run2.watch(onTransition2);

      await run2.start({ inputData: {} });

      expect(onTransition).toHaveBeenCalledTimes(5);
      expect(onTransition2).toHaveBeenCalledTimes(10);

      const run3 = await workflow.createRunAsync();

      run3.watch(onTransition);

      await run3.start({ inputData: {} });

      expect(onTransition).toHaveBeenCalledTimes(10);
      expect(onTransition2).toHaveBeenCalledTimes(10);
    });

    it('should be able to use all action types in a workflow', async () => {
      const step1Action = vi.fn<any>().mockResolvedValue({ name: 'step1' });

      const step1 = createStep({
        id: 'step1',
        execute: step1Action,
        inputSchema: z.object({}),
        outputSchema: z.object({ name: z.string() }),
      });

      // @ts-ignore
      const toolAction = vi.fn<any>().mockImplementation(async ({ context }) => {
        console.log('tool call context', context);
        return { name: context.name };
      });

      const randomTool = createTool({
        id: 'random-tool',
        execute: toolAction,
        description: 'random-tool',
        inputSchema: z.object({ name: z.string() }),
        outputSchema: z.object({ name: z.string() }),
      });

      const workflow = createWorkflow({
        id: 'test-workflow',
        inputSchema: z.object({}),
        outputSchema: z.object({ name: z.string() }),
      });

      workflow.then(step1).then(createStep(randomTool)).commit();

      const { stream, getWorkflowState } = (await workflow.createRunAsync()).stream({ inputData: {} });

      const values: StreamEvent[] = [];
      for await (const value of stream.values()) {
        values.push(value);
      }

      expect(values).toMatchObject([
        {
          payload: {
            runId: 'mock-uuid-1',
          },
          type: 'start',
        },
        {
          payload: {
            id: 'step1',
            payload: {},
            startedAt: expect.any(Number),
          },
          type: 'step-start',
        },
        {
          payload: {
            id: 'step1',
            endedAt: expect.any(Number),
            output: {
              name: 'step1',
            },
            status: 'success',
          },
          type: 'step-result',
        },
        {
          payload: {
            id: 'step1',
            metadata: {},
          },
          type: 'step-finish',
        },
        {
          payload: {
            id: 'random-tool',
            payload: {
              name: 'step1',
            },
            startedAt: expect.any(Number),
          },
          type: 'step-start',
        },
        {
          payload: {
            id: 'random-tool',
            endedAt: expect.any(Number),
            output: {
              name: 'step1',
            },
            status: 'success',
          },
          type: 'step-result',
        },
        {
          payload: {
            id: 'random-tool',
            metadata: {},
          },
          type: 'step-finish',
        },
        {
          payload: {
            runId: 'mock-uuid-1',
          },
          type: 'finish',
        },
      ]);

      const result = await getWorkflowState();

      expect(step1Action).toHaveBeenCalled();
      expect(toolAction).toHaveBeenCalled();
      expect(result.steps.step1).toEqual({
        status: 'success',
        output: { name: 'step1' },
        payload: {},
        startedAt: expect.any(Number),
        endedAt: expect.any(Number),
      });
      expect(result.steps['random-tool']).toEqual({
        status: 'success',
        output: { name: 'step1' },
        payload: { name: 'step1' },
        startedAt: expect.any(Number),
        endedAt: expect.any(Number),
      });
    });
  });

  describe('Suspend and Resume', () => {
    afterAll(async () => {
      const pathToDb = path.join(process.cwd(), 'mastra.db');

      if (fs.existsSync(pathToDb)) {
        fs.rmSync(pathToDb);
      }
    });
    it('should return the correct runId', async () => {
      const execute = vi.fn<any>().mockResolvedValue({ result: 'success' });
      const step1 = createStep({
        id: 'step1',
        execute,
        inputSchema: z.object({}),
        outputSchema: z.object({ result: z.string() }),
      });

      const workflow = createWorkflow({
        id: 'test-workflow',
        inputSchema: z.object({}),
        outputSchema: z.object({}),
        steps: [step1],
      })
        .then(step1)
        .commit();
      const run = await workflow.createRunAsync();
      const run2 = await workflow.createRunAsync({ runId: run.runId });

      expect(run.runId).toBeDefined();
      expect(run2.runId).toBeDefined();
      expect(run.runId).toBe(run2.runId);
    });
    it('should handle basic suspend and resume flow', async () => {
      const getUserInputAction = vi.fn().mockResolvedValue({ userInput: 'test input' });
      const promptAgentAction = vi
        .fn()
        .mockImplementationOnce(async ({ suspend }) => {
          await suspend();
          return undefined;
        })
        .mockImplementationOnce(() => ({ modelOutput: 'test output' }));
      const evaluateToneAction = vi.fn().mockResolvedValue({
        toneScore: { score: 0.8 },
        completenessScore: { score: 0.7 },
      });
      const improveResponseAction = vi.fn().mockResolvedValue({ improvedOutput: 'improved output' });
      const evaluateImprovedAction = vi.fn().mockResolvedValue({
        toneScore: { score: 0.9 },
        completenessScore: { score: 0.8 },
      });

      const getUserInput = createStep({
        id: 'getUserInput',
        execute: getUserInputAction,
        inputSchema: z.object({ input: z.string() }),
        outputSchema: z.object({ userInput: z.string() }),
      });
      const promptAgent = createStep({
        id: 'promptAgent',
        execute: promptAgentAction,
        inputSchema: z.object({ userInput: z.string() }),
        outputSchema: z.object({ modelOutput: z.string() }),
      });
      const evaluateTone = createStep({
        id: 'evaluateToneConsistency',
        execute: evaluateToneAction,
        inputSchema: z.object({ modelOutput: z.string() }),
        outputSchema: z.object({
          toneScore: z.any(),
          completenessScore: z.any(),
        }),
      });
      const improveResponse = createStep({
        id: 'improveResponse',
        execute: improveResponseAction,
        inputSchema: z.object({ toneScore: z.any(), completenessScore: z.any() }),
        outputSchema: z.object({ improvedOutput: z.string() }),
      });
      const evaluateImproved = createStep({
        id: 'evaluateImprovedResponse',
        execute: evaluateImprovedAction,
        inputSchema: z.object({ improvedOutput: z.string() }),
        outputSchema: z.object({
          toneScore: z.any(),
          completenessScore: z.any(),
        }),
      });

      const promptEvalWorkflow = createWorkflow({
        id: 'test-workflow',
        inputSchema: z.object({ input: z.string() }),
        outputSchema: z.object({}),
        steps: [getUserInput, promptAgent, evaluateTone, improveResponse, evaluateImproved],
      });

      promptEvalWorkflow
        .then(getUserInput)
        .then(promptAgent)
        .then(evaluateTone)
        .then(improveResponse)
        .then(evaluateImproved)
        .commit();

      // Create a new storage instance for initial run
      const initialStorage = new MockStore();

      new Mastra({
        logger: false,
        storage: initialStorage,
        workflows: { 'test-workflow': promptEvalWorkflow },
      });

      const run = await promptEvalWorkflow.createRunAsync();

      // Create a promise to track when the workflow is ready to resume
      let resolveWorkflowSuspended: (value: unknown) => void;
      const workflowSuspended = new Promise(resolve => {
        resolveWorkflowSuspended = resolve;
      });

      run.watch(data => {
        const isPromptAgentSuspended =
          data?.payload?.currentStep?.id === 'promptAgent' && data?.payload?.currentStep?.status === 'suspended';
        if (isPromptAgentSuspended) {
          resolveWorkflowSuspended({ stepId: 'promptAgent', context: { userInput: 'test input for resumption' } });
        }
      });

      const initialResult = await run.start({ inputData: { input: 'test' } });
      expect(initialResult.steps.promptAgent.status).toBe('suspended');
      expect(promptAgentAction).toHaveBeenCalledTimes(1);

      // Wait for the workflow to be ready to resume
      const resumeData = await workflowSuspended;
      const resumeResult = await run.resume({ resumeData: resumeData as any, step: promptAgent });

      if (!resumeResult) {
        throw new Error('Resume failed to return a result');
      }

      expect(resumeResult.steps).toEqual({
        input: { input: 'test' },
        getUserInput: {
          status: 'success',
          output: { userInput: 'test input' },
          payload: { input: 'test' },
          startedAt: expect.any(Number),
          endedAt: expect.any(Number),
        },
        promptAgent: {
          status: 'success',
          output: { modelOutput: 'test output' },
          payload: { userInput: 'test input' },
          resumePayload: { context: { userInput: 'test input for resumption' }, stepId: 'promptAgent' },
          resumedAt: expect.any(Number),
          suspendedAt: expect.any(Number),
          startedAt: expect.any(Number),
          endedAt: expect.any(Number),
        },
        evaluateToneConsistency: {
          status: 'success',
          output: { toneScore: { score: 0.8 }, completenessScore: { score: 0.7 } },
          payload: { modelOutput: 'test output' },
          startedAt: expect.any(Number),
          endedAt: expect.any(Number),
        },
        improveResponse: {
          status: 'success',
          output: { improvedOutput: 'improved output' },
          payload: { toneScore: { score: 0.8 }, completenessScore: { score: 0.7 } },
          startedAt: expect.any(Number),
          endedAt: expect.any(Number),
        },
        evaluateImprovedResponse: {
          status: 'success',
          output: { toneScore: { score: 0.9 }, completenessScore: { score: 0.8 } },
          payload: { improvedOutput: 'improved output' },
          startedAt: expect.any(Number),
          endedAt: expect.any(Number),
        },
      });
    });

    it('should handle parallel steps with conditional suspend', async () => {
      const getUserInputAction = vi.fn().mockResolvedValue({ userInput: 'test input' });
      const promptAgentAction = vi.fn().mockResolvedValue({ modelOutput: 'test output' });
      const evaluateToneAction = vi.fn().mockResolvedValue({
        toneScore: { score: 0.8 },
        completenessScore: { score: 0.7 },
      });
      const humanInterventionAction = vi
        .fn()
        .mockImplementationOnce(async ({ suspend, resumeData }) => {
          if (!resumeData?.humanPrompt) {
            return suspend();
          }
        })
        .mockImplementationOnce(() => ({ improvedOutput: 'human intervention output' }));
      const explainResponseAction = vi.fn().mockResolvedValue({
        improvedOutput: 'explanation output',
      });

      const getUserInput = createStep({
        id: 'getUserInput',
        execute: getUserInputAction,
        inputSchema: z.object({ input: z.string() }),
        outputSchema: z.object({ userInput: z.string() }),
      });
      const promptAgent = createStep({
        id: 'promptAgent',
        execute: promptAgentAction,
        inputSchema: z.object({ userInput: z.string() }),
        outputSchema: z.object({ modelOutput: z.string() }),
      });
      const evaluateTone = createStep({
        id: 'evaluateToneConsistency',
        execute: evaluateToneAction,
        inputSchema: z.object({ modelOutput: z.string() }),
        outputSchema: z.object({
          toneScore: z.any(),
          completenessScore: z.any(),
        }),
      });
      const humanIntervention = createStep({
        id: 'humanIntervention',
        execute: humanInterventionAction,
        inputSchema: z.object({ toneScore: z.any(), completenessScore: z.any() }),
        outputSchema: z.object({ improvedOutput: z.string() }),
      });
      const explainResponse = createStep({
        id: 'explainResponse',
        execute: explainResponseAction,
        inputSchema: z.object({ toneScore: z.any(), completenessScore: z.any() }),
        outputSchema: z.object({ improvedOutput: z.string() }),
      });

      const workflow = createWorkflow({
        id: 'test-workflow',
        inputSchema: z.object({ input: z.string() }),
        outputSchema: z.object({}),
        steps: [getUserInput, promptAgent, evaluateTone, humanIntervention, explainResponse],
      });

      workflow
        .then(getUserInput)
        .then(promptAgent)
        .then(evaluateTone)
        .branch([
          [() => Promise.resolve(true), humanIntervention],
          [() => Promise.resolve(false), explainResponse],
        ])
        .commit();

      new Mastra({
        logger: false,
        workflows: { 'test-workflow': workflow },
        storage: testStorage,
      });

      const run = await workflow.createRunAsync();

      // Create a promise to track when the workflow is ready to resume
      let resolveWorkflowSuspended: (value: unknown) => void;
      const workflowSuspended = new Promise(resolve => {
        resolveWorkflowSuspended = resolve;
      });

      run.watch(async data => {
        const suspended =
          data.payload?.currentStep?.id === 'humanIntervention' && data.payload?.currentStep?.status === 'suspended';
        if (suspended) {
          resolveWorkflowSuspended({
            humanPrompt: 'What improvements would you suggest?',
          });
        }
      });

      const initialResult = await run.start({ inputData: { input: 'test' } });

      expect(initialResult.steps.humanIntervention.status).toBe('suspended');
      expect(initialResult.steps.explainResponse).toBeUndefined();
      expect(humanInterventionAction).toHaveBeenCalledTimes(1);
      expect(explainResponseAction).not.toHaveBeenCalled();

      // Wait for the workflow to be ready to resume
      const resumeData = await workflowSuspended;
      const resumeResult = await run.resume({ resumeData: resumeData as any, step: humanIntervention });

      if (!resumeResult) {
        throw new Error('Resume failed to return a result');
      }

      expect(resumeResult.steps).toEqual({
        input: { input: 'test' },
        getUserInput: {
          status: 'success',
          output: { userInput: 'test input' },
          payload: { input: 'test' },
          startedAt: expect.any(Number),
          endedAt: expect.any(Number),
        },
        promptAgent: {
          status: 'success',
          output: { modelOutput: 'test output' },
          payload: { userInput: 'test input' },
          startedAt: expect.any(Number),
          endedAt: expect.any(Number),
        },
        evaluateToneConsistency: {
          status: 'success',
          output: { toneScore: { score: 0.8 }, completenessScore: { score: 0.7 } },
          payload: { modelOutput: 'test output' },
          startedAt: expect.any(Number),
          endedAt: expect.any(Number),
        },
        humanIntervention: {
          status: 'success',
          output: { improvedOutput: 'human intervention output' },
          payload: { toneScore: { score: 0.8 }, completenessScore: { score: 0.7 } },
          resumePayload: { humanPrompt: 'What improvements would you suggest?' },
          startedAt: expect.any(Number),
          endedAt: expect.any(Number),
          resumedAt: expect.any(Number),
          suspendedAt: expect.any(Number),
        },
      });
    });

    it('should handle complex workflow with multiple suspends', async () => {
      const getUserInputAction = vi.fn().mockResolvedValue({ userInput: 'test input' });
      const promptAgentAction = vi.fn().mockResolvedValue({ modelOutput: 'test output' });

      const evaluateToneAction = vi.fn().mockResolvedValue({
        toneScore: { score: 0.8 },
        completenessScore: { score: 0.7 },
      });
      const improveResponseAction = vi
        .fn()
        .mockImplementationOnce(async ({ suspend }) => {
          await suspend();
        })
        .mockImplementationOnce(() => ({ improvedOutput: 'improved output' }));
      const evaluateImprovedAction = vi.fn().mockResolvedValue({
        toneScore: { score: 0.9 },
        completenessScore: { score: 0.8 },
      });
      const humanInterventionAction = vi
        .fn()
        .mockImplementationOnce(async ({ suspend }) => {
          await suspend();
        })
        .mockImplementationOnce(({ resumeData }) => {
          console.log('resumeData', resumeData);
          return { improvedOutput: 'human intervention output' };
        });
      const explainResponseAction = vi.fn().mockResolvedValue({
        improvedOutput: 'explanation output',
      });

      const getUserInput = createStep({
        id: 'getUserInput',
        execute: getUserInputAction,
        inputSchema: z.object({ input: z.string() }),
        outputSchema: z.object({ userInput: z.string() }),
      });
      const promptAgent = createStep({
        id: 'promptAgent',
        execute: promptAgentAction,
        inputSchema: z.object({ userInput: z.string() }),
        outputSchema: z.object({ modelOutput: z.string() }),
      });
      const evaluateTone = createStep({
        id: 'evaluateToneConsistency',
        execute: evaluateToneAction,
        inputSchema: z.object({ modelOutput: z.string() }),
        outputSchema: z.object({
          toneScore: z.any(),
          completenessScore: z.any(),
        }),
      });
      const improveResponse = createStep({
        id: 'improveResponse',
        execute: improveResponseAction,
        inputSchema: z.object({ toneScore: z.any(), completenessScore: z.any() }),
        outputSchema: z.object({ improvedOutput: z.string() }),
      });
      const evaluateImproved = createStep({
        id: 'evaluateImprovedResponse',
        execute: evaluateImprovedAction,
        inputSchema: z.object({ improvedOutput: z.string() }),
        outputSchema: z.object({
          toneScore: z.any(),
          completenessScore: z.any(),
        }),
      });
      const humanIntervention = createStep({
        id: 'humanIntervention',
        execute: humanInterventionAction,
        inputSchema: z.object({ toneScore: z.any(), completenessScore: z.any() }),
        outputSchema: z.object({ improvedOutput: z.string() }),
      });
      const explainResponse = createStep({
        id: 'explainResponse',
        execute: explainResponseAction,
        inputSchema: z.object({ toneScore: z.any(), completenessScore: z.any() }),
        outputSchema: z.object({ improvedOutput: z.string() }),
      });

      const workflow = createWorkflow({
        id: 'test-workflow',
        inputSchema: z.object({ input: z.string() }),
        outputSchema: z.object({}),
        steps: [
          getUserInput,
          promptAgent,
          evaluateTone,
          improveResponse,
          evaluateImproved,
          humanIntervention,
          explainResponse,
        ],
      });

      workflow
        .then(getUserInput)
        .then(promptAgent)
        .then(evaluateTone)
        .then(improveResponse)
        .then(evaluateImproved)
        .map({
          toneScore: {
            step: evaluateTone,
            path: 'toneScore',
          },
          completenessScore: {
            step: evaluateTone,
            path: 'completenessScore',
          },
        })
        .parallel([humanIntervention, explainResponse])
        .commit();

      new Mastra({
        logger: false,
        workflows: { 'test-workflow': workflow },
        storage: testStorage,
      });

      const run = await workflow.createRunAsync();
      const started = run.start({ inputData: { input: 'test' } });
      let improvedResponseResultPromise: Promise<any | undefined>;

      const resultPromise = new Promise<any>((resolve, reject) => {
        let hasResumed = false;
        let hasResumedImproveResponse = false;
        run.watch(async data => {
          const state = data.payload?.workflowState;

          if (state.status !== 'suspended') {
            return;
          }

          const isHumanInterventionSuspended = state.steps?.humanIntervention?.status === 'suspended';
          const isImproveResponseSuspended = state.steps?.improveResponse?.status === 'suspended';

          if (isHumanInterventionSuspended) {
            if (!hasResumed) {
              hasResumed = true;

              try {
                const resumed = await run.resume({
                  step: humanIntervention,
                  resumeData: {
                    humanPrompt: 'What improvements would you suggest?',
                  },
                });
                resolve(resumed as any);
              } catch (error) {
                reject(error);
              }
            }
          } else if (isImproveResponseSuspended) {
            if (!hasResumedImproveResponse) {
              hasResumedImproveResponse = true;
              const resumed = run.resume({
                step: improveResponse,
                resumeData: {
                  ...data.payload.workflowState.steps,
                },
              });
              improvedResponseResultPromise = resumed;
            }
          }
        });
      });

      const result = await resultPromise;
      const initialResult = await started;
      expect(initialResult?.steps.improveResponse.status).toBe('suspended');
      // @ts-ignore
      const improvedResponseResult = await improvedResponseResultPromise;

      expect(improvedResponseResult?.steps.humanIntervention.status).toBe('suspended');
      expect(improvedResponseResult?.steps.improveResponse.status).toBe('success');
      expect(improvedResponseResult?.steps.evaluateImprovedResponse.status).toBe('success');

      if (!result) {
        throw new Error('Resume failed to return a result');
      }

      expect(humanInterventionAction).toHaveBeenCalledTimes(2);
      expect(explainResponseAction).toHaveBeenCalledTimes(1);

      expect(result.steps).toMatchObject({
        input: { input: 'test' },
        getUserInput: { status: 'success', output: { userInput: 'test input' } },
        promptAgent: { status: 'success', output: { modelOutput: 'test output' } },
        evaluateToneConsistency: {
          status: 'success',
          output: { toneScore: { score: 0.8 }, completenessScore: { score: 0.7 } },
        },
        improveResponse: { status: 'success', output: { improvedOutput: 'improved output' } },
        evaluateImprovedResponse: {
          status: 'success',
          output: { toneScore: { score: 0.9 }, completenessScore: { score: 0.8 } },
        },
        humanIntervention: { status: 'success', output: { improvedOutput: 'human intervention output' } },
      });
    });

    it('should handle basic suspend and resume flow with async await syntax', async () => {
      const getUserInputAction = vi.fn().mockResolvedValue({ userInput: 'test input' });
      const promptAgentAction = vi
        .fn()
        .mockImplementationOnce(async ({ suspend }) => {
          return suspend({ testPayload: 'hello' });
        })
        .mockImplementationOnce(() => ({ modelOutput: 'test output' }));
      const evaluateToneAction = vi.fn().mockResolvedValue({
        toneScore: { score: 0.8 },
        completenessScore: { score: 0.7 },
      });
      const improveResponseAction = vi
        .fn()
        .mockImplementationOnce(async ({ suspend }) => {
          await suspend();
          return undefined;
        })
        .mockImplementationOnce(() => ({ improvedOutput: 'improved output' }));
      const evaluateImprovedAction = vi.fn().mockResolvedValue({
        toneScore: { score: 0.9 },
        completenessScore: { score: 0.8 },
      });

      const getUserInput = createStep({
        id: 'getUserInput',
        execute: getUserInputAction,
        inputSchema: z.object({ input: z.string() }),
        outputSchema: z.object({ userInput: z.string() }),
      });
      const promptAgent = createStep({
        id: 'promptAgent',
        execute: promptAgentAction,
        inputSchema: z.object({ userInput: z.string() }),
        outputSchema: z.object({ modelOutput: z.string() }),
        suspendSchema: z.object({ testPayload: z.string() }),
        resumeSchema: z.object({ userInput: z.string() }),
      });
      const evaluateTone = createStep({
        id: 'evaluateToneConsistency',
        execute: evaluateToneAction,
        inputSchema: z.object({ modelOutput: z.string() }),
        outputSchema: z.object({
          toneScore: z.any(),
          completenessScore: z.any(),
        }),
      });
      const improveResponse = createStep({
        id: 'improveResponse',
        execute: improveResponseAction,
        resumeSchema: z.object({
          toneScore: z.object({ score: z.number() }),
          completenessScore: z.object({ score: z.number() }),
        }),
        inputSchema: z.object({ toneScore: z.any(), completenessScore: z.any() }),
        outputSchema: z.object({ improvedOutput: z.string() }),
      });
      const evaluateImproved = createStep({
        id: 'evaluateImprovedResponse',
        execute: evaluateImprovedAction,
        inputSchema: z.object({ improvedOutput: z.string() }),
        outputSchema: z.object({
          toneScore: z.any(),
          completenessScore: z.any(),
        }),
      });

      const promptEvalWorkflow = createWorkflow({
        id: 'test-workflow',
        inputSchema: z.object({ input: z.string() }),
        outputSchema: z.object({}),
      });

      promptEvalWorkflow
        .then(getUserInput)
        .then(promptAgent)
        .then(evaluateTone)
        .then(improveResponse)
        .then(evaluateImproved)
        .commit();

      new Mastra({
        logger: false,
        storage: testStorage,
        workflows: { 'test-workflow': promptEvalWorkflow },
      });

      const run = await promptEvalWorkflow.createRunAsync();

      const initialResult = await run.start({ inputData: { input: 'test' } });
      expect(initialResult.steps.promptAgent.status).toBe('suspended');
      expect(promptAgentAction).toHaveBeenCalledTimes(1);
      // expect(initialResult.activePaths.size).toBe(1);
      // expect(initialResult.activePaths.get('promptAgent')?.status).toBe('suspended');
      // expect(initialResult.activePaths.get('promptAgent')?.suspendPayload).toEqual({ testPayload: 'hello' });
      expect(initialResult.steps).toEqual({
        input: { input: 'test' },
        getUserInput: {
          status: 'success',
          output: { userInput: 'test input' },
          payload: { input: 'test' },
          startedAt: expect.any(Number),
          endedAt: expect.any(Number),
        },
        promptAgent: {
          status: 'suspended',
          payload: { userInput: 'test input' },
          suspendPayload: { testPayload: 'hello' },
          startedAt: expect.any(Number),
          suspendedAt: expect.any(Number),
        },
      });

      const newCtx = {
        userInput: 'test input for resumption',
      };

      expect(initialResult.steps.promptAgent.status).toBe('suspended');
      expect(promptAgentAction).toHaveBeenCalledTimes(1);

      const firstResumeResult = await run.resume({ step: 'promptAgent', resumeData: newCtx });
      if (!firstResumeResult) {
        throw new Error('Resume failed to return a result');
      }

      // expect(firstResumeResult.activePaths.size).toBe(1);
      // expect(firstResumeResult.activePaths.get('improveResponse')?.status).toBe('suspended');
      expect(firstResumeResult.steps).toEqual({
        input: { input: 'test' },
        getUserInput: {
          status: 'success',
          output: { userInput: 'test input' },
          payload: { input: 'test' },
          startedAt: expect.any(Number),
          endedAt: expect.any(Number),
        },
        promptAgent: {
          status: 'success',
          output: { modelOutput: 'test output' },
          payload: { userInput: 'test input' },
          suspendPayload: { testPayload: 'hello' },
          resumePayload: { userInput: 'test input for resumption' },
          startedAt: expect.any(Number),
          endedAt: expect.any(Number),
          suspendedAt: expect.any(Number),
          resumedAt: expect.any(Number),
        },
        evaluateToneConsistency: {
          status: 'success',
          output: {
            toneScore: { score: 0.8 },
            completenessScore: { score: 0.7 },
          },
          payload: { modelOutput: 'test output' },
          startedAt: expect.any(Number),
          endedAt: expect.any(Number),
        },
        improveResponse: {
          status: 'suspended',
          payload: { toneScore: { score: 0.8 }, completenessScore: { score: 0.7 } },
          startedAt: expect.any(Number),
          suspendedAt: expect.any(Number),
        },
      });

      const secondResumeResult = await run.resume({
        step: improveResponse,
        resumeData: {
          toneScore: { score: 0.8 },
          completenessScore: { score: 0.7 },
        },
      });
      if (!secondResumeResult) {
        throw new Error('Resume failed to return a result');
      }

      expect(promptAgentAction).toHaveBeenCalledTimes(2);

      expect(secondResumeResult.steps).toEqual({
        input: { input: 'test' },
        getUserInput: {
          status: 'success',
          output: { userInput: 'test input' },
          payload: { input: 'test' },
          startedAt: expect.any(Number),
          endedAt: expect.any(Number),
        },
        promptAgent: {
          status: 'success',
          output: { modelOutput: 'test output' },
          payload: { userInput: 'test input' },
          suspendPayload: { testPayload: 'hello' },
          resumePayload: { userInput: 'test input for resumption' },
          startedAt: expect.any(Number),
          endedAt: expect.any(Number),
          suspendedAt: expect.any(Number),
          resumedAt: expect.any(Number),
        },
        evaluateToneConsistency: {
          status: 'success',
          output: {
            toneScore: { score: 0.8 },
            completenessScore: { score: 0.7 },
          },
          payload: { modelOutput: 'test output' },
          startedAt: expect.any(Number),
          endedAt: expect.any(Number),
        },
        improveResponse: {
          status: 'success',
          output: { improvedOutput: 'improved output' },
          payload: { toneScore: { score: 0.8 }, completenessScore: { score: 0.7 } },
          resumePayload: {
            toneScore: { score: 0.8 },
            completenessScore: { score: 0.7 },
          },
          startedAt: expect.any(Number),
          endedAt: expect.any(Number),
          suspendedAt: expect.any(Number),
          resumedAt: expect.any(Number),
        },
        evaluateImprovedResponse: {
          status: 'success',
          output: { toneScore: { score: 0.9 }, completenessScore: { score: 0.8 } },
          payload: { improvedOutput: 'improved output' },
          startedAt: expect.any(Number),
          endedAt: expect.any(Number),
        },
      });

      expect(promptAgentAction).toHaveBeenCalledTimes(2);
    });

    it('should work with runtimeContext - bug #4442', async () => {
      const getUserInputAction = vi.fn().mockResolvedValue({ userInput: 'test input' });
      const promptAgentAction = vi.fn().mockImplementation(async ({ suspend, runtimeContext, resumeData }) => {
        if (!resumeData) {
          runtimeContext.set('responses', [...(runtimeContext.get('responses') ?? []), 'first message']);
          return await suspend({ testPayload: 'hello' });
        }

        runtimeContext.set('responses', [...(runtimeContext.get('responses') ?? []), 'promptAgentAction']);

        return undefined;
      });
      const runtimeContextAction = vi.fn().mockImplementation(async ({ runtimeContext }) => {
        return runtimeContext.get('responses');
      });

      const getUserInput = createStep({
        id: 'getUserInput',
        execute: getUserInputAction,
        inputSchema: z.object({ input: z.string() }),
        outputSchema: z.object({ userInput: z.string() }),
      });
      const promptAgent = createStep({
        id: 'promptAgent',
        execute: promptAgentAction,
        inputSchema: z.object({ userInput: z.string() }),
        outputSchema: z.object({ modelOutput: z.string() }),
        suspendSchema: z.object({ testPayload: z.string() }),
        resumeSchema: z.object({ userInput: z.string() }),
      });
      const runtimeContextStep = createStep({
        id: 'runtimeContextAction',
        execute: runtimeContextAction,
        inputSchema: z.object({ modelOutput: z.string() }),
        outputSchema: z.array(z.string()),
      });

      const promptEvalWorkflow = createWorkflow({
        id: 'test-workflow',
        inputSchema: z.object({ input: z.string() }),
        outputSchema: z.object({}),
      });

      promptEvalWorkflow.then(getUserInput).then(promptAgent).then(runtimeContextStep).commit();

      new Mastra({
        logger: false,
        storage: testStorage,
        workflows: { 'test-workflow': promptEvalWorkflow },
      });

      const run = await promptEvalWorkflow.createRunAsync();

      const initialResult = await run.start({ inputData: { input: 'test' } });
      expect(initialResult.steps.promptAgent.status).toBe('suspended');
      expect(promptAgentAction).toHaveBeenCalledTimes(1);

      const newCtx = {
        userInput: 'test input for resumption',
      };

      const firstResumeResult = await run.resume({ step: 'promptAgent', resumeData: newCtx });
      expect(promptAgentAction).toHaveBeenCalledTimes(2);
      expect(firstResumeResult.steps.runtimeContextAction.status).toBe('success');
      // @ts-ignore
      expect(firstResumeResult.steps.runtimeContextAction.output).toEqual(['promptAgentAction']);
    });

    it('should work with custom runtimeContext - bug #4442', async () => {
      const getUserInputAction = vi.fn().mockResolvedValue({ userInput: 'test input' });
      const promptAgentAction = vi.fn().mockImplementation(async ({ suspend, runtimeContext, resumeData }) => {
        if (!resumeData) {
          runtimeContext.set('responses', [...(runtimeContext.get('responses') ?? []), 'first message']);
          return await suspend({ testPayload: 'hello' });
        }

        runtimeContext.set('responses', [...(runtimeContext.get('responses') ?? []), 'promptAgentAction']);

        return undefined;
      });
      const runtimeContextAction = vi.fn().mockImplementation(async ({ runtimeContext }) => {
        return runtimeContext.get('responses');
      });

      const getUserInput = createStep({
        id: 'getUserInput',
        execute: getUserInputAction,
        inputSchema: z.object({ input: z.string() }),
        outputSchema: z.object({ userInput: z.string() }),
      });
      const promptAgent = createStep({
        id: 'promptAgent',
        execute: promptAgentAction,
        inputSchema: z.object({ userInput: z.string() }),
        outputSchema: z.object({ modelOutput: z.string() }),
        suspendSchema: z.object({ testPayload: z.string() }),
        resumeSchema: z.object({ userInput: z.string() }),
      });
      const runtimeContextStep = createStep({
        id: 'runtimeContextAction',
        execute: runtimeContextAction,
        inputSchema: z.object({ modelOutput: z.string() }),
        outputSchema: z.array(z.string()),
      });

      const promptEvalWorkflow = createWorkflow({
        id: 'test-workflow',
        inputSchema: z.object({ input: z.string() }),
        outputSchema: z.object({}),
      });

      promptEvalWorkflow.then(getUserInput).then(promptAgent).then(runtimeContextStep).commit();

      new Mastra({
        logger: false,
        storage: testStorage,
        workflows: { 'test-workflow': promptEvalWorkflow },
      });

      const run = await promptEvalWorkflow.createRunAsync();

      const runtimeContext = new RuntimeContext();
      const initialResult = await run.start({ inputData: { input: 'test' }, runtimeContext });
      expect(initialResult.steps.promptAgent.status).toBe('suspended');
      expect(promptAgentAction).toHaveBeenCalledTimes(1);
      expect(runtimeContext.get('responses')).toEqual(['first message']);

      const newCtx = {
        userInput: 'test input for resumption',
      };

      const firstResumeResult = await run.resume({ step: 'promptAgent', resumeData: newCtx, runtimeContext });
      expect(promptAgentAction).toHaveBeenCalledTimes(2);
      expect(firstResumeResult.steps.runtimeContextAction.status).toBe('success');
      // @ts-ignore
      expect(firstResumeResult.steps.runtimeContextAction.output).toEqual(['first message', 'promptAgentAction']);
    });

    it('should handle basic suspend and resume in a dountil workflow', async () => {
      const resumeStep = createStep({
        id: 'resume',
        inputSchema: z.object({ value: z.number() }),
        outputSchema: z.object({ value: z.number() }),
        resumeSchema: z.object({ value: z.number() }),
        suspendSchema: z.object({ message: z.string() }),
        execute: async ({ inputData, resumeData, suspend }) => {
          console.info('inputData is ', inputData);
          console.info('resumeData is ', resumeData);

          const finalValue = (resumeData?.value ?? 0) + inputData.value;

          if (!resumeData?.value || finalValue < 10) {
            return await suspend({ message: `Please provide additional information. now value is ${inputData.value}` });
          }

          return { value: finalValue };
        },
      });

      const incrementStep = createStep({
        id: 'increment',
        inputSchema: z.object({
          value: z.number(),
        }),
        outputSchema: z.object({
          value: z.number(),
        }),
        execute: async ({ inputData }) => {
          return {
            value: inputData.value + 1,
          };
        },
      });

      const dowhileWorkflow = createWorkflow({
        id: 'dowhile-workflow',
        inputSchema: z.object({ value: z.number() }),
        outputSchema: z.object({ value: z.number() }),
      })
        .dountil(
          createWorkflow({
            id: 'simple-resume-workflow',
            inputSchema: z.object({ value: z.number() }),
            outputSchema: z.object({ value: z.number() }),
            steps: [incrementStep, resumeStep],
          })
            .then(incrementStep)
            .then(resumeStep)
            .commit(),
          async ({ inputData }) => inputData.value >= 10,
        )
        .then(
          createStep({
            id: 'final',
            inputSchema: z.object({ value: z.number() }),
            outputSchema: z.object({ value: z.number() }),
            execute: async ({ inputData }) => ({ value: inputData.value }),
          }),
        )
        .commit();

      new Mastra({
        logger: false,
        storage: testStorage,
        workflows: { dowhileWorkflow },
      });

      const run = await dowhileWorkflow.createRunAsync();
      const result = await run.start({ inputData: { value: 0 } });
      expect(result.steps['simple-resume-workflow']).toMatchObject({
        status: 'suspended',
      });

      const resumeResult = await run.resume({
        resumeData: { value: 2 },
        step: ['simple-resume-workflow', 'resume'],
      });

      expect(resumeResult.steps['simple-resume-workflow']).toMatchObject({
        status: 'suspended',
      });

      const lastResumeResult = await run.resume({
        resumeData: { value: 21 },
        step: ['simple-resume-workflow', 'resume'],
      });

      expect(lastResumeResult.steps['simple-resume-workflow']).toMatchObject({
        status: 'success',
      });
    });
  });

  describe('Workflow Runs', () => {
    let testStorage: MockStore;

    beforeEach(async () => {
      testStorage = new MockStore();
    });

    it('should return empty result when mastra is not initialized', async () => {
      const workflow = createWorkflow({ id: 'test', inputSchema: z.object({}), outputSchema: z.object({}) });
      const result = await workflow.getWorkflowRuns();
      expect(result).toEqual({ runs: [], total: 0 });
    });

    it('should get workflow runs from storage', async () => {
      const step1Action = vi.fn<any>().mockResolvedValue({ result: 'success1' });
      const step2Action = vi.fn<any>().mockResolvedValue({ result: 'success2' });

      const step1 = createStep({
        id: 'step1',
        execute: step1Action,
        inputSchema: z.object({}),
        outputSchema: z.object({}),
      });
      const step2 = createStep({
        id: 'step2',
        execute: step2Action,
        inputSchema: z.object({}),
        outputSchema: z.object({}),
      });

      const workflow = createWorkflow({ id: 'test-workflow', inputSchema: z.object({}), outputSchema: z.object({}) });
      workflow.then(step1).then(step2).commit();

      new Mastra({
        workflows: {
          'test-workflow': workflow,
        },
        logger: false,
        storage: testStorage,
      });

      // Create a few runs
      const run1 = await workflow.createRunAsync();
      await run1.start({ inputData: {} });

      const run2 = await workflow.createRunAsync();
      await run2.start({ inputData: {} });

      const { runs, total } = await workflow.getWorkflowRuns();
      expect(total).toBe(2);
      expect(runs).toHaveLength(2);
      expect(runs.map(r => r.runId)).toEqual(expect.arrayContaining([run1.runId, run2.runId]));
      expect(runs[0]?.workflowName).toBe('test-workflow');
      expect(runs[0]?.snapshot).toBeDefined();
      expect(runs[1]?.snapshot).toBeDefined();
    });

    it('should get workflow run by id from storage', async () => {
      const step1Action = vi.fn<any>().mockResolvedValue({ result: 'success1' });
      const step2Action = vi.fn<any>().mockResolvedValue({ result: 'success2' });

      const step1 = createStep({
        id: 'step1',
        execute: step1Action,
        inputSchema: z.object({}),
        outputSchema: z.object({}),
      });
      const step2 = createStep({
        id: 'step2',
        execute: step2Action,
        inputSchema: z.object({}),
        outputSchema: z.object({}),
      });

      const workflow = createWorkflow({ id: 'test-workflow', inputSchema: z.object({}), outputSchema: z.object({}) });
      workflow.then(step1).then(step2).commit();

      new Mastra({
        logger: false,
        storage: testStorage,
        workflows: {
          'test-workflow': workflow,
        },
      });

      // Create a few runs
      const run1 = await workflow.createRunAsync();
      await run1.start({ inputData: {} });

      const { runs, total } = await workflow.getWorkflowRuns();
      expect(total).toBe(1);
      expect(runs).toHaveLength(1);
      expect(runs.map(r => r.runId)).toEqual(expect.arrayContaining([run1.runId]));
      expect(runs[0]?.workflowName).toBe('test-workflow');
      expect(runs[0]?.snapshot).toBeDefined();

      const run3 = await workflow.getWorkflowRunById(run1.runId);
      expect(run3?.runId).toBe(run1.runId);
      expect(run3?.workflowName).toBe('test-workflow');
      expect(run3?.snapshot).toEqual(runs[0].snapshot);
    });
  });

  describe('Accessing Mastra', () => {
    it('should be able to access the deprecated mastra primitives', async () => {
      let telemetry: Telemetry | undefined;
      const step1 = createStep({
        id: 'step1',
        inputSchema: z.object({}),
        outputSchema: z.object({}),
        execute: async ({ mastra }) => {
          telemetry = mastra?.getTelemetry();
          return {};
        },
      });

      const workflow = createWorkflow({ id: 'test-workflow', inputSchema: z.object({}), outputSchema: z.object({}) });
      workflow.then(step1).commit();

      new Mastra({
        logger: false,
        storage: testStorage,
        workflows: { 'test-workflow': workflow },
      });

      // Access new instance properties directly - should work without warning
      const run = await workflow.createRunAsync();
      await run.start({ inputData: {} });

      expect(telemetry).toBeDefined();
      expect(telemetry).toBeInstanceOf(Telemetry);
    });
  });

  describe('Agent as step', () => {
    it('should be able to use an agent as a step', async () => {
      const workflow = createWorkflow({
        id: 'test-workflow',
        inputSchema: z.object({
          prompt1: z.string(),
          prompt2: z.string(),
        }),
        outputSchema: z.object({}),
      });

      const agent = new Agent({
        name: 'test-agent-1',
        instructions: 'test agent instructions',
        model: new MockLanguageModelV2({
          doStream: async () => ({
            stream: simulateReadableStream({
              chunks: [
                { type: 'text-start', id: 'text-1' },
                { type: 'text-delta', id: 'text-1', delta: 'Paris' },
                { type: 'text-end', id: 'text-1' },
                {
                  type: 'finish',
                  finishReason: 'stop',
                  logprobs: undefined,
                  usage,
                },
              ],
            }),
            rawCall: { rawPrompt: null, rawSettings: {} },
          }),
        }),
      });

      const agent2 = new Agent({
        name: 'test-agent-2',
        instructions: 'test agent instructions',
        model: new MockLanguageModelV2({
          doStream: async () => ({
            stream: simulateReadableStream({
              chunks: [
                { type: 'text-start', id: 'text-1' },
                { type: 'text-delta', id: 'text-1', delta: 'London' },
                { type: 'text-end', id: 'text-1' },
                {
                  type: 'finish',
                  finishReason: 'stop',
                  logprobs: undefined,
                  usage,
                },
              ],
            }),
            rawCall: { rawPrompt: null, rawSettings: {} },
          }),
        }),
      });

      const startStep = createStep({
        id: 'start',
        inputSchema: z.object({
          prompt1: z.string(),
          prompt2: z.string(),
        }),
        outputSchema: z.object({ prompt1: z.string(), prompt2: z.string() }),
        execute: async ({ inputData }) => {
          return {
            prompt1: inputData.prompt1,
            prompt2: inputData.prompt2,
          };
        },
      });

      new Mastra({
        workflows: { 'test-workflow': workflow },
        agents: { 'test-agent-1': agent, 'test-agent-2': agent2 },
        logger: false,
        storage: testStorage,
      });
      const agentStep1 = createStep(agent);
      const agentStep2 = createStep(agent2);

      workflow
        .then(startStep)
        .map({
          prompt: {
            step: startStep,
            path: 'prompt1',
          },
        })
        .then(agentStep1)
        .map({
          prompt: {
            step: startStep,
            path: 'prompt2',
          },
        })
        .then(agentStep2)
        .commit();

      const run = await workflow.createRunAsync();
      const result = await run.start({
        inputData: { prompt1: 'Capital of France, just the name', prompt2: 'Capital of UK, just the name' },
      });

      expect(result.steps['test-agent-1']).toEqual({
        status: 'success',
        output: { text: 'Paris' },
        payload: {
          prompt: 'Capital of France, just the name',
        },
        startedAt: expect.any(Number),
        endedAt: expect.any(Number),
      });

      expect(result.steps['test-agent-2']).toEqual({
        status: 'success',
        output: { text: 'London' },
        payload: {
          prompt: 'Capital of UK, just the name',
        },
        startedAt: expect.any(Number),
        endedAt: expect.any(Number),
      });
    });

    it('should be able to use an agent in parallel', async () => {
      const execute = vi.fn<any>().mockResolvedValue({ result: 'success' });
      const finalStep = createStep({
        id: 'finalStep',
        inputSchema: z.object({
          'nested-workflow': z.object({ text: z.string() }),
          'nested-workflow-2': z.object({ text: z.string() }),
        }),
        outputSchema: z.object({
          result: z.string(),
        }),
        execute,
      });

      const workflow = createWorkflow({
        id: 'test-workflow',
        inputSchema: z.object({
          prompt1: z.string(),
          prompt2: z.string(),
        }),
        outputSchema: z.object({
          'nested-workflow': z.object({ text: z.string() }),
          'nested-workflow-2': z.object({ text: z.string() }),
        }),
      });

      const agent = new Agent({
        name: 'test-agent-1',
        instructions: 'test agent instructions',
        model: new MockLanguageModelV2({
          doStream: async () => ({
            stream: simulateReadableStream({
              chunks: [
                { type: 'text-start', id: 'text-1' },
                { type: 'text-delta', id: 'text-1', delta: 'Paris' },
                { type: 'text-end', id: 'text-1' },
                {
                  type: 'finish',
                  finishReason: 'stop',
                  logprobs: undefined,
                  usage,
                },
              ],
            }),
            rawCall: { rawPrompt: null, rawSettings: {} },
          }),
        }),
      });

      const agent2 = new Agent({
        name: 'test-agent-2',
        instructions: 'test agent instructions',
        model: new MockLanguageModelV2({
          doStream: async () => ({
            stream: simulateReadableStream({
              chunks: [
                { type: 'text-start', id: 'text-1' },
                { type: 'text-delta', id: 'text-1', delta: 'London' },
                { type: 'text-end', id: 'text-1' },
                {
                  type: 'finish',
                  finishReason: 'stop',
                  logprobs: undefined,
                  usage,
                },
              ],
            }),
            rawCall: { rawPrompt: null, rawSettings: {} },
          }),
        }),
      });

      const startStep = createStep({
        id: 'start',
        inputSchema: z.object({
          prompt1: z.string(),
          prompt2: z.string(),
        }),
        outputSchema: z.object({ prompt1: z.string(), prompt2: z.string() }),
        execute: async ({ inputData }) => {
          return {
            prompt1: inputData.prompt1,
            prompt2: inputData.prompt2,
          };
        },
      });

      new Mastra({
        logger: false,
        storage: testStorage,
        workflows: { 'test-workflow': workflow },
        agents: { 'test-agent-1': agent, 'test-agent-2': agent2 },
      });

      const nestedWorkflow1 = createWorkflow({
        id: 'nested-workflow',
        inputSchema: z.object({ prompt1: z.string(), prompt2: z.string() }),
        outputSchema: z.object({ text: z.string() }),
      })
        .then(startStep)
        .map({
          prompt: {
            step: startStep,
            path: 'prompt1',
          },
        })
        .then(createStep(agent))
        .commit();

      const nestedWorkflow2 = createWorkflow({
        id: 'nested-workflow-2',
        inputSchema: z.object({ prompt1: z.string(), prompt2: z.string() }),
        outputSchema: z.object({ text: z.string() }),
      })
        .then(startStep)
        .map({
          prompt: {
            step: startStep,
            path: 'prompt2',
          },
        })
        .then(createStep(agent2))
        .commit();

      workflow.parallel([nestedWorkflow1, nestedWorkflow2]).then(finalStep).commit();

      const run = workflow.createRun();
      const result = await run.start({
        inputData: { prompt1: 'Capital of France, just the name', prompt2: 'Capital of UK, just the name' },
      });

      expect(execute).toHaveBeenCalledTimes(1);
      expect(result.steps['finalStep']).toEqual({
        status: 'success',
        output: { result: 'success' },
        payload: {
          'nested-workflow': {
            text: 'Paris',
          },
          'nested-workflow-2': {
            text: 'London',
          },
        },
        startedAt: expect.any(Number),
        endedAt: expect.any(Number),
      });

      expect(result.steps['nested-workflow']).toEqual({
        status: 'success',
        output: { text: 'Paris' },
        payload: {
          prompt1: 'Capital of France, just the name',
          prompt2: 'Capital of UK, just the name',
        },
        startedAt: expect.any(Number),
        endedAt: expect.any(Number),
      });

      expect(result.steps['nested-workflow-2']).toEqual({
        status: 'success',
        output: { text: 'London' },
        payload: {
          prompt1: 'Capital of France, just the name',
          prompt2: 'Capital of UK, just the name',
        },
        startedAt: expect.any(Number),
        endedAt: expect.any(Number),
      });
    });

    it('should be able to use an agent as a step via mastra instance', async () => {
      const workflow = createWorkflow({
        id: 'test-workflow',
        inputSchema: z.object({
          prompt1: z.string(),
          prompt2: z.string(),
        }),
        outputSchema: z.object({}),
      });

      const agent = new Agent({
        name: 'test-agent-1',
        instructions: 'test agent instructions',
        model: new MockLanguageModelV2({
          doGenerate: async () => ({
            rawCall: { rawPrompt: null, rawSettings: {} },
            content: [{ type: 'text', text: 'Paris' }],
            warnings: [],
            finishReason: 'stop',
            usage,
          }),
        }),
      });

      const agent2 = new Agent({
        name: 'test-agent-2',
        instructions: 'test agent instructions',
        model: new MockLanguageModelV2({
          doGenerate: async () => ({
            rawCall: { rawPrompt: null, rawSettings: {} },
            finishReason: 'stop',
            content: [{ type: 'text', text: 'London' }],
            warnings: [],
            usage,
          }),
        }),
      });

      const startStep = createStep({
        id: 'start',
        inputSchema: z.object({
          prompt1: z.string(),
          prompt2: z.string(),
        }),
        outputSchema: z.object({ prompt1: z.string(), prompt2: z.string() }),
        execute: async ({ inputData }) => {
          return {
            prompt1: inputData.prompt1,
            prompt2: inputData.prompt2,
          };
        },
      });

      new Mastra({
        logger: false,
        storage: testStorage,
        workflows: { 'test-workflow': workflow },
        agents: { 'test-agent-1': agent, 'test-agent-2': agent2 },
      });
      workflow
        .then(startStep)
        .map({
          prompt: {
            step: startStep,
            path: 'prompt1',
          },
        })
        .then(
          createStep({
            id: 'agent-step-1',
            inputSchema: z.object({ prompt: z.string() }),
            outputSchema: z.object({ text: z.string() }),
            execute: async ({ inputData, mastra }) => {
              const agent = mastra.getAgent('test-agent-1');
              const result = await agent.generate([{ role: 'user', content: inputData.prompt }]);
              return { text: result.text };
            },
          }),
        )
        .map({
          prompt: {
            step: startStep,
            path: 'prompt2',
          },
        })
        .then(
          createStep({
            id: 'agent-step-2',
            inputSchema: z.object({ prompt: z.string() }),
            outputSchema: z.object({ text: z.string() }),
            execute: async ({ inputData, mastra }) => {
              const agent = mastra.getAgent('test-agent-2');
              const result = await agent.generate([{ role: 'user', content: inputData.prompt }]);
              return { text: result.text };
            },
          }),
        )

        .commit();

      const run = workflow.createRun();
      const result = await run.start({
        inputData: { prompt1: 'Capital of France, just the name', prompt2: 'Capital of UK, just the name' },
      });

      expect(result.steps['agent-step-1']).toEqual({
        status: 'success',
        output: { text: 'Paris' },
        payload: {
          prompt: 'Capital of France, just the name',
        },
        startedAt: expect.any(Number),
        endedAt: expect.any(Number),
      });

      expect(result.steps['agent-step-2']).toEqual({
        status: 'success',
        output: { text: 'London' },
        payload: {
          prompt: 'Capital of UK, just the name',
        },
        startedAt: expect.any(Number),
        endedAt: expect.any(Number),
      });
    });

    it('should be able to use an agent as a step in nested workflow via mastra instance', async () => {
      const workflow = createWorkflow({
        id: 'test-workflow',
        inputSchema: z.object({
          prompt1: z.string(),
          prompt2: z.string(),
        }),
        outputSchema: z.object({}),
      });

      const agent = new Agent({
        name: 'test-agent-1',
        instructions: 'test agent instructions',
        model: new MockLanguageModelV2({
          doGenerate: async () => ({
            rawCall: { rawPrompt: null, rawSettings: {} },
            finishReason: 'stop',
            content: [{ type: 'text', text: 'Paris' }],
            warnings: [],
            usage,
          }),
        }),
      });
      const agent2 = new Agent({
        name: 'test-agent-2',
        instructions: 'test agent instructions',
        model: new MockLanguageModelV2({
          doGenerate: async () => ({
            rawCall: { rawPrompt: null, rawSettings: {} },
            finishReason: 'stop',
            content: [{ type: 'text', text: 'London' }],
            warnings: [],
            usage,
          }),
        }),
      });
      new Mastra({
        logger: false,
        storage: testStorage,
        workflows: { 'test-workflow': workflow },
        agents: { 'test-agent-1': agent, 'test-agent-2': agent2 },
      });

      const agentStep = createStep({
        id: 'agent-step',
        inputSchema: z.object({ agentName: z.string(), prompt: z.string() }),
        outputSchema: z.object({ text: z.string() }),
        execute: async ({ inputData, mastra }) => {
          const agent = mastra.getAgent(inputData.agentName);
          const result = await agent.generate([{ role: 'user', content: inputData.prompt }]);
          return { text: result.text };
        },
      });

      const agentStep2 = cloneStep(agentStep, { id: 'agent-step-2' });

      workflow
        .then(
          createWorkflow({
            id: 'nested-workflow',
            inputSchema: z.object({ prompt1: z.string(), prompt2: z.string() }),
            outputSchema: z.object({ text: z.string() }),
          })
            .map({
              agentName: {
                value: 'test-agent-1',
                schema: z.string(),
              },
              prompt: {
                initData: workflow,
                path: 'prompt1',
              },
            })
            .then(agentStep)
            .map({
              agentName: {
                value: 'test-agent-2',
                schema: z.string(),
              },
              prompt: {
                initData: workflow,
                path: 'prompt2',
              },
            })
            .then(agentStep2)
            .then(
              createStep({
                id: 'final-step',
                inputSchema: z.object({ text: z.string() }),
                outputSchema: z.object({ text: z.string() }),
                execute: async ({ getStepResult }) => {
                  return { text: `${getStepResult(agentStep)?.text} ${getStepResult(agentStep2)?.text}` };
                },
              }),
            )
            .commit(),
        )
        .commit();

      const run = workflow.createRun();
      const result = await run.start({
        inputData: { prompt1: 'Capital of France, just the name', prompt2: 'Capital of UK, just the name' },
      });

      expect(result.steps['nested-workflow']).toEqual({
        status: 'success',
        output: { text: 'Paris London' },
        payload: {
          prompt1: 'Capital of France, just the name',
          prompt2: 'Capital of UK, just the name',
        },
        startedAt: expect.any(Number),
        endedAt: expect.any(Number),
      });
    });
  });

  describe('Nested workflows', () => {
    it('should be able to nest workflows', async () => {
      const start = vi.fn().mockImplementation(async ({ inputData }) => {
        // Get the current value (either from trigger or previous increment)
        const currentValue = inputData.startValue || 0;

        // Increment the value
        const newValue = currentValue + 1;

        return { newValue };
      });
      const startStep = createStep({
        id: 'start',
        inputSchema: z.object({ startValue: z.number() }),
        outputSchema: z.object({
          newValue: z.number(),
        }),
        execute: start,
      });

      const other = vi.fn().mockImplementation(async () => {
        return { other: 26 };
      });
      const otherStep = createStep({
        id: 'other',
        inputSchema: z.object({ newValue: z.number() }),
        outputSchema: z.object({ other: z.number() }),
        execute: other,
      });

      const final = vi.fn().mockImplementation(async ({ getStepResult }) => {
        const startVal = getStepResult(startStep)?.newValue ?? 0;
        const otherVal = getStepResult(otherStep)?.other ?? 0;
        return { finalValue: startVal + otherVal };
      });
      const last = vi.fn().mockImplementation(async () => {
        return { success: true };
      });
      const finalStep = createStep({
        id: 'final',
        inputSchema: z.object({ newValue: z.number(), other: z.number() }),
        outputSchema: z.object({ success: z.boolean() }),
        execute: final,
      });

      const counterWorkflow = createWorkflow({
        id: 'counter-workflow',
        inputSchema: z.object({
          startValue: z.number(),
        }),
        outputSchema: z.object({ success: z.boolean() }),
      });

      const wfA = createWorkflow({
        id: 'nested-workflow-a',
        inputSchema: counterWorkflow.inputSchema,
        outputSchema: z.object({ success: z.boolean() }),
      })
        .then(startStep)
        .then(otherStep)
        .then(finalStep)
        .commit();
      const wfB = createWorkflow({
        id: 'nested-workflow-b',
        inputSchema: counterWorkflow.inputSchema,
        outputSchema: z.object({ success: z.boolean() }),
      })
        .then(startStep)
        .then(finalStep)
        .commit();
      counterWorkflow
        .parallel([wfA, wfB])
        .then(
          createStep({
            id: 'last-step',
            inputSchema: z.object({
              'nested-workflow-a': z.object({ success: z.boolean() }),
              'nested-workflow-b': z.object({ success: z.boolean() }),
            }),
            outputSchema: z.object({ success: z.boolean() }),
            execute: last,
          }),
        )
        .commit();

      const run = counterWorkflow.createRun();
      const result = await run.start({ inputData: { startValue: 0 } });

      expect(start).toHaveBeenCalledTimes(2);
      expect(other).toHaveBeenCalledTimes(1);
      expect(final).toHaveBeenCalledTimes(2);
      expect(last).toHaveBeenCalledTimes(1);
      // @ts-ignore
      expect(result.steps['nested-workflow-a'].output).toEqual({
        finalValue: 26 + 1,
      });

      // @ts-ignore
      expect(result.steps['nested-workflow-b'].output).toEqual({
        finalValue: 1,
      });

      expect(result.steps['last-step']).toEqual({
        output: { success: true },
        status: 'success',
        payload: {
          'nested-workflow-a': {
            finalValue: 27,
          },
          'nested-workflow-b': {
            finalValue: 1,
          },
        },
        startedAt: expect.any(Number),
        endedAt: expect.any(Number),
      });
    });

    it('should be able clone workflows as steps', async () => {
      const start = vi.fn().mockImplementation(async ({ inputData }) => {
        // Get the current value (either from trigger or previous increment)
        const currentValue = inputData.startValue || 0;

        // Increment the value
        const newValue = currentValue + 1;

        return { newValue };
      });
      const startStep = createStep({
        id: 'start',
        inputSchema: z.object({ startValue: z.number() }),
        outputSchema: z.object({
          newValue: z.number(),
        }),
        execute: start,
      });

      const other = vi.fn().mockImplementation(async () => {
        return { other: 26 };
      });
      const otherStep = createStep({
        id: 'other',
        inputSchema: z.object({ newValue: z.number() }),
        outputSchema: z.object({ other: z.number() }),
        execute: other,
      });

      const final = vi.fn().mockImplementation(async ({ getStepResult }) => {
        const startVal = getStepResult(startStep)?.newValue ?? 0;
        const otherVal = getStepResult(cloneStep(otherStep, { id: 'other-clone' }))?.other ?? 0;
        return { finalValue: startVal + otherVal };
      });
      const last = vi.fn().mockImplementation(async ({ inputData }) => {
        console.log('inputData', inputData);
        return { success: true };
      });
      const finalStep = createStep({
        id: 'final',
        inputSchema: z.object({ newValue: z.number(), other: z.number() }),
        outputSchema: z.object({ success: z.boolean() }),
        execute: final,
      });

      const counterWorkflow = createWorkflow({
        id: 'counter-workflow',
        inputSchema: z.object({
          startValue: z.number(),
        }),
        outputSchema: z.object({ success: z.boolean() }),
      });

      const wfA = createWorkflow({
        id: 'nested-workflow-a',
        inputSchema: counterWorkflow.inputSchema,
        outputSchema: z.object({ success: z.boolean() }),
      })
        .then(startStep)
        .then(cloneStep(otherStep, { id: 'other-clone' }))
        .then(finalStep)
        .commit();
      const wfB = createWorkflow({
        id: 'nested-workflow-b',
        inputSchema: counterWorkflow.inputSchema,
        outputSchema: z.object({ success: z.boolean() }),
      })
        .then(startStep)
        .then(cloneStep(finalStep, { id: 'final-clone' }))
        .commit();

      const wfAClone = cloneWorkflow(wfA, { id: 'nested-workflow-a-clone' });

      counterWorkflow
        .parallel([wfAClone, wfB])
        .then(
          createStep({
            id: 'last-step',
            inputSchema: z.object({
              'nested-workflow-b': z.object({ success: z.boolean() }),
              'nested-workflow-a-clone': z.object({ success: z.boolean() }),
            }),
            outputSchema: z.object({ success: z.boolean() }),
            execute: last,
          }),
        )
        .commit();

      const run = counterWorkflow.createRun();
      const result = await run.start({ inputData: { startValue: 0 } });

      expect(start).toHaveBeenCalledTimes(2);
      expect(other).toHaveBeenCalledTimes(1);
      expect(final).toHaveBeenCalledTimes(2);
      expect(last).toHaveBeenCalledTimes(1);
      // @ts-ignore
      expect(result.steps['nested-workflow-a-clone'].output).toEqual({
        finalValue: 26 + 1,
      });

      // @ts-ignore
      expect(result.steps['nested-workflow-b'].output).toEqual({
        finalValue: 1,
      });

      expect(result.steps['last-step']).toEqual({
        output: { success: true },
        status: 'success',
        payload: {
          'nested-workflow-a-clone': {
            finalValue: 27,
          },
          'nested-workflow-b': {
            finalValue: 1,
          },
        },
        startedAt: expect.any(Number),
        endedAt: expect.any(Number),
      });
    });

    it('should be able to nest workflows with conditions', async () => {
      const start = vi.fn().mockImplementation(async ({ inputData }) => {
        // Get the current value (either from trigger or previous increment)
        const currentValue = inputData.startValue || 0;

        // Increment the value
        const newValue = currentValue + 1;

        return { newValue };
      });
      const startStep = createStep({
        id: 'start',
        inputSchema: z.object({ startValue: z.number() }),
        outputSchema: z.object({
          newValue: z.number(),
        }),
        execute: start,
      });

      const other = vi.fn().mockImplementation(async () => {
        return { other: 26 };
      });
      const otherStep = createStep({
        id: 'other',
        inputSchema: z.object({ newValue: z.number() }),
        outputSchema: z.object({ other: z.number() }),
        execute: other,
      });

      const final = vi.fn().mockImplementation(async ({ getStepResult }) => {
        const startVal = getStepResult(startStep)?.newValue ?? 0;
        const otherVal = getStepResult(otherStep)?.other ?? 0;
        return { finalValue: startVal + otherVal };
      });
      const last = vi.fn().mockImplementation(async () => {
        return { success: true };
      });
      const finalStep = createStep({
        id: 'final',
        inputSchema: z.object({ newValue: z.number(), other: z.number() }),
        outputSchema: z.object({ finalValue: z.number() }),
        execute: final,
      });

      const counterWorkflow = createWorkflow({
        id: 'counter-workflow',
        inputSchema: z.object({
          startValue: z.number(),
        }),
        outputSchema: z.object({ success: z.boolean() }),
      });

      const wfA = createWorkflow({
        id: 'nested-workflow-a',
        inputSchema: counterWorkflow.inputSchema,
        outputSchema: finalStep.outputSchema,
      })
        .then(startStep)
        .then(otherStep)
        .then(finalStep)
        .commit();
      const wfB = createWorkflow({
        id: 'nested-workflow-b',
        inputSchema: counterWorkflow.inputSchema,
        outputSchema: z.object({ other: otherStep.outputSchema, final: finalStep.outputSchema }),
      })
        .then(startStep)
        .branch([
          [async () => false, otherStep],
          // @ts-ignore
          [async () => true, finalStep],
        ])
        .map({
          finalValue: mapVariable({
            step: finalStep,
            path: 'finalValue',
          }),
        })
        .commit();
      counterWorkflow
        .parallel([wfA, wfB])
        .then(
          createStep({
            id: 'last-step',
            inputSchema: z.object({
              'nested-workflow-a': wfA.outputSchema,
              'nested-workflow-b': wfB.outputSchema,
            }),
            outputSchema: z.object({ success: z.boolean() }),
            execute: last,
          }),
        )
        .commit();

      const run = counterWorkflow.createRun();
      const result = await run.start({ inputData: { startValue: 0 } });

      expect(start).toHaveBeenCalledTimes(2);
      expect(other).toHaveBeenCalledTimes(1);
      expect(final).toHaveBeenCalledTimes(2);
      expect(last).toHaveBeenCalledTimes(1);
      // @ts-ignore
      expect(result.steps['nested-workflow-a'].output).toEqual({
        finalValue: 26 + 1,
      });

      // @ts-ignore
      expect(result.steps['nested-workflow-b'].output).toEqual({
        finalValue: 1,
      });

      expect(result.steps['last-step']).toEqual({
        output: { success: true },
        status: 'success',
        payload: {
          'nested-workflow-a': {
            finalValue: 27,
          },
          'nested-workflow-b': {
            finalValue: 1,
          },
        },
        startedAt: expect.any(Number),
        endedAt: expect.any(Number),
      });
    });

    describe('new if else branching syntax with nested workflows', () => {
      it('should execute if-branch', async () => {
        const start = vi.fn().mockImplementation(async ({ inputData }) => {
          // Get the current value (either from trigger or previous increment)
          const currentValue = inputData.startValue || 0;

          // Increment the value
          const newValue = currentValue + 1;

          return { newValue };
        });
        const startStep = createStep({
          id: 'start',
          inputSchema: z.object({ startValue: z.number() }),
          outputSchema: z.object({
            newValue: z.number(),
          }),
          execute: start,
        });

        const other = vi.fn().mockImplementation(async () => {
          return { other: 26 };
        });
        const otherStep = createStep({
          id: 'other',
          inputSchema: z.object({ newValue: z.number() }),
          outputSchema: z.object({ other: z.number() }),
          execute: other,
        });

        const final = vi.fn().mockImplementation(async ({ getStepResult }) => {
          const startVal = getStepResult(startStep)?.newValue ?? 0;
          const otherVal = getStepResult(otherStep)?.other ?? 0;
          return { finalValue: startVal + otherVal };
        });
        const first = vi.fn().mockImplementation(async () => {
          return { success: true };
        });
        const last = vi.fn().mockImplementation(async () => {
          return { success: true };
        });
        const finalStep = createStep({
          id: 'final',
          inputSchema: z.object({ newValue: z.number(), other: z.number() }),
          outputSchema: z.object({ finalValue: z.number() }),
          execute: final,
        });

        const counterWorkflow = createWorkflow({
          id: 'counter-workflow',
          inputSchema: z.object({
            startValue: z.number(),
          }),
          outputSchema: z.object({ success: z.boolean() }),
        });

        const wfA = createWorkflow({
          id: 'nested-workflow-a',
          inputSchema: counterWorkflow.inputSchema,
          outputSchema: finalStep.outputSchema,
        })
          .then(startStep)
          .then(otherStep)
          .then(finalStep)
          .commit();
        const wfB = createWorkflow({
          id: 'nested-workflow-b',
          inputSchema: counterWorkflow.inputSchema,
          outputSchema: finalStep.outputSchema,
        })
          .then(startStep)
          .then(finalStep)
          .commit();
        counterWorkflow
          .then(
            createStep({
              id: 'first-step',
              inputSchema: z.object({ startValue: z.number() }),
              outputSchema: wfA.inputSchema,
              execute: first,
            }),
          )
          .branch([
            [async () => true, wfA],
            [async () => false, wfB],
          ])
          .then(
            createStep({
              id: 'last-step',
              inputSchema: z.object({
                'nested-workflow-a': wfA.outputSchema,
                'nested-workflow-b': wfB.outputSchema,
              }),
              outputSchema: z.object({ success: z.boolean() }),
              execute: last,
            }),
          )
          .commit();

        const run = counterWorkflow.createRun();
        const result = await run.start({ inputData: { startValue: 0 } });

        expect(start).toHaveBeenCalledTimes(1);
        expect(other).toHaveBeenCalledTimes(1);
        expect(final).toHaveBeenCalledTimes(1);
        expect(first).toHaveBeenCalledTimes(1);
        expect(last).toHaveBeenCalledTimes(1);
        // @ts-ignore
        expect(result.steps['nested-workflow-a'].output).toEqual({
          finalValue: 26 + 1,
        });

        expect(result.steps['first-step']).toEqual({
          output: { success: true },
          status: 'success',
          payload: {
            startValue: 0,
          },
          startedAt: expect.any(Number),
          endedAt: expect.any(Number),
        });

        expect(result.steps['last-step']).toEqual({
          output: { success: true },
          status: 'success',
          payload: {
            'nested-workflow-a': {
              finalValue: 27,
            },
            'nested-workflow-b': undefined,
          },
          startedAt: expect.any(Number),
          endedAt: expect.any(Number),
        });
      });

      it('should execute else-branch', async () => {
        const start = vi.fn().mockImplementation(async ({ inputData }) => {
          // Get the current value (either from trigger or previous increment)
          const currentValue = inputData.startValue || 0;

          // Increment the value
          const newValue = currentValue + 1;

          return { newValue };
        });
        const startStep = createStep({
          id: 'start',
          inputSchema: z.object({ startValue: z.number() }),
          outputSchema: z.object({
            newValue: z.number(),
          }),
          execute: start,
        });

        const other = vi.fn().mockImplementation(async () => {
          return { other: 26 };
        });
        const otherStep = createStep({
          id: 'other',
          inputSchema: z.object({ newValue: z.number() }),
          outputSchema: z.object({ other: z.number() }),
          execute: other,
        });

        const final = vi.fn().mockImplementation(async ({ getStepResult }) => {
          const startVal = getStepResult(startStep)?.newValue ?? 0;
          const otherVal = getStepResult(otherStep)?.other ?? 0;
          return { finalValue: startVal + otherVal };
        });
        const first = vi.fn().mockImplementation(async () => {
          return { success: true };
        });
        const last = vi.fn().mockImplementation(async () => {
          return { success: true };
        });
        const finalStep = createStep({
          id: 'final',
          inputSchema: z.object({ newValue: z.number(), other: z.number() }),
          outputSchema: z.object({ finalValue: z.number() }),
          execute: final,
        });

        const counterWorkflow = createWorkflow({
          id: 'counter-workflow',
          inputSchema: z.object({
            startValue: z.number(),
          }),
          outputSchema: z.object({ success: z.boolean() }),
        });

        const wfA = createWorkflow({
          id: 'nested-workflow-a',
          inputSchema: counterWorkflow.inputSchema,
          outputSchema: finalStep.outputSchema,
        })
          .then(startStep)
          .then(otherStep)
          .then(finalStep)
          .commit();
        const wfB = createWorkflow({
          id: 'nested-workflow-b',
          inputSchema: counterWorkflow.inputSchema,
          outputSchema: finalStep.outputSchema,
        })
          .then(startStep)
          .then(finalStep)
          .commit();
        counterWorkflow
          .then(
            createStep({
              id: 'first-step',
              inputSchema: z.object({ startValue: z.number() }),
              outputSchema: wfA.inputSchema,
              execute: first,
            }),
          )
          .branch([
            [async () => false, wfA],
            [async () => true, wfB],
          ])
          .then(
            createStep({
              id: 'last-step',
              inputSchema: z.object({
                'nested-workflow-a': wfA.outputSchema,
                'nested-workflow-b': wfB.outputSchema,
              }),
              outputSchema: z.object({ success: z.boolean() }),
              execute: last,
            }),
          )
          .commit();

        const run = counterWorkflow.createRun();
        const result = await run.start({ inputData: { startValue: 0 } });

        expect(start).toHaveBeenCalledTimes(1);
        expect(other).toHaveBeenCalledTimes(0);
        expect(final).toHaveBeenCalledTimes(1);
        expect(first).toHaveBeenCalledTimes(1);
        expect(last).toHaveBeenCalledTimes(1);

        // @ts-ignore
        expect(result.steps['nested-workflow-b'].output).toEqual({
          finalValue: 1,
        });

        expect(result.steps['first-step']).toEqual({
          output: { success: true },
          status: 'success',
          payload: {
            startValue: 0,
          },
          startedAt: expect.any(Number),
          endedAt: expect.any(Number),
        });

        expect(result.steps['last-step']).toEqual({
          output: { success: true },
          status: 'success',
          payload: {
            'nested-workflow-b': {
              finalValue: 1,
            },
            'nested-workflow-a': undefined,
          },
          startedAt: expect.any(Number),
          endedAt: expect.any(Number),
        });
      });

      it('should execute nested else and if-branch', async () => {
        const start = vi.fn().mockImplementation(async ({ inputData }) => {
          // Get the current value (either from trigger or previous increment)
          const currentValue = inputData.startValue || 0;

          // Increment the value
          const newValue = currentValue + 1;

          return { newValue };
        });
        const startStep = createStep({
          id: 'start',
          inputSchema: z.object({ startValue: z.number() }),
          outputSchema: z.object({
            newValue: z.number(),
          }),
          execute: start,
        });

        const other = vi.fn().mockImplementation(async () => {
          return { other: 26 };
        });
        const otherStep = createStep({
          id: 'other',
          inputSchema: z.object({ newValue: z.number() }),
          outputSchema: z.object({ other: z.number() }),
          execute: other,
        });

        const final = vi.fn().mockImplementation(async ({ getStepResult }) => {
          const startVal = getStepResult(startStep)?.newValue ?? 0;
          const otherVal = getStepResult(otherStep)?.other ?? 0;
          return { finalValue: startVal + otherVal };
        });
        const first = vi.fn().mockImplementation(async () => {
          return { success: true };
        });
        const last = vi.fn().mockImplementation(async () => {
          return { success: true };
        });
        const finalStep = createStep({
          id: 'final',
          inputSchema: z.object({ newValue: z.number(), other: z.number() }),
          outputSchema: z.object({ finalValue: z.number() }),
          execute: final,
        });

        const counterWorkflow = createWorkflow({
          id: 'counter-workflow',
          inputSchema: z.object({
            startValue: z.number(),
          }),
          outputSchema: z.object({ success: z.boolean() }),
        });

        const wfA = createWorkflow({
          id: 'nested-workflow-a',
          inputSchema: counterWorkflow.inputSchema,
          outputSchema: finalStep.outputSchema,
        })
          .then(startStep)
          .then(otherStep)
          .then(finalStep)
          .commit();
        const wfB = createWorkflow({
          id: 'nested-workflow-b',
          inputSchema: counterWorkflow.inputSchema,
          outputSchema: finalStep.outputSchema,
        })
          .then(startStep)
          .branch([
            [
              async () => true,
              createWorkflow({
                id: 'nested-workflow-c',
                inputSchema: startStep.outputSchema,
                outputSchema: otherStep.outputSchema,
              })
                .then(otherStep)
                .commit(),
            ],
            [
              async () => false,
              createWorkflow({
                id: 'nested-workflow-d',
                inputSchema: startStep.outputSchema,
                outputSchema: otherStep.outputSchema,
              })
                .then(otherStep)
                .commit(),
            ],
          ])
          // TODO: maybe make this a little nicer to do with .map()?
          .then(
            createStep({
              id: 'map-results',
              inputSchema: z.object({
                'nested-workflow-c': otherStep.outputSchema,
                'nested-workflow-d': otherStep.outputSchema,
              }),
              outputSchema: otherStep.outputSchema,
              execute: async ({ inputData }) => {
                return { other: inputData['nested-workflow-c']?.other ?? inputData['nested-workflow-d']?.other };
              },
            }),
          )
          .then(finalStep)
          .commit();

        counterWorkflow
          .then(
            createStep({
              id: 'first-step',
              inputSchema: z.object({ startValue: z.number() }),
              outputSchema: wfA.inputSchema,
              execute: first,
            }),
          )
          .branch([
            [async () => false, wfA],
            [async () => true, wfB],
          ])
          .then(
            createStep({
              id: 'last-step',
              inputSchema: z.object({
                'nested-workflow-a': wfA.outputSchema,
                'nested-workflow-b': wfB.outputSchema,
              }),
              outputSchema: z.object({ success: z.boolean() }),
              execute: last,
            }),
          )
          .commit();

        const run = counterWorkflow.createRun();
        const result = await run.start({ inputData: { startValue: 1 } });

        expect(start).toHaveBeenCalledTimes(1);
        expect(other).toHaveBeenCalledTimes(1);
        expect(final).toHaveBeenCalledTimes(1);
        expect(first).toHaveBeenCalledTimes(1);
        expect(last).toHaveBeenCalledTimes(1);

        // @ts-ignore
        expect(result.steps['nested-workflow-b'].output).toEqual({
          finalValue: 1,
        });

        expect(result.steps['first-step']).toEqual({
          output: { success: true },
          status: 'success',
          payload: {
            startValue: 1,
          },
          startedAt: expect.any(Number),
          endedAt: expect.any(Number),
        });

        expect(result.steps['last-step']).toEqual({
          output: { success: true },
          status: 'success',
          payload: {
            'nested-workflow-a': undefined,
            'nested-workflow-b': {
              finalValue: 1,
            },
          },
          startedAt: expect.any(Number),
          endedAt: expect.any(Number),
        });
      });
    });

    describe('suspending and resuming nested workflows', () => {
      it('should be able to suspend nested workflow step', async () => {
        const start = vi.fn().mockImplementation(async ({ inputData }) => {
          // Get the current value (either from trigger or previous increment)
          const currentValue = inputData.startValue || 0;

          // Increment the value
          const newValue = currentValue + 1;

          return { newValue };
        });
        const startStep = createStep({
          id: 'start',
          inputSchema: z.object({ startValue: z.number() }),
          outputSchema: z.object({
            newValue: z.number(),
          }),
          execute: start,
        });

        const other = vi.fn().mockImplementation(async ({ suspend, resumeData }) => {
          if (!resumeData) {
            return await suspend();
          }
          return { other: 26 };
        });
        const otherStep = createStep({
          id: 'other',
          inputSchema: z.object({ newValue: z.number() }),
          outputSchema: z.object({ other: z.number() }),
          execute: other,
        });

        const final = vi.fn().mockImplementation(async ({ getStepResult }) => {
          const startVal = getStepResult(startStep)?.newValue ?? 0;
          const otherVal = getStepResult(otherStep)?.other ?? 0;
          return { finalValue: startVal + otherVal };
        });
        const last = vi.fn().mockImplementation(async ({}) => {
          return { success: true };
        });
        const begin = vi.fn().mockImplementation(async ({ inputData }) => {
          return inputData;
        });
        const finalStep = createStep({
          id: 'final',
          inputSchema: z.object({ newValue: z.number(), other: z.number() }),
          outputSchema: z.object({
            finalValue: z.number(),
          }),
          execute: final,
        });

        const counterWorkflow = createWorkflow({
          id: 'counter-workflow',
          inputSchema: z.object({
            startValue: z.number(),
          }),
          outputSchema: z.object({
            finalValue: z.number(),
          }),
        });

        const wfA = createWorkflow({
          id: 'nested-workflow-a',
          inputSchema: counterWorkflow.inputSchema,
          outputSchema: finalStep.outputSchema,
        })
          .then(startStep)
          .then(otherStep)
          .then(finalStep)
          .commit();

        counterWorkflow
          .then(
            createStep({
              id: 'begin-step',
              inputSchema: counterWorkflow.inputSchema,
              outputSchema: counterWorkflow.inputSchema,
              execute: begin,
            }),
          )
          .then(wfA)
          .then(
            createStep({
              id: 'last-step',
              inputSchema: wfA.outputSchema,
              outputSchema: z.object({ success: z.boolean() }),
              execute: last,
            }),
          )
          .commit();

        new Mastra({
          logger: false,
          storage: testStorage,
          workflows: { counterWorkflow },
        });

        const run = counterWorkflow.createRun();
        const result = await run.start({ inputData: { startValue: 0 } });
        expect(begin).toHaveBeenCalledTimes(1);
        expect(start).toHaveBeenCalledTimes(1);
        expect(other).toHaveBeenCalledTimes(1);
        expect(final).toHaveBeenCalledTimes(0);
        expect(last).toHaveBeenCalledTimes(0);
        expect(result.steps['nested-workflow-a']).toMatchObject({
          status: 'suspended',
        });

        // @ts-ignore
        expect(result.steps['last-step']).toEqual(undefined);

        const resumedResults = await run.resume({ step: [wfA, otherStep], resumeData: { newValue: 0 } });

        // @ts-ignore
        expect(resumedResults.steps['nested-workflow-a'].output).toEqual({
          finalValue: 26 + 1,
        });

        expect(start).toHaveBeenCalledTimes(1);
        expect(other).toHaveBeenCalledTimes(2);
        expect(final).toHaveBeenCalledTimes(1);
        expect(last).toHaveBeenCalledTimes(1);
      });
    });

    describe('Workflow results', () => {
      it('should be able to spec out workflow result via variables', async () => {
        const start = vi.fn().mockImplementation(async ({ inputData }) => {
          // Get the current value (either from trigger or previous increment)
          const currentValue = inputData.startValue || 0;

          // Increment the value
          const newValue = currentValue + 1;

          return { newValue };
        });
        const startStep = createStep({
          id: 'start',
          inputSchema: z.object({ startValue: z.number() }),
          outputSchema: z.object({
            newValue: z.number(),
          }),
          execute: start,
        });

        const other = vi.fn().mockImplementation(async () => {
          return { other: 26 };
        });
        const otherStep = createStep({
          id: 'other',
          inputSchema: z.object({ newValue: z.number() }),
          outputSchema: z.object({ other: z.number() }),
          execute: other,
        });

        const final = vi.fn().mockImplementation(async ({ getStepResult }) => {
          const startVal = getStepResult(startStep)?.newValue ?? 0;
          const otherVal = getStepResult(otherStep)?.other ?? 0;
          return { finalValue: startVal + otherVal };
        });
        const last = vi.fn().mockImplementation(async () => {
          return { success: true };
        });
        const finalStep = createStep({
          id: 'final',
          inputSchema: z.object({ newValue: z.number(), other: z.number() }),
          outputSchema: z.object({
            finalValue: z.number(),
          }),
          execute: final,
        });

        const wfA = createWorkflow({
          steps: [startStep, otherStep, finalStep],
          id: 'nested-workflow-a',
          inputSchema: z.object({
            startValue: z.number(),
          }),
          outputSchema: z.object({
            finalValue: z.number(),
          }),
        })
          .then(startStep)
          .then(otherStep)
          .then(finalStep)
          .commit();

        const counterWorkflow = createWorkflow({
          id: 'counter-workflow',
          inputSchema: z.object({
            startValue: z.number(),
          }),
          outputSchema: z.object({
            finalValue: z.number(),
          }),
        });

        counterWorkflow
          .then(wfA)
          .then(
            createStep({
              id: 'last-step',
              inputSchema: wfA.outputSchema,
              outputSchema: z.object({ success: z.boolean() }),
              execute: last,
            }),
          )
          .commit();

        const run = counterWorkflow.createRun();
        const result = await run.start({ inputData: { startValue: 0 } });
        const results = result.steps;

        expect(start).toHaveBeenCalledTimes(1);
        expect(other).toHaveBeenCalledTimes(1);
        expect(final).toHaveBeenCalledTimes(1);
        expect(last).toHaveBeenCalledTimes(1);

        // @ts-ignore
        expect(results['nested-workflow-a']).toMatchObject({
          status: 'success',
          output: {
            finalValue: 26 + 1,
          },
        });

        expect(result.steps['last-step']).toEqual({
          status: 'success',
          output: { success: true },
          payload: {
            finalValue: 26 + 1,
          },
          startedAt: expect.any(Number),
          endedAt: expect.any(Number),
        });
      });
    });

    it('should be able to suspend nested workflow step in a nested workflow step', async () => {
      const start = vi.fn().mockImplementation(async ({ inputData }) => {
        // Get the current value (either from trigger or previous increment)
        const currentValue = inputData.startValue || 0;

        // Increment the value
        const newValue = currentValue + 1;

        return { newValue };
      });
      const startStep = createStep({
        id: 'start',
        inputSchema: z.object({ startValue: z.number() }),
        outputSchema: z.object({
          newValue: z.number(),
        }),
        execute: start,
      });

      const other = vi.fn().mockImplementation(async ({ suspend, resumeData }) => {
        if (!resumeData) {
          return await suspend();
        }
        return { other: 26 };
      });
      const otherStep = createStep({
        id: 'other',
        inputSchema: z.object({ newValue: z.number() }),
        outputSchema: z.object({ other: z.number() }),
        execute: other,
      });

      const final = vi.fn().mockImplementation(async ({ getStepResult }) => {
        const startVal = getStepResult(startStep)?.newValue ?? 0;
        const otherVal = getStepResult(otherStep)?.other ?? 0;
        return { finalValue: startVal + otherVal };
      });
      const last = vi.fn().mockImplementation(async ({}) => {
        return { success: true };
      });
      const begin = vi.fn().mockImplementation(async ({ inputData }) => {
        return inputData;
      });
      const finalStep = createStep({
        id: 'final',
        inputSchema: z.object({ newValue: z.number(), other: z.number() }),
        outputSchema: z.object({
          finalValue: z.number(),
        }),
        execute: final,
      });

      const counterInputSchema = z.object({
        startValue: z.number(),
      });
      const counterOutputSchema = z.object({
        finalValue: z.number(),
      });

      const passthroughStep = createStep({
        id: 'passthrough',
        inputSchema: counterInputSchema,
        outputSchema: counterInputSchema,
        execute: vi.fn().mockImplementation(async ({ inputData }) => {
          return inputData;
        }),
      });

      const wfA = createWorkflow({
        id: 'nested-workflow-a',
        inputSchema: counterInputSchema,
        outputSchema: finalStep.outputSchema,
      })
        .then(startStep)
        .then(otherStep)
        .then(finalStep)
        .commit();

      const wfB = createWorkflow({
        id: 'nested-workflow-b',
        inputSchema: counterInputSchema,
        outputSchema: finalStep.outputSchema,
      })
        .then(passthroughStep)
        .then(wfA)
        .commit();

      const wfC = createWorkflow({
        id: 'nested-workflow-c',
        inputSchema: counterInputSchema,
        outputSchema: finalStep.outputSchema,
      })
        .then(passthroughStep)
        .then(wfB)
        .commit();

      const counterWorkflow = createWorkflow({
        id: 'counter-workflow',
        inputSchema: counterInputSchema,
        outputSchema: counterOutputSchema,
        steps: [wfC, passthroughStep],
      });

      counterWorkflow
        .then(
          createStep({
            id: 'begin-step',
            inputSchema: counterWorkflow.inputSchema,
            outputSchema: counterWorkflow.inputSchema,
            execute: begin,
          }),
        )
        .then(wfC)
        .then(
          createStep({
            id: 'last-step',
            inputSchema: wfA.outputSchema,
            outputSchema: z.object({ success: z.boolean() }),
            execute: last,
          }),
        )
        .commit();

      new Mastra({
        logger: false,
        storage: testStorage,
        workflows: { counterWorkflow },
      });

      const run = counterWorkflow.createRun();
      const result = await run.start({ inputData: { startValue: 0 } });

      expect(passthroughStep.execute).toHaveBeenCalledTimes(2);
      expect(result.steps['nested-workflow-c']).toMatchObject({
        status: 'suspended',
        suspendPayload: {
          __workflow_meta: {
            path: ['nested-workflow-b', 'nested-workflow-a', 'other'],
          },
        },
      });

      // @ts-ignore
      expect(result.steps['last-step']).toEqual(undefined);

      if (result.status !== 'suspended') {
        expect.fail('Workflow should be suspended');
      }
      expect(result.suspended[0]).toEqual(['nested-workflow-c', 'nested-workflow-b', 'nested-workflow-a', 'other']);
      const resumedResults = await run.resume({ step: result.suspended[0], resumeData: { newValue: 0 } });

      // @ts-ignore
      expect(resumedResults.steps['nested-workflow-c'].output).toEqual({
        finalValue: 26 + 1,
      });

      expect(start).toHaveBeenCalledTimes(1);
      expect(other).toHaveBeenCalledTimes(2);
      expect(final).toHaveBeenCalledTimes(1);
      expect(last).toHaveBeenCalledTimes(1);
      expect(passthroughStep.execute).toHaveBeenCalledTimes(2);
    });
  });

  describe('Dependency Injection', () => {
    it('should inject runtimeContext dependencies into steps during run', async () => {
      const runtimeContext = new RuntimeContext();
      const testValue = 'test-dependency';
      runtimeContext.set('testKey', testValue);

      const step = createStep({
        id: 'step1',
        execute: async ({ runtimeContext }) => {
          const value = runtimeContext.get('testKey');
          return { injectedValue: value };
        },
        inputSchema: z.object({}),
        outputSchema: z.object({}),
      });
      const workflow = createWorkflow({ id: 'test-workflow', inputSchema: z.object({}), outputSchema: z.object({}) });
      workflow.then(step).commit();

      const run = workflow.createRun();
      const result = await run.start({ runtimeContext });

      // @ts-ignore
      expect(result.steps.step1.output.injectedValue).toBe(testValue);
    });

    it('should inject runtimeContext dependencies into steps during resume', async () => {
      const initialStorage = new MockStore();

      const runtimeContext = new RuntimeContext();
      const testValue = 'test-dependency';
      runtimeContext.set('testKey', testValue);

      const mastra = new Mastra({
        logger: false,
        storage: initialStorage,
      });

      const execute = vi.fn(async ({ runtimeContext, suspend, resumeData }) => {
        if (!resumeData?.human) {
          return await suspend();
        }

        const value = runtimeContext.get('testKey');
        return { injectedValue: value };
      });

      const step = createStep({
        id: 'step1',
        execute,
        inputSchema: z.object({ human: z.boolean() }),
        outputSchema: z.object({}),
      });
      const workflow = createWorkflow({
        id: 'test-workflow',
        mastra,
        inputSchema: z.object({}),
        outputSchema: z.object({}),
      });
      workflow.then(step).commit();

      const run = workflow.createRun();
      await run.start({ runtimeContext });

      const resumeruntimeContext = new RuntimeContext();
      resumeruntimeContext.set('testKey', testValue + '2');

      const result = await run.resume({
        step: step,
        resumeData: {
          human: true,
        },
        runtimeContext: resumeruntimeContext,
      });

      // @ts-ignore
      expect(result?.steps.step1.output.injectedValue).toBe(testValue + '2');
    });
  });

  describe('consecutive parallel executions', () => {
    it('should support consecutive parallel calls with proper type inference', async () => {
      // First parallel stage steps
      const step1 = createStep({
        id: 'step1',
        inputSchema: z.object({
          input: z.string(),
        }),
        outputSchema: z.object({
          result1: z.string(),
        }),
        execute: vi.fn<any>().mockImplementation(async ({ inputData }) => ({
          result1: `processed-${inputData.input}`,
        })),
      });

      const step2 = createStep({
        id: 'step2',
        inputSchema: z.object({
          input: z.string(),
        }),
        outputSchema: z.object({
          result2: z.string(),
        }),
        execute: vi.fn<any>().mockImplementation(async ({ inputData }) => ({
          result2: `transformed-${inputData.input}`,
        })),
      });

      // Second parallel stage steps
      const step3 = createStep({
        id: 'step3',
        inputSchema: z.object({
          step1: z.object({
            result1: z.string(),
          }),
          step2: z.object({
            result2: z.string(),
          }),
        }),
        outputSchema: z.object({
          result3: z.string(),
        }),
        execute: vi.fn<any>().mockImplementation(async ({ inputData }) => ({
          result3: `combined-${inputData.step1.result1}-${inputData.step2.result2}`,
        })),
      });

      const step4 = createStep({
        id: 'step4',
        inputSchema: z.object({
          step1: z.object({
            result1: z.string(),
          }),
          step2: z.object({
            result2: z.string(),
          }),
        }),
        outputSchema: z.object({
          result4: z.string(),
        }),
        execute: vi.fn<any>().mockImplementation(async ({ inputData }) => ({
          result4: `final-${inputData.step1.result1}-${inputData.step2.result2}`,
        })),
      });

      const workflow = createWorkflow({
        id: 'consecutive-parallel-workflow',
        inputSchema: z.object({
          input: z.string(),
        }),
        outputSchema: z.object({
          result3: z.string(),
          result4: z.string(),
        }),
        steps: [step1, step2, step3, step4],
      });

      // This tests the fix: consecutive parallel calls should work with proper type inference
      workflow.parallel([step1, step2]).parallel([step3, step4]).commit();

      const run = workflow.createRun();
      const result = await run.start({ inputData: { input: 'test-data' } });

      // Verify the first parallel stage executed correctly
      expect(step1.execute).toHaveBeenCalledWith(
        expect.objectContaining({
          inputData: { input: 'test-data' },
        }),
      );
      expect(step2.execute).toHaveBeenCalledWith(
        expect.objectContaining({
          inputData: { input: 'test-data' },
        }),
      );

      // Verify the second parallel stage received the correct input
      expect(step3.execute).toHaveBeenCalledWith(
        expect.objectContaining({
          inputData: {
            step1: { result1: 'processed-test-data' },
            step2: { result2: 'transformed-test-data' },
          },
        }),
      );
      expect(step4.execute).toHaveBeenCalledWith(
        expect.objectContaining({
          inputData: {
            step1: { result1: 'processed-test-data' },
            step2: { result2: 'transformed-test-data' },
          },
        }),
      );

      // Verify the final results
      expect(result.status).toBe('success');
      expect(result.steps.step1).toEqual({
        status: 'success',
        output: { result1: 'processed-test-data' },
        payload: { input: 'test-data' },
        startedAt: expect.any(Number),
        endedAt: expect.any(Number),
      });
      expect(result.steps.step2).toEqual({
        status: 'success',
        output: { result2: 'transformed-test-data' },
        payload: { input: 'test-data' },
        startedAt: expect.any(Number),
        endedAt: expect.any(Number),
      });
      expect(result.steps.step3).toEqual({
        status: 'success',
        output: { result3: 'combined-processed-test-data-transformed-test-data' },
        payload: {
          step1: { result1: 'processed-test-data' },
          step2: { result2: 'transformed-test-data' },
        },
        startedAt: expect.any(Number),
        endedAt: expect.any(Number),
      });
      expect(result.steps.step4).toEqual({
        status: 'success',
        output: { result4: 'final-processed-test-data-transformed-test-data' },
        payload: {
          step1: { result1: 'processed-test-data' },
          step2: { result2: 'transformed-test-data' },
        },
        startedAt: expect.any(Number),
        endedAt: expect.any(Number),
      });
    });
  });

  describe('Run count', () => {
    // maps the runCount to the output, used in the following tests to mock the execution of the step
    const mockExecution = vi.fn().mockImplementation(async ({ runCount }) => ({ count: runCount }));

    it('runCount property should increment the run count when a step is executed multiple times', async () => {
      const repeatingStep = createStep({
        id: 'repeatingStep',
        inputSchema: z.object({}),
        outputSchema: z.object({
          count: z.number(),
        }),
        execute: mockExecution,
      });

      const workflow = createWorkflow({
        id: 'test-workflow',
        inputSchema: z.object({}),
        outputSchema: repeatingStep.outputSchema,
      })
        .dountil(repeatingStep, async ({ inputData }) => inputData.count === 3)
        .commit();

      const result = await workflow.createRun().start({ inputData: {} });

      expect(result.status).toBe('success');
      expect(result.steps.repeatingStep).toHaveProperty('output', { count: 3 });
      expect(repeatingStep.execute).toHaveBeenCalledTimes(4);
    });

    it('multiple steps should have different run counts', async () => {
      const step1 = createStep({
        id: 'step1',
        inputSchema: z.object({}),
        outputSchema: z.object({
          count: z.number(),
        }),
        execute: mockExecution,
      });

      const step2 = createStep({
        id: 'step2',
        inputSchema: step1.outputSchema,
        outputSchema: z.object({
          count: z.number(),
        }),
        execute: mockExecution,
      });

      const workflow = createWorkflow({
        id: 'test-workflow',
        inputSchema: z.object({}),
        outputSchema: z.object({}),
      })
        .dowhile(step1, async ({ inputData }) => inputData.count < 3)
        .dountil(step2, async ({ inputData }) => inputData.count === 10)
        .commit();

      const result = await workflow.createRun().start({ inputData: {} });

      expect(result.status).toBe('success');
      expect(result.steps.step1).toHaveProperty('output', { count: 3 });
      expect(result.steps.step2).toHaveProperty('output', { count: 10 });
      expect(step1.execute).toHaveBeenCalledTimes(4);
      expect(step2.execute).toHaveBeenCalledTimes(11);
    });

    it('runCount should exist and equal zero for the first run', async () => {
      const step = createStep({
        id: 'step',
        inputSchema: z.object({}),
        outputSchema: z.object({
          count: z.number(),
        }),
        execute: mockExecution,
      });

      const workflow = createWorkflow({
        id: 'test-workflow',
        inputSchema: z.object({}),
        outputSchema: z.object({}),
      })
        .then(step)
        .commit();

      const run = workflow.createRun();
      await run.start({ inputData: {} });

      expect(step.execute).toHaveBeenCalledTimes(1);
      expect(step.execute).toHaveBeenCalledWith(expect.objectContaining({ runCount: 0 }));
    });
  });
});<|MERGE_RESOLUTION|>--- conflicted
+++ resolved
@@ -33,7 +33,7 @@
     vi.resetAllMocks();
 
     let counter = 0;
-    (randomUUID as vi.Mock).mockImplementation(() => {
+    (randomUUID as any).mockImplementation(() => {
       return `mock-uuid-${++counter}`;
     });
   });
@@ -515,34 +515,6 @@
           args: {
             prompt: 'Capital of France, just the name',
           },
-<<<<<<< HEAD
-          {
-            "type": "start",
-          },
-          {
-            "id": "text-1",
-            "type": "text-start",
-          },
-          {
-            "args": {
-              "prompt": "Capital of France, just the name",
-            },
-            "argsTextDelta": "Paris",
-            "name": "test-agent-1",
-            "type": "tool-call-delta",
-          },
-          {
-            "id": "text-1",
-            "type": "text-end",
-          },
-          {
-            "payload": {
-              "id": "test-agent-1",
-              "output": {
-                "text": "Paris",
-              },
-              "status": "success",
-=======
           name: 'test-agent-1',
           type: 'tool-call-streaming-start',
         },
@@ -559,7 +531,6 @@
             id: 'test-agent-1',
             output: {
               text: 'Paris',
->>>>>>> 7831b485
             },
             endedAt: expect.any(Number),
             status: 'success',
@@ -615,34 +586,6 @@
           args: {
             prompt: 'Capital of UK, just the name',
           },
-<<<<<<< HEAD
-          {
-            "type": "start",
-          },
-          {
-            "id": "text-1",
-            "type": "text-start",
-          },
-          {
-            "args": {
-              "prompt": "Capital of UK, just the name",
-            },
-            "argsTextDelta": "London",
-            "name": "test-agent-2",
-            "type": "tool-call-delta",
-          },
-          {
-            "id": "text-1",
-            "type": "text-end",
-          },
-          {
-            "payload": {
-              "id": "test-agent-2",
-              "output": {
-                "text": "London",
-              },
-              "status": "success",
-=======
           name: 'test-agent-2',
           type: 'tool-call-streaming-start',
         },
@@ -660,7 +603,6 @@
             endedAt: expect.any(Number),
             output: {
               text: 'London',
->>>>>>> 7831b485
             },
             status: 'success',
           },
@@ -7071,7 +7013,7 @@
         outputSchema: z.object({
           result1: z.string(),
         }),
-        execute: vi.fn<any>().mockImplementation(async ({ inputData }) => ({
+        execute: vi.fn<any>().mockImplementation(async (inputData: any) => ({
           result1: `processed-${inputData.input}`,
         })),
       });
@@ -7084,7 +7026,7 @@
         outputSchema: z.object({
           result2: z.string(),
         }),
-        execute: vi.fn<any>().mockImplementation(async ({ inputData }) => ({
+        execute: vi.fn<any>().mockImplementation(async (inputData: any) => ({
           result2: `transformed-${inputData.input}`,
         })),
       });
@@ -7103,7 +7045,7 @@
         outputSchema: z.object({
           result3: z.string(),
         }),
-        execute: vi.fn<any>().mockImplementation(async ({ inputData }) => ({
+        execute: vi.fn<any>().mockImplementation(async (inputData: any) => ({
           result3: `combined-${inputData.step1.result1}-${inputData.step2.result2}`,
         })),
       });
@@ -7121,7 +7063,7 @@
         outputSchema: z.object({
           result4: z.string(),
         }),
-        execute: vi.fn<any>().mockImplementation(async ({ inputData }) => ({
+        execute: vi.fn<any>().mockImplementation(async (inputData: any) => ({
           result4: `final-${inputData.step1.result1}-${inputData.step2.result2}`,
         })),
       });
