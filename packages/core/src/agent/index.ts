import { randomUUID } from 'crypto';
import type { ReadableStream, WritableStream } from 'stream/web';
import type { CoreMessage, StreamObjectResult, TextPart, Tool, ToolExecutionOptions, UIMessage } from 'ai';
import type { ModelMessage, StopCondition, ToolChoice } from 'ai-v5';
import deepEqual from 'fast-deep-equal';
import type { JSONSchema7 } from 'json-schema';
import { z } from 'zod';
import type { ZodSchema } from 'zod';
import type { MastraPrimitives, MastraUnion } from '../action';
import { AISpanType, getSelectedAITracing } from '../ai-tracing';
import type { AISpan, AnyAISpan } from '../ai-tracing';
import { MastraBase } from '../base';
import { MastraError, ErrorDomain, ErrorCategory } from '../error';
import type { Metric } from '../eval';
import { AvailableHooks, executeHook } from '../hooks';
import { MastraLLMV1 } from '../llm/model';
import type {
  GenerateObjectWithMessagesArgs,
  GenerateTextWithMessagesArgs,
  GenerateReturn,
  GenerateObjectResult,
  GenerateTextResult,
  StreamObjectWithMessagesArgs,
  StreamTextWithMessagesArgs,
  StreamReturn,
  ToolSet,
  OriginalStreamTextOnFinishEventArg,
  OriginalStreamObjectOnFinishEventArg,
  StreamTextResult,
} from '../llm/model/base.types';
import { MastraLLMVNext } from '../llm/model/model.loop';
import type { ModelLoopStreamArgs } from '../llm/model/model.loop.types';
import type { TripwireProperties } from '../llm/model/shared.types';
import { RegisteredLogger } from '../logger';
import type { LoopConfig } from '../loop/types';
import type { Mastra } from '../mastra';
import type { MastraMemory } from '../memory/memory';
import type { MemoryConfig, StorageThreadType } from '../memory/types';
import type { InputProcessor, OutputProcessor } from '../processors/index';
import { StructuredOutputProcessor } from '../processors/processors/structured-output';
import { ProcessorRunner } from '../processors/runner';
import { RuntimeContext } from '../runtime-context';
import type { ScorerRunInputForAgent, ScorerRunOutputForAgent, MastraScorers } from '../scores';
import { runScorer } from '../scores/hooks';
import { MastraAgentStream } from '../stream/MastraAgentStream';
import type { ChunkType } from '../stream/types';
import { InstrumentClass } from '../telemetry';
import { Telemetry } from '../telemetry/telemetry';
import type { CoreTool } from '../tools/types';
import type { DynamicArgument } from '../types';
import { makeCoreTool, createMastraProxy, ensureToolProperties } from '../utils';
import type { ToolOptions } from '../utils';
import type { CompositeVoice } from '../voice';
import { DefaultVoice } from '../voice';
import { createStep, createWorkflow } from '../workflows';
import type { Workflow } from '../workflows';
import { agentToStep, LegacyStep as Step } from '../workflows/legacy';
import type { AgentExecutionOptions, AgentVNextStreamOptions, InnerAgentExecutionOptions } from './agent.types';
import { MessageList } from './message-list';
import type { MessageInput, MessageListInput, UIMessageWithMetadata } from './message-list';
import { SaveQueueManager } from './save-queue';
import { TripWire } from './trip-wire';
import type {
  AgentConfig,
  MastraLanguageModel,
  AgentGenerateOptions,
  AgentStreamOptions,
  ToolsetsInput,
  ToolsInput,
  AgentMemoryOption,
  AgentAISpanProperties,
} from './types';
export type { ChunkType } from '../stream/types';
export type { MastraAgentStream } from '../stream/MastraAgentStream';
export * from './input-processor';
export { TripWire };
export { MessageList };
export * from './types';

function resolveMaybePromise<T, R = void>(value: T | Promise<T>, cb: (value: T) => R) {
  if (value instanceof Promise) {
    return value.then(cb);
  }

  return cb(value);
}

// Helper to resolve threadId from args (supports both new and old API)
function resolveThreadIdFromArgs(args: {
  memory?: AgentMemoryOption;
  threadId?: string;
}): (Partial<StorageThreadType> & { id: string }) | undefined {
  if (args?.memory?.thread) {
    if (typeof args.memory.thread === 'string') return { id: args.memory.thread };
    if (typeof args.memory.thread === 'object' && args.memory.thread.id) return args.memory.thread;
  }
  if (args?.threadId) return { id: args.threadId };
  return undefined;
}

@InstrumentClass({
  prefix: 'agent',
  excludeMethods: [
    'hasOwnMemory',
    'getMemory',
    '__primitive',
    '__registerMastra',
    '__registerPrimitives',
    '__runInputProcessors',
    '__runOutputProcessors',
    'getProcessorRunner',
    '__setTools',
    '__setLogger',
    '__setTelemetry',
    'log',
    'getModel',
    'getInstructions',
    'getTools',
    'getLLM',
    'getWorkflows',
    'getDefaultGenerateOptions',
    'getDefaultStreamOptions',
    'getDescription',
    'getScorers',
    'getVoice',
  ],
})
export class Agent<
  TAgentId extends string = string,
  TTools extends ToolsInput = ToolsInput,
  TMetrics extends Record<string, Metric> = Record<string, Metric>,
> extends MastraBase {
  public id: TAgentId;
  public name: TAgentId;
  #instructions: DynamicArgument<string>;
  readonly #description?: string;
  model?: DynamicArgument<MastraLanguageModel>;
  #mastra?: Mastra;
  #memory?: DynamicArgument<MastraMemory>;
  #workflows?: DynamicArgument<Record<string, Workflow>>;
  #defaultGenerateOptions: DynamicArgument<AgentGenerateOptions>;
  #defaultStreamOptions: DynamicArgument<AgentStreamOptions>;
  #defaultVNextStreamOptions: DynamicArgument<AgentVNextStreamOptions<any, any>>;
  #tools: DynamicArgument<TTools>;
  evals: TMetrics;
  #scorers: DynamicArgument<MastraScorers>;
  #voice: CompositeVoice;
  #inputProcessors?: DynamicArgument<InputProcessor[]>;
  #outputProcessors?: DynamicArgument<OutputProcessor[]>;

  // This flag is for agent network messages. We should change the agent network formatting and remove this flag after.
  private _agentNetworkAppend = false;

  constructor(config: AgentConfig<TAgentId, TTools, TMetrics>) {
    super({ component: RegisteredLogger.AGENT });

    this.name = config.name;
    this.id = config.id ?? config.name;

    this.#instructions = config.instructions;
    this.#description = config.description;

    if (!config.model) {
      const mastraError = new MastraError({
        id: 'AGENT_CONSTRUCTOR_MODEL_REQUIRED',
        domain: ErrorDomain.AGENT,
        category: ErrorCategory.USER,
        details: {
          agentName: config.name,
        },
        text: `LanguageModel is required to create an Agent. Please provide the 'model'.`,
      });
      this.logger.trackException(mastraError);
      this.logger.error(mastraError.toString());
      throw mastraError;
    }

    this.model = config.model;

    if (config.workflows) {
      this.#workflows = config.workflows;
    }

    this.#defaultGenerateOptions = config.defaultGenerateOptions || {};
    this.#defaultStreamOptions = config.defaultStreamOptions || {};
    this.#defaultVNextStreamOptions = config.defaultVNextStreamOptions || {};

    this.#tools = config.tools || ({} as TTools);

    this.evals = {} as TMetrics;

    if (config.mastra) {
      this.__registerMastra(config.mastra);
      this.__registerPrimitives({
        telemetry: config.mastra.getTelemetry(),
        logger: config.mastra.getLogger(),
      });
    }

    this.#scorers = config.scorers || ({} as MastraScorers);

    if (config.evals) {
      this.evals = config.evals;
    }

    if (config.memory) {
      this.#memory = config.memory;
    }

    if (config.voice) {
      this.#voice = config.voice;
      if (typeof config.tools !== 'function') {
        this.#voice?.addTools(this.tools);
      }
      if (typeof config.instructions === 'string') {
        this.#voice?.addInstructions(config.instructions);
      }
    } else {
      this.#voice = new DefaultVoice();
    }

    if (config.inputProcessors) {
      this.#inputProcessors = config.inputProcessors;
    }

    if (config.outputProcessors) {
      this.#outputProcessors = config.outputProcessors;
    }

    // @ts-ignore Flag for agent network messages
    this._agentNetworkAppend = config._agentNetworkAppend || false;
  }

  private async getProcessorRunner({
    runtimeContext,
    inputProcessorOverrides,
    outputProcessorOverrides,
  }: {
    runtimeContext: RuntimeContext;
    inputProcessorOverrides?: InputProcessor[];
    outputProcessorOverrides?: OutputProcessor[];
  }): Promise<ProcessorRunner> {
    // Use overrides if provided, otherwise fall back to agent's default processors
    const inputProcessors =
      inputProcessorOverrides ??
      (this.#inputProcessors
        ? typeof this.#inputProcessors === 'function'
          ? await this.#inputProcessors({ runtimeContext })
          : this.#inputProcessors
        : []);

    const outputProcessors =
      outputProcessorOverrides ??
      (this.#outputProcessors
        ? typeof this.#outputProcessors === 'function'
          ? await this.#outputProcessors({ runtimeContext })
          : this.#outputProcessors
        : []);

    this.logger.debug('outputProcessors', outputProcessors);

    return new ProcessorRunner({
      inputProcessors,
      outputProcessors,
      logger: this.logger,
      agentName: this.name,
    });
  }

  public hasOwnMemory(): boolean {
    return Boolean(this.#memory);
  }

  public async getMemory({ runtimeContext = new RuntimeContext() }: { runtimeContext?: RuntimeContext } = {}): Promise<
    MastraMemory | undefined
  > {
    if (!this.#memory) {
      return undefined;
    }

    let resolvedMemory: MastraMemory;

    if (typeof this.#memory !== 'function') {
      resolvedMemory = this.#memory;
    } else {
      const result = this.#memory({ runtimeContext, mastra: this.#mastra });
      resolvedMemory = await Promise.resolve(result);

      if (!resolvedMemory) {
        const mastraError = new MastraError({
          id: 'AGENT_GET_MEMORY_FUNCTION_EMPTY_RETURN',
          domain: ErrorDomain.AGENT,
          category: ErrorCategory.USER,
          details: {
            agentName: this.name,
          },
          text: `[Agent:${this.name}] - Function-based memory returned empty value`,
        });
        this.logger.trackException(mastraError);
        this.logger.error(mastraError.toString());
        throw mastraError;
      }
    }

    if (this.#mastra && resolvedMemory) {
      resolvedMemory.__registerMastra(this.#mastra);

      if (!resolvedMemory.hasOwnStorage) {
        const storage = this.#mastra.getStorage();
        if (storage) {
          resolvedMemory.setStorage(storage);
        }
      }
    }

    return resolvedMemory;
  }

  get voice() {
    if (typeof this.#instructions === 'function') {
      const mastraError = new MastraError({
        id: 'AGENT_VOICE_INCOMPATIBLE_WITH_FUNCTION_INSTRUCTIONS',
        domain: ErrorDomain.AGENT,
        category: ErrorCategory.USER,
        details: {
          agentName: this.name,
        },
        text: 'Voice is not compatible when instructions are a function. Please use getVoice() instead.',
      });
      this.logger.trackException(mastraError);
      this.logger.error(mastraError.toString());
      throw mastraError;
    }

    return this.#voice;
  }

  public async getWorkflows({
    runtimeContext = new RuntimeContext(),
  }: { runtimeContext?: RuntimeContext } = {}): Promise<Record<string, Workflow>> {
    let workflowRecord;
    if (typeof this.#workflows === 'function') {
      workflowRecord = await Promise.resolve(this.#workflows({ runtimeContext, mastra: this.#mastra }));
    } else {
      workflowRecord = this.#workflows ?? {};
    }

    Object.entries(workflowRecord || {}).forEach(([_workflowName, workflow]) => {
      if (this.#mastra) {
        workflow.__registerMastra(this.#mastra);
      }
    });

    return workflowRecord;
  }

  async getScorers({
    runtimeContext = new RuntimeContext(),
  }: { runtimeContext?: RuntimeContext } = {}): Promise<MastraScorers> {
    if (typeof this.#scorers !== 'function') {
      return this.#scorers;
    }

    const result = this.#scorers({ runtimeContext, mastra: this.#mastra });
    return resolveMaybePromise(result, scorers => {
      if (!scorers) {
        const mastraError = new MastraError({
          id: 'AGENT_GET_SCORERS_FUNCTION_EMPTY_RETURN',
          domain: ErrorDomain.AGENT,
          category: ErrorCategory.USER,
          details: {
            agentName: this.name,
          },
          text: `[Agent:${this.name}] - Function-based scorers returned empty value`,
        });
        this.logger.trackException(mastraError);
        this.logger.error(mastraError.toString());
        throw mastraError;
      }

      return scorers;
    });
  }

  public async getVoice({ runtimeContext }: { runtimeContext?: RuntimeContext } = {}) {
    if (this.#voice) {
      const voice = this.#voice;
      voice?.addTools(await this.getTools({ runtimeContext }));
      voice?.addInstructions(await this.getInstructions({ runtimeContext }));
      return voice;
    } else {
      return new DefaultVoice();
    }
  }

  get instructions() {
    this.logger.warn('The instructions property is deprecated. Please use getInstructions() instead.');

    if (typeof this.#instructions === 'function') {
      const mastraError = new MastraError({
        id: 'AGENT_INSTRUCTIONS_INCOMPATIBLE_WITH_FUNCTION_INSTRUCTIONS',
        domain: ErrorDomain.AGENT,
        category: ErrorCategory.USER,
        details: {
          agentName: this.name,
        },
        text: 'Instructions are not compatible when instructions are a function. Please use getInstructions() instead.',
      });
      this.logger.trackException(mastraError);
      this.logger.error(mastraError.toString());
      throw mastraError;
    }

    return this.#instructions;
  }

  public getInstructions({ runtimeContext = new RuntimeContext() }: { runtimeContext?: RuntimeContext } = {}):
    | string
    | Promise<string> {
    if (typeof this.#instructions === 'string') {
      return this.#instructions;
    }

    const result = this.#instructions({ runtimeContext, mastra: this.#mastra });
    return resolveMaybePromise(result, instructions => {
      if (!instructions) {
        const mastraError = new MastraError({
          id: 'AGENT_GET_INSTRUCTIONS_FUNCTION_EMPTY_RETURN',
          domain: ErrorDomain.AGENT,
          category: ErrorCategory.USER,
          details: {
            agentName: this.name,
          },
          text: 'Instructions are required to use an Agent. The function-based instructions returned an empty value.',
        });
        this.logger.trackException(mastraError);
        this.logger.error(mastraError.toString());
        throw mastraError;
      }

      return instructions;
    });
  }

  public getDescription(): string {
    return this.#description ?? '';
  }

  public getDefaultGenerateOptions({
    runtimeContext = new RuntimeContext(),
  }: { runtimeContext?: RuntimeContext } = {}): AgentGenerateOptions | Promise<AgentGenerateOptions> {
    if (typeof this.#defaultGenerateOptions !== 'function') {
      return this.#defaultGenerateOptions;
    }

    const result = this.#defaultGenerateOptions({ runtimeContext, mastra: this.#mastra });
    return resolveMaybePromise(result, options => {
      if (!options) {
        const mastraError = new MastraError({
          id: 'AGENT_GET_DEFAULT_GENERATE_OPTIONS_FUNCTION_EMPTY_RETURN',
          domain: ErrorDomain.AGENT,
          category: ErrorCategory.USER,
          details: {
            agentName: this.name,
          },
          text: `[Agent:${this.name}] - Function-based default generate options returned empty value`,
        });
        this.logger.trackException(mastraError);
        this.logger.error(mastraError.toString());
        throw mastraError;
      }

      return options;
    });
  }

  public getDefaultStreamOptions({ runtimeContext = new RuntimeContext() }: { runtimeContext?: RuntimeContext } = {}):
    | AgentStreamOptions
    | Promise<AgentStreamOptions> {
    if (typeof this.#defaultStreamOptions !== 'function') {
      return this.#defaultStreamOptions;
    }

    const result = this.#defaultStreamOptions({ runtimeContext, mastra: this.#mastra });
    return resolveMaybePromise(result, options => {
      if (!options) {
        const mastraError = new MastraError({
          id: 'AGENT_GET_DEFAULT_STREAM_OPTIONS_FUNCTION_EMPTY_RETURN',
          domain: ErrorDomain.AGENT,
          category: ErrorCategory.USER,
          details: {
            agentName: this.name,
          },
          text: `[Agent:${this.name}] - Function-based default stream options returned empty value`,
        });
        this.logger.trackException(mastraError);
        this.logger.error(mastraError.toString());
        throw mastraError;
      }

      return options;
    });
  }

  public getDefaultVNextStreamOptions<
    Output extends ZodSchema | undefined,
    StructuredOutput extends ZodSchema | undefined,
  >({ runtimeContext = new RuntimeContext() }: { runtimeContext?: RuntimeContext } = {}):
    | AgentVNextStreamOptions<Output, StructuredOutput>
    | Promise<AgentVNextStreamOptions<Output, StructuredOutput>> {
    if (typeof this.#defaultVNextStreamOptions !== 'function') {
      return this.#defaultVNextStreamOptions as AgentVNextStreamOptions<Output, StructuredOutput>;
    }

    const result = this.#defaultVNextStreamOptions({ runtimeContext, mastra: this.#mastra }) as
      | AgentVNextStreamOptions<Output, StructuredOutput>
      | Promise<AgentVNextStreamOptions<Output, StructuredOutput>>;
    return resolveMaybePromise(result, options => {
      if (!options) {
        const mastraError = new MastraError({
          id: 'AGENT_GET_DEFAULT_VNEXT_STREAM_OPTIONS_FUNCTION_EMPTY_RETURN',
          domain: ErrorDomain.AGENT,
          category: ErrorCategory.USER,
          details: {
            agentName: this.name,
          },
          text: `[Agent:${this.name}] - Function-based default vnext stream options returned empty value`,
        });
        this.logger.trackException(mastraError);
        this.logger.error(mastraError.toString());
        throw mastraError;
      }

      return options;
    });
  }

  get tools() {
    this.logger.warn('The tools property is deprecated. Please use getTools() instead.');

    if (typeof this.#tools === 'function') {
      const mastraError = new MastraError({
        id: 'AGENT_GET_TOOLS_FUNCTION_INCOMPATIBLE_WITH_TOOL_FUNCTION_TYPE',
        domain: ErrorDomain.AGENT,
        category: ErrorCategory.USER,
        details: {
          agentName: this.name,
        },
        text: 'Tools are not compatible when tools are a function. Please use getTools() instead.',
      });
      this.logger.trackException(mastraError);
      this.logger.error(mastraError.toString());
      throw mastraError;
    }

    return ensureToolProperties(this.#tools) as TTools;
  }

  public getTools({ runtimeContext = new RuntimeContext() }: { runtimeContext?: RuntimeContext } = {}):
    | TTools
    | Promise<TTools> {
    if (typeof this.#tools !== 'function') {
      return ensureToolProperties(this.#tools) as TTools;
    }

    const result = this.#tools({ runtimeContext, mastra: this.#mastra });

    return resolveMaybePromise(result, tools => {
      if (!tools) {
        const mastraError = new MastraError({
          id: 'AGENT_GET_TOOLS_FUNCTION_EMPTY_RETURN',
          domain: ErrorDomain.AGENT,
          category: ErrorCategory.USER,
          details: {
            agentName: this.name,
          },
          text: `[Agent:${this.name}] - Function-based tools returned empty value`,
        });
        this.logger.trackException(mastraError);
        this.logger.error(mastraError.toString());
        throw mastraError;
      }

      return ensureToolProperties(tools) as TTools;
    });
  }

  get llm() {
    this.logger.warn('The llm property is deprecated. Please use getLLM() instead.');

    if (typeof this.model === 'function') {
      const mastraError = new MastraError({
        id: 'AGENT_LLM_GETTER_INCOMPATIBLE_WITH_FUNCTION_MODEL',
        domain: ErrorDomain.AGENT,
        category: ErrorCategory.USER,
        details: {
          agentName: this.name,
        },
        text: 'LLM is not compatible when model is a function. Please use getLLM() instead.',
      });
      this.logger.trackException(mastraError);
      this.logger.error(mastraError.toString());
      throw mastraError;
    }

    return this.getLLM();
  }

  /**
   * Gets or creates an LLM instance based on the current model
   * @param options Options for getting the LLM
   * @returns A promise that resolves to the LLM instance
   */
  public getLLM({
    runtimeContext = new RuntimeContext(),
    model,
  }: {
    runtimeContext?: RuntimeContext;
    model?: MastraLanguageModel | DynamicArgument<MastraLanguageModel>;
  } = {}): MastraLLMV1 | MastraLLMVNext | Promise<MastraLLMV1 | MastraLLMVNext> {
    // If model is provided, resolve it; otherwise use the agent's model
    const modelToUse = model
      ? typeof model === 'function'
        ? model({ runtimeContext, mastra: this.#mastra })
        : model
      : this.getModel({ runtimeContext });

    return resolveMaybePromise(modelToUse, resolvedModel => {
      let llm: MastraLLMV1 | MastraLLMVNext;
      if (resolvedModel.specificationVersion === 'v1') {
        llm = new MastraLLMV1({ model: resolvedModel, mastra: this.#mastra });
      } else {
        llm = new MastraLLMVNext({ model: resolvedModel, mastra: this.#mastra });
      }

      // Apply stored primitives if available
      if (this.#primitives) {
        llm.__registerPrimitives(this.#primitives);
      }

      if (this.#mastra) {
        llm.__registerMastra(this.#mastra);
      }

      return llm;
    });
  }

  /**
   * Gets the model, resolving it if it's a function
   * @param options Options for getting the model
   * @returns A promise that resolves to the model
   */
  public getModel({ runtimeContext = new RuntimeContext() }: { runtimeContext?: RuntimeContext } = {}):
    | MastraLanguageModel
    | Promise<MastraLanguageModel> {
    if (typeof this.model !== 'function') {
      if (!this.model) {
        const mastraError = new MastraError({
          id: 'AGENT_GET_MODEL_MISSING_MODEL_INSTANCE',
          domain: ErrorDomain.AGENT,
          category: ErrorCategory.USER,
          details: {
            agentName: this.name,
          },
          text: `[Agent:${this.name}] - No model provided`,
        });
        this.logger.trackException(mastraError);
        this.logger.error(mastraError.toString());
        throw mastraError;
      }

      return this.model;
    }

    const result = this.model({ runtimeContext, mastra: this.#mastra });
    return resolveMaybePromise(result, model => {
      if (!model) {
        const mastraError = new MastraError({
          id: 'AGENT_GET_MODEL_FUNCTION_EMPTY_RETURN',
          domain: ErrorDomain.AGENT,
          category: ErrorCategory.USER,
          details: {
            agentName: this.name,
          },
          text: `[Agent:${this.name}] - Function-based model returned empty value`,
        });
        this.logger.trackException(mastraError);
        this.logger.error(mastraError.toString());
        throw mastraError;
      }

      return model;
    });
  }

  __updateInstructions(newInstructions: string) {
    this.#instructions = newInstructions;
    this.logger.debug(`[Agents:${this.name}] Instructions updated.`, { model: this.model, name: this.name });
  }

  __updateModel({ model }: { model: DynamicArgument<MastraLanguageModel> }) {
    this.model = model;
    this.logger.debug(`[Agents:${this.name}] Model updated.`, { model: this.model, name: this.name });
  }

  #primitives?: MastraPrimitives;

  __registerPrimitives(p: MastraPrimitives) {
    if (p.telemetry) {
      this.__setTelemetry(p.telemetry);
    }

    if (p.logger) {
      this.__setLogger(p.logger);
    }

    // Store primitives for later use when creating LLM instances
    this.#primitives = p;

    this.logger.debug(`[Agents:${this.name}] initialized.`, { model: this.model, name: this.name });
  }

  __registerMastra(mastra: Mastra) {
    this.#mastra = mastra;
    // Mastra will be passed to the LLM when it's created in getLLM()
  }

  /**
   * Set the concrete tools for the agent
   * @param tools
   */
  __setTools(tools: TTools) {
    this.#tools = tools;
    this.logger.debug(`[Agents:${this.name}] Tools set for agent ${this.name}`, { model: this.model, name: this.name });
  }

  async generateTitleFromUserMessage({
    message,
    runtimeContext = new RuntimeContext(),
    model,
    instructions,
  }: {
    message: string | MessageInput;
    runtimeContext?: RuntimeContext;
    model?: DynamicArgument<MastraLanguageModel>;
    instructions?: DynamicArgument<string>;
  }) {
    // need to use text, not object output or it will error for models that don't support structured output (eg Deepseek R1)
    const llm = await this.getLLM({ runtimeContext, model });

    const normMessage = new MessageList().add(message, 'user').get.all.ui().at(-1);
    if (!normMessage) {
      throw new Error(`Could not generate title from input ${JSON.stringify(message)}`);
    }

    const partsToGen: TextPart[] = [];
    for (const part of normMessage.parts) {
      if (part.type === `text`) {
        partsToGen.push(part);
      } else if (part.type === `source`) {
        partsToGen.push({
          type: 'text',
          text: `User added URL: ${part.source.url.substring(0, 100)}`,
        });
      } else if (part.type === `file`) {
        partsToGen.push({
          type: 'text',
          text: `User added ${part.mimeType} file: ${part.data.substring(0, 100)}`,
        });
      }
    }

    // Resolve instructions using the dedicated method
    const systemInstructions = await this.resolveTitleInstructions(runtimeContext, instructions);

    let text = '';

    if (llm.getModel().specificationVersion === 'v1') {
      const result = await (llm as MastraLLMV1).__text({
        runtimeContext,
        messages: [
          {
            role: 'system',
            content: systemInstructions,
          },
          {
            role: 'user',
            content: JSON.stringify(partsToGen),
          },
        ],
      });

      text = result.text;
    } else {
      const res = (llm as MastraLLMVNext).stream({
        runtimeContext,
        messages: [
          {
            role: 'system',
            content: systemInstructions,
          },
          {
            role: 'user',
            content: JSON.stringify(partsToGen),
          },
        ],
      });

      const result = await res.getFullOutput();

      text = result.text;
    }

    // Strip out any r1 think tags if present
    const cleanedText = text.replace(/<think>[\s\S]*?<\/think>/g, '').trim();
    return cleanedText;
  }

  getMostRecentUserMessage(messages: Array<UIMessage | UIMessageWithMetadata>) {
    const userMessages = messages.filter(message => message.role === 'user');
    return userMessages.at(-1);
  }

  async genTitle(
    userMessage: string | MessageInput | undefined,
    runtimeContext: RuntimeContext,
    model?: DynamicArgument<MastraLanguageModel>,
    instructions?: DynamicArgument<string>,
  ) {
    try {
      if (userMessage) {
        const normMessage = new MessageList().add(userMessage, 'user').get.all.ui().at(-1);
        if (normMessage) {
          return await this.generateTitleFromUserMessage({
            message: normMessage,
            runtimeContext,
            model,
            instructions,
          });
        }
      }
      // If no user message, return a default title for new threads
      return `New Thread ${new Date().toISOString()}`;
    } catch (e) {
      this.logger.error('Error generating title:', e);
      // Return undefined on error so existing title is preserved
      return undefined;
    }
  }

  /* @deprecated use agent.getMemory() and query memory directly */
  async fetchMemory({
    threadId,
    thread: passedThread,
    memoryConfig,
    resourceId,
    runId,
    userMessages,
    systemMessage,
    messageList = new MessageList({ threadId, resourceId }),
    runtimeContext = new RuntimeContext(),
  }: {
    resourceId: string;
    threadId: string;
    thread?: StorageThreadType;
    memoryConfig?: MemoryConfig;
    userMessages?: CoreMessage[];
    systemMessage?: CoreMessage;
    runId?: string;
    messageList?: MessageList;
    runtimeContext?: RuntimeContext;
  }) {
    const memory = await this.getMemory({ runtimeContext });
    if (memory) {
      const thread = passedThread ?? (await memory.getThreadById({ threadId }));

      if (!thread) {
        // If no thread, nothing to fetch from memory.
        // The messageList already contains the current user messages and system message.
        return { threadId: threadId || '', messages: userMessages || [] };
      }

      if (userMessages && userMessages.length > 0) {
        messageList.add(userMessages, 'memory');
      }

      if (systemMessage?.role === 'system') {
        messageList.addSystem(systemMessage, 'memory');
      }

      const [memoryMessages, memorySystemMessage] =
        threadId && memory
          ? await Promise.all([
              memory
                .rememberMessages({
                  threadId,
                  resourceId,
                  config: memoryConfig,
                  vectorMessageSearch: messageList.getLatestUserContent() || '',
                })
                .then((r: any) => r.messagesV2),
              memory.getSystemMessage({ threadId, memoryConfig }),
            ])
          : [[], null];

      this.logger.debug('Fetched messages from memory', {
        threadId,
        runId,
        fetchedCount: memoryMessages.length,
      });

      if (memorySystemMessage) {
        messageList.addSystem(memorySystemMessage, 'memory');
      }

      messageList.add(memoryMessages, 'memory');

      const systemMessages =
        messageList
          .getSystemMessages()
          ?.map(m => m.content)
          ?.join(`\n`) ?? undefined;

      const newMessages = messageList.get.input.v1() as CoreMessage[];

      const processedMemoryMessages = memory.processMessages({
        // these will be processed
        messages: messageList.get.remembered.v1() as CoreMessage[],
        // these are here for inspecting but shouldn't be returned by the processor
        // - ex TokenLimiter needs to measure all tokens even though it's only processing remembered messages
        newMessages,
        systemMessage: systemMessages,
        memorySystemMessage: memorySystemMessage || undefined,
      });

      const returnList = new MessageList()
        .addSystem(systemMessages)
        .add(processedMemoryMessages, 'memory')
        .add(newMessages, 'user');

      return {
        threadId: thread.id,
        messages: returnList.get.all.prompt(),
      };
    }

    return { threadId: threadId || '', messages: userMessages || [] };
  }

  private async getMemoryTools({
    runId,
    resourceId,
    threadId,
    runtimeContext,
    mastraProxy,
    agentAISpan,
  }: {
    runId?: string;
    resourceId?: string;
    threadId?: string;
    runtimeContext: RuntimeContext;
    mastraProxy?: MastraUnion;
    agentAISpan?: AnyAISpan;
  }) {
    let convertedMemoryTools: Record<string, CoreTool> = {};
    // Get memory tools if available
    const memory = await this.getMemory({ runtimeContext });
    const memoryTools = memory?.getTools?.();

    if (memoryTools) {
      this.logger.debug(
        `[Agent:${this.name}] - Adding tools from memory ${Object.keys(memoryTools || {}).join(', ')}`,
        {
          runId,
        },
      );
      for (const [toolName, tool] of Object.entries(memoryTools)) {
        const toolObj = tool;
        const options: ToolOptions = {
          name: toolName,
          runId,
          threadId,
          resourceId,
          logger: this.logger,
          mastra: mastraProxy as MastraUnion | undefined,
          memory,
          agentName: this.name,
          runtimeContext,
          model: typeof this.model === 'function' ? await this.getModel({ runtimeContext }) : this.model,
          agentAISpan,
        };
        const convertedToCoreTool = makeCoreTool(toolObj, options);
        convertedMemoryTools[toolName] = convertedToCoreTool;
      }
    }
    return convertedMemoryTools;
  }

  private async __runInputProcessors({
    runtimeContext,
    messageList,
    inputProcessorOverrides,
  }: {
    runtimeContext: RuntimeContext;
    messageList: MessageList;
    inputProcessorOverrides?: InputProcessor[];
  }): Promise<{
    messageList: MessageList;
    tripwireTriggered: boolean;
    tripwireReason: string;
  }> {
    let tripwireTriggered = false;
    let tripwireReason = '';

    if (inputProcessorOverrides?.length || this.#inputProcessors) {
      const runner = await this.getProcessorRunner({
        runtimeContext,
        inputProcessorOverrides,
      });
      // Create traced version of runInputProcessors similar to workflow _runStep pattern
      const tracedRunInputProcessors = (messageList: MessageList) => {
        const telemetry = this.#mastra?.getTelemetry();
        if (!telemetry) {
          return runner.runInputProcessors(messageList, undefined);
        }

        return telemetry.traceMethod(
          async (data: { messageList: MessageList }) => {
            return runner.runInputProcessors(data.messageList, telemetry);
          },
          {
            spanName: `agent.${this.name}.inputProcessors`,
            attributes: {
              'agent.name': this.name,
              'inputProcessors.count': runner.inputProcessors.length.toString(),
              'inputProcessors.names': runner.inputProcessors.map(p => p.name).join(','),
            },
          },
        )({ messageList });
      };

      try {
        messageList = await tracedRunInputProcessors(messageList);
      } catch (error) {
        if (error instanceof TripWire) {
          tripwireTriggered = true;
          tripwireReason = error.message;
        } else {
          throw new MastraError(
            {
              id: 'AGENT_INPUT_PROCESSOR_ERROR',
              domain: ErrorDomain.AGENT,
              category: ErrorCategory.USER,
              text: `[Agent:${this.name}] - Input processor error`,
            },
            error,
          );
        }
      }
    }

    return {
      messageList,
      tripwireTriggered,
      tripwireReason,
    };
  }

  private async __runOutputProcessors({
    runtimeContext,
    messageList,
    outputProcessorOverrides,
  }: {
    runtimeContext: RuntimeContext;
    messageList: MessageList;
    outputProcessorOverrides?: OutputProcessor[];
  }): Promise<{
    messageList: MessageList;
    tripwireTriggered: boolean;
    tripwireReason: string;
  }> {
    let tripwireTriggered = false;
    let tripwireReason = '';

    if (outputProcessorOverrides?.length || this.#outputProcessors) {
      const runner = await this.getProcessorRunner({
        runtimeContext,
        outputProcessorOverrides,
      });

      // Create traced version of runOutputProcessors similar to workflow _runStep pattern
      const tracedRunOutputProcessors = (messageList: MessageList) => {
        const telemetry = this.#mastra?.getTelemetry();
        if (!telemetry) {
          return runner.runOutputProcessors(messageList, undefined);
        }

        return telemetry.traceMethod(
          async (data: { messageList: MessageList }) => {
            return runner.runOutputProcessors(data.messageList, telemetry);
          },
          {
            spanName: `agent.${this.name}.outputProcessors`,
            attributes: {
              'agent.name': this.name,
              'outputProcessors.count': runner.outputProcessors.length.toString(),
              'outputProcessors.names': runner.outputProcessors.map(p => p.name).join(','),
            },
          },
        )({ messageList });
      };

      try {
        messageList = await tracedRunOutputProcessors(messageList);
      } catch (e) {
        if (e instanceof TripWire) {
          tripwireTriggered = true;
          tripwireReason = e.message;
          this.logger.debug(`[Agent:${this.name}] - Output processor tripwire triggered: ${e.message}`);
        } else {
          throw e;
        }
      }
    }

    return {
      messageList,
      tripwireTriggered,
      tripwireReason,
    };
  }

  private async getMemoryMessages({
    resourceId,
    threadId,
    vectorMessageSearch,
    memoryConfig,
    runtimeContext,
  }: {
    resourceId?: string;
    threadId: string;
    vectorMessageSearch: string;
    memoryConfig?: MemoryConfig;
    runtimeContext: RuntimeContext;
  }) {
    const memory = await this.getMemory({ runtimeContext });
    if (!memory) {
      return [];
    }
    return memory
      .rememberMessages({
        threadId,
        resourceId,
        config: memoryConfig,
        // The new user messages aren't in the list yet cause we add memory messages first to try to make sure ordering is correct (memory comes before new user messages)
        vectorMessageSearch,
      })
      .then(r => r.messagesV2);
  }

  private async getAssignedTools({
    runtimeContext,
    runId,
    resourceId,
    threadId,
    mastraProxy,
    writableStream,
    agentAISpan,
  }: {
    runId?: string;
    resourceId?: string;
    threadId?: string;
    runtimeContext: RuntimeContext;
    mastraProxy?: MastraUnion;
    writableStream?: WritableStream<ChunkType>;
    agentAISpan?: AnyAISpan;
  }) {
    let toolsForRequest: Record<string, CoreTool> = {};

    this.logger.debug(`[Agents:${this.name}] - Assembling assigned tools`, { runId, threadId, resourceId });

    const memory = await this.getMemory({ runtimeContext });

    // Mastra tools passed into the Agent

    const assignedTools = await this.getTools({ runtimeContext });

    const assignedToolEntries = Object.entries(assignedTools || {});

    const assignedCoreToolEntries = await Promise.all(
      assignedToolEntries.map(async ([k, tool]) => {
        if (!tool) {
          return;
        }

        const options: ToolOptions = {
          name: k,
          runId,
          threadId,
          resourceId,
          logger: this.logger,
          mastra: mastraProxy as MastraUnion | undefined,
          memory,
          agentName: this.name,
          runtimeContext,
          model: typeof this.model === 'function' ? await this.getModel({ runtimeContext }) : this.model,
          writableStream,
          agentAISpan,
        };

        return [k, makeCoreTool(tool, options)];
      }),
    );

    const assignedToolEntriesConverted = Object.fromEntries(
      assignedCoreToolEntries.filter((entry): entry is [string, CoreTool] => Boolean(entry)),
    );

    toolsForRequest = {
      ...assignedToolEntriesConverted,
    };

    return toolsForRequest;
  }

  private async getToolsets({
    runId,
    threadId,
    resourceId,
    toolsets,
    runtimeContext,
    mastraProxy,
    agentAISpan,
  }: {
    runId?: string;
    threadId?: string;
    resourceId?: string;
    toolsets: ToolsetsInput;
    runtimeContext: RuntimeContext;
    mastraProxy?: MastraUnion;
    agentAISpan?: AnyAISpan;
  }) {
    let toolsForRequest: Record<string, CoreTool> = {};

    const memory = await this.getMemory({ runtimeContext });
    const toolsFromToolsets = Object.values(toolsets || {});

    if (toolsFromToolsets.length > 0) {
      this.logger.debug(`[Agent:${this.name}] - Adding tools from toolsets ${Object.keys(toolsets || {}).join(', ')}`, {
        runId,
      });
      for (const toolset of toolsFromToolsets) {
        for (const [toolName, tool] of Object.entries(toolset)) {
          const toolObj = tool;
          const options: ToolOptions = {
            name: toolName,
            runId,
            threadId,
            resourceId,
            logger: this.logger,
            mastra: mastraProxy as MastraUnion | undefined,
            memory,
            agentName: this.name,
            runtimeContext,
            model: typeof this.model === 'function' ? await this.getModel({ runtimeContext }) : this.model,
            agentAISpan,
          };
          const convertedToCoreTool = makeCoreTool(toolObj, options, 'toolset');
          toolsForRequest[toolName] = convertedToCoreTool;
        }
      }
    }

    return toolsForRequest;
  }

  private async getClientTools({
    runId,
    threadId,
    resourceId,
    runtimeContext,
    mastraProxy,
    clientTools,
    agentAISpan,
  }: {
    runId?: string;
    threadId?: string;
    resourceId?: string;
    runtimeContext: RuntimeContext;
    mastraProxy?: MastraUnion;
    clientTools?: ToolsInput;
    agentAISpan?: AnyAISpan;
  }) {
    let toolsForRequest: Record<string, CoreTool> = {};
    const memory = await this.getMemory({ runtimeContext });
    // Convert client tools
    const clientToolsForInput = Object.entries(clientTools || {});
    if (clientToolsForInput.length > 0) {
      this.logger.debug(`[Agent:${this.name}] - Adding client tools ${Object.keys(clientTools || {}).join(', ')}`, {
        runId,
      });
      for (const [toolName, tool] of clientToolsForInput) {
        const { execute, ...rest } = tool;
        const options: ToolOptions = {
          name: toolName,
          runId,
          threadId,
          resourceId,
          logger: this.logger,
          mastra: mastraProxy as MastraUnion | undefined,
          memory,
          agentName: this.name,
          runtimeContext,
          model: typeof this.model === 'function' ? await this.getModel({ runtimeContext }) : this.model,
          agentAISpan,
        };
        const convertedToCoreTool = makeCoreTool(rest, options, 'client-tool');
        toolsForRequest[toolName] = convertedToCoreTool;
      }
    }

    return toolsForRequest;
  }

  private async getWorkflowTools({
    runId,
    threadId,
    resourceId,
    runtimeContext,
    agentAISpan,
  }: {
    runId?: string;
    threadId?: string;
    resourceId?: string;
    runtimeContext: RuntimeContext;
    agentAISpan?: AnyAISpan;
  }) {
    let convertedWorkflowTools: Record<string, CoreTool> = {};
    const workflows = await this.getWorkflows({ runtimeContext });
    if (Object.keys(workflows).length > 0) {
      convertedWorkflowTools = Object.entries(workflows).reduce(
        (memo, [workflowName, workflow]) => {
          memo[workflowName] = {
            description: workflow.description || `Workflow: ${workflowName}`,
            parameters: workflow.inputSchema || { type: 'object', properties: {} },
            // manually wrap workflow tools with ai tracing, so that we can pass the
            // current tool span onto the workflow to maintain continuity of the trace
            execute: async (args: any) => {
              const toolAISpan = agentAISpan?.createChildSpan({
                type: AISpanType.TOOL_CALL,
                name: `tool: '${workflowName}'`,
                input: args,
                attributes: {
                  toolId: workflowName,
                  toolType: 'workflow',
                },
              });

              try {
                this.logger.debug(`[Agent:${this.name}] - Executing workflow as tool ${workflowName}`, {
                  name: workflowName,
                  description: workflow.description,
                  args,
                  runId,
                  threadId,
                  resourceId,
                });

                const run = workflow.createRun();

                const result = await run.start({
                  inputData: args,
                  runtimeContext,
                  parentAISpan: toolAISpan,
                });
                toolAISpan?.end({ output: result });
                return result;
              } catch (err) {
                const mastraError = new MastraError(
                  {
                    id: 'AGENT_WORKFLOW_TOOL_EXECUTION_FAILED',
                    domain: ErrorDomain.AGENT,
                    category: ErrorCategory.USER,
                    details: {
                      agentName: this.name,
                      runId: runId || '',
                      threadId: threadId || '',
                      resourceId: resourceId || '',
                    },
                    text: `[Agent:${this.name}] - Failed workflow tool execution`,
                  },
                  err,
                );
                this.logger.trackException(mastraError);
                this.logger.error(mastraError.toString());
                toolAISpan?.error({ error: mastraError });
                throw mastraError;
              }
            },
          };
          return memo;
        },
        {} as Record<string, CoreTool>,
      );
    }

    return convertedWorkflowTools;
  }

  private _wrapToolWithAITracing(tool: CoreTool, toolType: string, aiSpan?: AnyAISpan): CoreTool {
    if (!aiSpan || !tool.execute) {
      return tool;
    }

    const wrappedExecute = async (params: any, options: ToolExecutionOptions) => {
      const toolSpan = aiSpan.createChildSpan({
        type: AISpanType.TOOL_CALL,
        name: `tool: ${tool.id}`,
        input: params,
        attributes: {
          toolId: tool.id,
          toolDescription: tool.description,
          toolType,
        },
      });

      try {
        const result = await tool.execute?.(params, options);
        toolSpan.end({ output: result });
        return result;
      } catch (error) {
        toolSpan.error({ error: error as Error });
        throw error;
      }
    };

    return {
      ...tool,
      execute: wrappedExecute,
    };
  }

  private _wrapToolsWithAITracing(
    tools: Record<string, CoreTool>,
    toolType: string,
    agentAISpan?: AnyAISpan,
  ): Record<string, CoreTool> {
    return Object.fromEntries(
      Object.entries(tools).map(([key, tool]) => [key, this._wrapToolWithAITracing(tool, toolType, agentAISpan)]),
    );
  }

  private async convertTools({
    toolsets,
    clientTools,
    threadId,
    resourceId,
    runId,
    runtimeContext,
    writableStream,
    agentAISpan,
  }: {
    toolsets?: ToolsetsInput;
    clientTools?: ToolsInput;
    threadId?: string;
    resourceId?: string;
    runId?: string;
    runtimeContext: RuntimeContext;
    writableStream?: WritableStream<ChunkType>;
    agentAISpan?: AnyAISpan;
  }): Promise<Record<string, CoreTool>> {
    let mastraProxy = undefined;
    const logger = this.logger;

    if (this.#mastra) {
      mastraProxy = createMastraProxy({ mastra: this.#mastra, logger });
    }

    const assignedTools = await this.getAssignedTools({
      runId,
      resourceId,
      threadId,
      runtimeContext,
      mastraProxy,
      writableStream,
      agentAISpan,
    });

    const memoryTools = await this.getMemoryTools({
      runId,
      resourceId,
      threadId,
      runtimeContext,
      mastraProxy,
      agentAISpan,
    });

    const toolsetTools = await this.getToolsets({
      runId,
      resourceId,
      threadId,
      runtimeContext,
      mastraProxy,
      toolsets: toolsets!,
      agentAISpan,
    });

    const clientSideTools = await this.getClientTools({
      runId,
      resourceId,
      threadId,
      runtimeContext,
      mastraProxy,
      clientTools: clientTools!,
      agentAISpan,
    });

    const workflowTools = await this.getWorkflowTools({
      runId,
      resourceId,
      threadId,
      runtimeContext,
      agentAISpan,
    });

    return this.formatTools({
      ...this._wrapToolsWithAITracing(assignedTools, 'assigned', agentAISpan),
      ...this._wrapToolsWithAITracing(memoryTools, 'memory', agentAISpan),
      ...this._wrapToolsWithAITracing(toolsetTools, 'toolset', agentAISpan),
      ...this._wrapToolsWithAITracing(clientSideTools, 'client', agentAISpan),
      ...workflowTools, //workflow tools are already wrapped with AI tracing
    });
  }

  private formatTools(tools: Record<string, CoreTool>): Record<string, CoreTool> {
    const INVALID_CHAR_REGEX = /[^a-zA-Z0-9_\-]/g;
    const STARTING_CHAR_REGEX = /[a-zA-Z_]/;

    for (const key of Object.keys(tools)) {
      if (tools[key] && (key.length > 63 || key.match(INVALID_CHAR_REGEX) || !key[0]!.match(STARTING_CHAR_REGEX))) {
        let newKey = key.replace(INVALID_CHAR_REGEX, '_');
        if (!newKey[0]!.match(STARTING_CHAR_REGEX)) {
          newKey = '_' + newKey;
        }
        newKey = newKey.slice(0, 63);

        if (tools[newKey]) {
          const mastraError = new MastraError({
            id: 'AGENT_TOOL_NAME_COLLISION',
            domain: ErrorDomain.AGENT,
            category: ErrorCategory.USER,
            details: {
              agentName: this.name,
              toolName: newKey,
            },
            text: `Two or more tools resolve to the same name "${newKey}". Please rename one of the tools to avoid this collision.`,
          });
          this.logger.trackException(mastraError);
          this.logger.error(mastraError.toString());
          throw mastraError;
        }

        tools[newKey] = tools[key];
        delete tools[key];
      }
    }

    return tools;
  }

  /**
   * Adds response messages from a step to the MessageList and schedules persistence.
   * This is used for incremental saving: after each agent step, messages are added to a save queue
   * and a debounced save operation is triggered to avoid redundant writes.
   *
   * @param result - The step result containing response messages.
   * @param messageList - The MessageList instance for the current thread.
   * @param threadId - The thread ID.
   * @param memoryConfig - The memory configuration for saving.
   * @param runId - (Optional) The run ID for logging.
   */
  private async saveStepMessages({
    saveQueueManager,
    result,
    messageList,
    threadId,
    memoryConfig,
    runId,
  }: {
    saveQueueManager: SaveQueueManager;
    result: any;
    messageList: MessageList;
    threadId?: string;
    memoryConfig?: MemoryConfig;
    runId?: string;
  }) {
    try {
      messageList.add(result.response.messages, 'response');
      await saveQueueManager.batchMessages(messageList, threadId, memoryConfig);
    } catch (e) {
      await saveQueueManager.flushMessages(messageList, threadId, memoryConfig);
      this.logger.error('Error saving memory on step finish', {
        error: e,
        runId,
      });
      throw e;
    }
  }

  __primitive({
    instructions,
    messages,
    context,
    thread,
    memoryConfig,
    resourceId,
    runId,
    toolsets,
    clientTools,
    runtimeContext,
    saveQueueManager,
    writableStream,
    parentAISpan,
  }: {
    instructions: string;
    toolsets?: ToolsetsInput;
    clientTools?: ToolsInput;
    resourceId?: string;
    thread?: (Partial<StorageThreadType> & { id: string }) | undefined;
    memoryConfig?: MemoryConfig;
    context?: CoreMessage[];
    runId?: string;
    messages: MessageListInput;
    runtimeContext: RuntimeContext;
    saveQueueManager: SaveQueueManager;
    writableStream?: WritableStream<ChunkType>;
    parentAISpan?: AnyAISpan;
  }) {
    return {
      before: async () => {
        if (process.env.NODE_ENV !== 'test') {
          this.logger.debug(`[Agents:${this.name}] - Starting generation`, { runId });
        }

        const spanArgs = {
          name: `agent run: '${this.id}'`,
          attributes: {
            agentId: this.id,
            instructions,
            availableTools: [
              ...(toolsets ? Object.keys(toolsets) : []),
              ...(clientTools ? Object.keys(clientTools) : []),
            ],
          },
          metadata: {
            runId,
            resourceId,
            threadId: thread ? thread.id : undefined,
          },
        };

        // if parentSpan passed, use it to build agentSpan
        // otherwise, attempt to create new trace
        let agentAISpan: AISpan<AISpanType.AGENT_RUN> | undefined;
        if (parentAISpan) {
          agentAISpan = parentAISpan.createChildSpan({ type: AISpanType.AGENT_RUN, ...spanArgs });
        } else {
          const aiTracing = getSelectedAITracing({
            runtimeContext: runtimeContext,
          });
          if (aiTracing) {
            agentAISpan = aiTracing.startSpan({
              type: AISpanType.AGENT_RUN,
              ...spanArgs,
              startOptions: {
                runtimeContext,
              },
            });
          }
        }

        const memory = await this.getMemory({ runtimeContext });

        const toolEnhancements = [
          // toolsets
          toolsets && Object.keys(toolsets || {}).length > 0
            ? `toolsets present (${Object.keys(toolsets || {}).length} tools)`
            : undefined,

          // memory tools
          memory && resourceId ? 'memory and resourceId available' : undefined,
        ]
          .filter(Boolean)
          .join(', ');
        this.logger.debug(`[Agent:${this.name}] - Enhancing tools: ${toolEnhancements}`, {
          runId,
          toolsets: toolsets ? Object.keys(toolsets) : undefined,
          clientTools: clientTools ? Object.keys(clientTools) : undefined,
          hasMemory: !!memory,
          hasResourceId: !!resourceId,
        });

        const threadId = thread?.id;

        const convertedTools = await this.convertTools({
          toolsets,
          clientTools,
          threadId,
          resourceId,
          runId,
          runtimeContext,
          writableStream,
          agentAISpan,
        });

        const messageList = new MessageList({
          threadId,
          resourceId,
          generateMessageId: this.#mastra?.generateId?.bind(this.#mastra),
          // @ts-ignore Flag for agent network messages
          _agentNetworkAppend: this._agentNetworkAppend,
        })
          .addSystem({
            role: 'system',
            content: instructions || `${this.instructions}.`,
          })
          .add(context || [], 'context');

        if (!memory || (!threadId && !resourceId)) {
          messageList.add(messages, 'user');
          const { tripwireTriggered, tripwireReason } = await this.__runInputProcessors({
            runtimeContext,
            messageList,
          });

          return {
            messageObjects: messageList.get.all.prompt(),
            convertedTools,
            threadExists: false,
            thread: undefined,
            messageList,
            agentAISpan,
            ...(tripwireTriggered && {
              tripwire: true,
              tripwireReason,
            }),
          };
        }
        if (!threadId || !resourceId) {
          const mastraError = new MastraError({
            id: 'AGENT_MEMORY_MISSING_RESOURCE_ID',
            domain: ErrorDomain.AGENT,
            category: ErrorCategory.USER,
            details: {
              agentName: this.name,
              threadId: threadId || '',
              resourceId: resourceId || '',
            },
            text: `A resourceId and a threadId must be provided when using Memory. Saw threadId "${threadId}" and resourceId "${resourceId}"`,
          });
          this.logger.trackException(mastraError);
          this.logger.error(mastraError.toString());
          agentAISpan?.error({ error: mastraError });
          throw mastraError;
        }
        const store = memory.constructor.name;
        this.logger.debug(
          `[Agent:${this.name}] - Memory persistence enabled: store=${store}, resourceId=${resourceId}`,
          {
            runId,
            resourceId,
            threadId,
            memoryStore: store,
          },
        );

        let threadObject: StorageThreadType | undefined = undefined;
        const existingThread = await memory.getThreadById({ threadId });
        if (existingThread) {
          if (
            (!existingThread.metadata && thread.metadata) ||
            (thread.metadata && !deepEqual(existingThread.metadata, thread.metadata))
          ) {
            threadObject = await memory.saveThread({
              thread: { ...existingThread, metadata: thread.metadata },
              memoryConfig,
            });
          } else {
            threadObject = existingThread;
          }
        } else {
          threadObject = await memory.createThread({
            threadId,
            metadata: thread.metadata,
            title: thread.title,
            memoryConfig,
            resourceId,
            saveThread: false,
          });
        }

        let [memoryMessages, memorySystemMessage] = await Promise.all([
          existingThread
            ? this.getMemoryMessages({
                resourceId,
                threadId: threadObject.id,
                vectorMessageSearch: new MessageList().add(messages, `user`).getLatestUserContent() || '',
                memoryConfig,
                runtimeContext,
              })
            : [],
          memory.getSystemMessage({ threadId: threadObject.id, resourceId, memoryConfig }),
        ]);

        this.logger.debug('Fetched messages from memory', {
          threadId: threadObject.id,
          runId,
          fetchedCount: memoryMessages.length,
        });

        // So the agent doesn't get confused and start replying directly to messages
        // that were added via semanticRecall from a different conversation,
        // we need to pull those out and add to the system message.
        const resultsFromOtherThreads = memoryMessages.filter(m => m.threadId !== threadObject.id);
        if (resultsFromOtherThreads.length && !memorySystemMessage) {
          memorySystemMessage = ``;
        }
        if (resultsFromOtherThreads.length) {
          memorySystemMessage += `\nThe following messages were remembered from a different conversation:\n<remembered_from_other_conversation>\n${(() => {
            let result = ``;

            const messages = new MessageList().add(resultsFromOtherThreads, 'memory').get.all.v1();
            let lastYmd: string | null = null;
            for (const msg of messages) {
              const date = msg.createdAt;
              const year = date.getUTCFullYear();
              const month = date.toLocaleString('default', { month: 'short' });
              const day = date.getUTCDate();
              const ymd = `${year}, ${month}, ${day}`;
              const utcHour = date.getUTCHours();
              const utcMinute = date.getUTCMinutes();
              const hour12 = utcHour % 12 || 12;
              const ampm = utcHour < 12 ? 'AM' : 'PM';
              const timeofday = `${hour12}:${utcMinute < 10 ? '0' : ''}${utcMinute} ${ampm}`;

              if (!lastYmd || lastYmd !== ymd) {
                result += `\nthe following messages are from ${ymd}\n`;
              }
              result += `
Message ${msg.threadId && msg.threadId !== threadObject.id ? 'from previous conversation' : ''} at ${timeofday}: ${JSON.stringify(msg)}`;

              lastYmd = ymd;
            }
            return result;
          })()}\n<end_remembered_from_other_conversation>`;
        }

        if (memorySystemMessage) {
          messageList.addSystem(memorySystemMessage, 'memory');
        }

        messageList
          .add(
            memoryMessages.filter(m => m.threadId === threadObject.id), // filter out messages from other threads. those are added to system message above
            'memory',
          )
          // add new user messages to the list AFTER remembered messages to make ordering more reliable
          .add(messages, 'user');

        const { tripwireTriggered, tripwireReason } = await this.__runInputProcessors({
          runtimeContext,
          messageList,
        });

        const systemMessage =
          [...messageList.getSystemMessages(), ...messageList.getSystemMessages('memory')]
            ?.map(m => m.content)
            ?.join(`\n`) ?? undefined;

        const processedMemoryMessages = memory.processMessages({
          // these will be processed
          messages: messageList.get.remembered.v1() as CoreMessage[],
          // these are here for inspecting but shouldn't be returned by the processor
          // - ex TokenLimiter needs to measure all tokens even though it's only processing remembered messages
          newMessages: messageList.get.input.v1() as CoreMessage[],
          systemMessage,
          memorySystemMessage: memorySystemMessage || undefined,
        });

        const processedList = new MessageList({
          threadId: threadObject.id,
          resourceId,
          generateMessageId: this.#mastra?.generateId?.bind(this.#mastra),
          // @ts-ignore Flag for agent network messages
          _agentNetworkAppend: this._agentNetworkAppend,
        })
          .addSystem(instructions || `${this.instructions}.`)
          .addSystem(memorySystemMessage)
          .add(context || [], 'context')
          .add(processedMemoryMessages, 'memory')
          .add(messageList.get.input.v2(), 'user')
          .get.all.prompt();

        return {
          convertedTools,
          thread: threadObject,
          messageList,
          // add old processed messages + new input messages
          messageObjects: processedList,
          agentAISpan,
          ...(tripwireTriggered && {
            tripwire: true,
            tripwireReason,
          }),
          threadExists: !!existingThread,
        };
      },
      after: async ({
        result,
        thread: threadAfter,
        threadId,
        memoryConfig,
        outputText,
        runId,
        messageList,
        threadExists,
        structuredOutput = false,
        overrideScorers,
        agentAISpan,
      }: {
        runId: string;
        result: Record<string, any>;
        thread: StorageThreadType | null | undefined;
        threadId?: string;
        memoryConfig: MemoryConfig | undefined;
        outputText: string;
        messageList: MessageList;
        threadExists: boolean;
        structuredOutput?: boolean;
        overrideScorers?: MastraScorers;
        agentAISpan?: AISpan<AISpanType.AGENT_RUN>;
      }) => {
        const resToLog = {
          text: result?.text,
          object: result?.object,
          toolResults: result?.toolResults,
          toolCalls: result?.toolCalls,
          usage: result?.usage,
          steps: result?.steps?.map((s: any) => {
            return {
              stepType: s?.stepType,
              text: result?.text,
              object: result?.object,
              toolResults: result?.toolResults,
              toolCalls: result?.toolCalls,
              usage: result?.usage,
            };
          }),
        };
        agentAISpan?.end({
          output: {
            text: result?.text,
            object: result?.object,
          },
          metadata: {
            usage: result?.usage,
            toolResults: result?.toolResults,
            toolCalls: result?.toolCalls,
          },
        });
        this.logger.debug(`[Agent:${this.name}] - Post processing LLM response`, {
          runId,
          result: resToLog,
          threadId,
          resourceId,
        });

        const messageListResponses = new MessageList({
          threadId,
          resourceId,
          generateMessageId: this.#mastra?.generateId?.bind(this.#mastra),
          // @ts-ignore Flag for agent network messages
          _agentNetworkAppend: this._agentNetworkAppend,
        })
          .add(result.response.messages, 'response')
          .get.all.core();

        const usedWorkingMemory = messageListResponses?.some(
          m => m.role === 'tool' && m?.content?.some(c => c?.toolName === 'updateWorkingMemory'),
        );
        // working memory updates the thread, so we need to get the latest thread if we used it
        const memory = await this.getMemory({ runtimeContext });
        const thread = usedWorkingMemory
          ? threadId
            ? await memory?.getThreadById({ threadId })
            : undefined
          : threadAfter;

        if (memory && resourceId && thread) {
          try {
            // Add LLM response messages to the list
            let responseMessages = result.response.messages;
            if (!responseMessages && result.object) {
              responseMessages = [
                {
                  role: 'assistant',
                  content: [
                    {
                      type: 'text',
                      text: outputText, // outputText contains the stringified object
                    },
                  ],
                },
              ];
            }

            if (responseMessages) {
              // Remove IDs from response messages to ensure the custom ID generator is used
              // @TODO: PREV VERSION DIDNT RETURN USER MESSAGES, SO WE FILTER THEM OUT
              const messagesWithoutIds = responseMessages
                .map((m: any) => {
                  const { id, ...messageWithoutId } = m;
                  return messageWithoutId;
                })
                .filter((m: any) => m.role !== 'user');

              messageList.add(messagesWithoutIds, 'response');
            }

            if (!threadExists) {
              await memory.createThread({
                threadId: thread.id,
                metadata: thread.metadata,
                title: thread.title,
                memoryConfig,
                resourceId: thread.resourceId,
              });
            }

            // Parallelize title generation and message saving
            const promises: Promise<any>[] = [saveQueueManager.flushMessages(messageList, threadId, memoryConfig)];

            // Add title generation to promises if needed
            if (thread.title?.startsWith('New Thread')) {
              const config = memory.getMergedThreadConfig(memoryConfig);
              const userMessage = this.getMostRecentUserMessage(messageList.get.all.ui());

              const {
                shouldGenerate,
                model: titleModel,
                instructions: titleInstructions,
              } = this.resolveTitleGenerationConfig(config?.threads?.generateTitle);

              if (shouldGenerate && userMessage) {
                promises.push(
                  this.genTitle(userMessage, runtimeContext, titleModel, titleInstructions).then(title => {
                    if (title) {
                      return memory.createThread({
                        threadId: thread.id,
                        resourceId,
                        memoryConfig,
                        title,
                        metadata: thread.metadata,
                      });
                    }
                  }),
                );
              }
            }

            await Promise.all(promises);
          } catch (e) {
            await saveQueueManager.flushMessages(messageList, threadId, memoryConfig);
            if (e instanceof MastraError) {
              throw e;
            }
            const mastraError = new MastraError(
              {
                id: 'AGENT_MEMORY_PERSIST_RESPONSE_MESSAGES_FAILED',
                domain: ErrorDomain.AGENT,
                category: ErrorCategory.SYSTEM,
                details: {
                  agentName: this.name,
                  runId: runId || '',
                  threadId: threadId || '',
                  result: JSON.stringify(resToLog),
                },
              },
              e,
            );
            this.logger.trackException(mastraError);
            this.logger.error(mastraError.toString());
            throw mastraError;
          }
        } else {
          let responseMessages = result.response.messages;
          if (!responseMessages && result.object) {
            responseMessages = [
              {
                role: 'assistant',
                content: [
                  {
                    type: 'text',
                    text: outputText, // outputText contains the stringified object
                  },
                ],
              },
            ];
          }
          if (responseMessages) {
            messageList.add(responseMessages, 'response');
          }
        }

        await this.#runScorers({
          messageList,
          runId,
          outputText,
          instructions,
          runtimeContext,
          structuredOutput,
          overrideScorers,
        });

        const scoringData: {
          input: Omit<ScorerRunInputForAgent, 'runId'>;
          output: ScorerRunOutputForAgent;
        } = {
          input: {
            inputMessages: messageList.getPersisted.input.ui(),
            rememberedMessages: messageList.getPersisted.remembered.ui(),
            systemMessages: messageList.getSystemMessages(),
            taggedSystemMessages: messageList.getPersisted.taggedSystemMessages,
          },
          output: messageList.getPersisted.response.ui(),
        };

        return {
          scoringData,
        };
      },
    };
  }

  async #runScorers({
    messageList,
    runId,
    outputText,
    instructions,
    runtimeContext,
    structuredOutput,
    overrideScorers,
  }: {
    messageList: MessageList;
    runId: string;
    outputText: string;
    instructions: string;
    runtimeContext: RuntimeContext;
    structuredOutput?: boolean;
    overrideScorers?: MastraScorers;
  }) {
    const agentName = this.name;
    const userInputMessages = messageList.get.all.ui().filter(m => m.role === 'user');
    const input = userInputMessages
      .map(message => (typeof message.content === 'string' ? message.content : ''))
      .join('\n');
    const runIdToUse = runId || this.#mastra?.generateId() || randomUUID();

    if (Object.keys(this.evals || {}).length > 0) {
      for (const metric of Object.values(this.evals || {})) {
        executeHook(AvailableHooks.ON_GENERATION, {
          input,
          output: outputText,
          runId: runIdToUse,
          metric,
          agentName,
          instructions: instructions,
        });
      }
    }

    const scorers = overrideScorers ?? (await this.getScorers({ runtimeContext }));

    const scorerInput: ScorerRunInputForAgent = {
      inputMessages: messageList.getPersisted.input.ui(),
      rememberedMessages: messageList.getPersisted.remembered.ui(),
      systemMessages: messageList.getSystemMessages(),
      taggedSystemMessages: messageList.getPersisted.taggedSystemMessages,
    };

    const scorerOutput: ScorerRunOutputForAgent = messageList.getPersisted.response.ui();

    if (Object.keys(scorers || {}).length > 0) {
      for (const [id, scorerObject] of Object.entries(scorers)) {
        runScorer({
          scorerId: id,
          scorerObject: scorerObject,
          runId,
          input: scorerInput,
          output: scorerOutput,
          runtimeContext,
          entity: {
            id: this.id,
            name: this.name,
          },
          source: 'LIVE',
          entityType: 'AGENT',
          structuredOutput: !!structuredOutput,
        });
      }
    }
  }

<<<<<<< HEAD
  async #execute(options: InnerAgentExecutionOptions) {
    const runtimeContext = options.runtimeContext || new RuntimeContext();
    const threadFromArgs = resolveThreadIdFromArgs({ threadId: options.threadId, memory: options.memory });
=======
  private prepareLLMOptions<
    Tools extends ToolSet,
    Output extends ZodSchema | JSONSchema7 | undefined = undefined,
    ExperimentalOutput extends ZodSchema | JSONSchema7 | undefined = undefined,
  >(
    messages: MessageListInput,
    options: AgentGenerateOptions<Output, ExperimentalOutput>,
  ): Promise<{
    before: () => Promise<
      Omit<
        Output extends undefined
          ? GenerateTextWithMessagesArgs<Tools, ExperimentalOutput>
          : Omit<GenerateObjectWithMessagesArgs<NonNullable<Output>>, 'structuredOutput'> & {
              output?: Output;
              experimental_output?: never;
            },
        'runId'
      > & { runId: string } & TripwireProperties &
        AgentAISpanProperties
    >;
    after: (args: {
      result: GenerateReturn<any, Output, ExperimentalOutput>;
      outputText: string;
      structuredOutput?: boolean;
      agentAISpan?: AISpan<AISpanType.AGENT_RUN>;
      overrideScorers?: MastraScorers;
    }) => Promise<{
      scoringData: {
        input: Omit<ScorerRunInputForAgent, 'runId'>;
        output: ScorerRunOutputForAgent;
      };
    }>;
    llm: MastraLLMV1;
  }>;
  private prepareLLMOptions<
    Tools extends ToolSet,
    Output extends ZodSchema | JSONSchema7 | undefined = undefined,
    ExperimentalOutput extends ZodSchema | JSONSchema7 | undefined = undefined,
  >(
    messages: MessageListInput,
    options: AgentStreamOptions<Output, ExperimentalOutput>,
  ): Promise<{
    before: () => Promise<
      Omit<
        Output extends undefined
          ? StreamTextWithMessagesArgs<Tools, ExperimentalOutput>
          : Omit<StreamObjectWithMessagesArgs<NonNullable<Output>>, 'structuredOutput'> & {
              output?: Output;
              experimental_output?: never;
            },
        'runId'
      > & { runId: string } & TripwireProperties &
        AgentAISpanProperties
    >;
    after: (args: {
      result: OriginalStreamTextOnFinishEventArg<any> | OriginalStreamObjectOnFinishEventArg<ExperimentalOutput>;
      outputText: string;
      structuredOutput?: boolean;
      agentAISpan?: AISpan<AISpanType.AGENT_RUN>;
      overrideScorers?: MastraScorers;
    }) => Promise<{
      scoringData: {
        input: Omit<ScorerRunInputForAgent, 'runId'>;
        output: ScorerRunOutputForAgent;
      };
    }>;
    llm: MastraLLMV1;
  }>;
  private async prepareLLMOptions<
    Tools extends ToolSet,
    Output extends ZodSchema | JSONSchema7 | undefined = undefined,
    ExperimentalOutput extends ZodSchema | JSONSchema7 | undefined = undefined,
  >(
    messages: MessageListInput,
    options: (AgentGenerateOptions<Output, ExperimentalOutput> | AgentStreamOptions<Output, ExperimentalOutput>) & {
      writableStream?: WritableStream<ChunkType>;
    },
  ): Promise<{
    before:
      | (() => Promise<
          Omit<
            Output extends undefined
              ? StreamTextWithMessagesArgs<Tools, ExperimentalOutput>
              : Omit<StreamObjectWithMessagesArgs<NonNullable<Output>>, 'structuredOutput'> & {
                  output?: Output;
                  experimental_output?: never;
                },
            'runId'
          > & { runId: string } & TripwireProperties &
            AgentAISpanProperties
        >)
      | (() => Promise<
          Omit<
            Output extends undefined
              ? GenerateTextWithMessagesArgs<Tools, ExperimentalOutput>
              : Omit<GenerateObjectWithMessagesArgs<NonNullable<Output>>, 'structuredOutput'> & {
                  output?: Output;
                  experimental_output?: never;
                },
            'runId'
          > & { runId: string } & TripwireProperties &
            AgentAISpanProperties
        >);
    after:
      | ((args: {
          result: GenerateReturn<any, Output, ExperimentalOutput>;
          outputText: string;
          agentAISpan?: AISpan<AISpanType.AGENT_RUN>;
          overrideScorers?: MastraScorers;
        }) => Promise<{
          scoringData: {
            input: Omit<ScorerRunInputForAgent, 'runId'>;
            output: ScorerRunOutputForAgent;
          };
        }>)
      | ((args: {
          agentAISpan?: AISpan<AISpanType.AGENT_RUN>;
          result: OriginalStreamTextOnFinishEventArg<any> | OriginalStreamObjectOnFinishEventArg<ExperimentalOutput>;
          outputText: string;
          structuredOutput?: boolean;
          overrideScorers?: MastraScorers;
        }) => Promise<{
          scoringData: {
            input: Omit<ScorerRunInputForAgent, 'runId'>;
            output: ScorerRunOutputForAgent;
          };
        }>);
    llm: MastraLLMV1;
  }> {
    const {
      context,
      memoryOptions: memoryConfigFromArgs,
      resourceId: resourceIdFromArgs,
      maxSteps,
      onStepFinish,
      toolsets,
      clientTools,
      temperature,
      toolChoice = 'auto',
      runtimeContext = new RuntimeContext(),
      savePerStep,
      writableStream,
      ...args
    } = options;

    // Currently not being used, but should be kept around for now in case it's needed later
    // const generateMessageId =
    //   `experimental_generateMessageId` in args && typeof args.experimental_generateMessageId === `function`
    //     ? (args.experimental_generateMessageId as IDGenerator)
    //     : undefined;
>>>>>>> aa8d816d

    const resourceId = options.memory?.resource || options.resourceId;
    const memoryConfig = options.memory?.options;

    if (resourceId && threadFromArgs && !this.hasOwnMemory()) {
      this.logger.warn(
        `[Agent:${this.name}] - No memory is configured but resourceId and threadId were passed in args. This will not work.`,
      );
    }

    const llm = (await this.getLLM({ runtimeContext })) as MastraLLMVNext;

    const runId = options.runId || this.#mastra?.generateId() || randomUUID();
    const instructions = options.instructions || (await this.getInstructions({ runtimeContext }));

    // Set Telemetry context
    // Set thread ID and resource ID context for telemetry
    const activeSpan = Telemetry.getActiveSpan();
    const baggageEntries: Record<string, { value: string }> = {};

    if (threadFromArgs?.id) {
      if (activeSpan) {
        activeSpan.setAttribute('threadId', threadFromArgs.id);
      }
      baggageEntries.threadId = { value: threadFromArgs.id };
    }

    if (resourceId) {
      if (activeSpan) {
        activeSpan.setAttribute('resourceId', resourceId);
      }
      baggageEntries.resourceId = { value: resourceId };
    }

    if (Object.keys(baggageEntries).length > 0) {
      Telemetry.setBaggage(baggageEntries);
    }

    const memory = await this.getMemory({ runtimeContext });

    const saveQueueManager = new SaveQueueManager({
      logger: this.logger,
      memory,
    });

    if (process.env.NODE_ENV !== 'test') {
      this.logger.debug(`[Agents:${this.name}] - Starting generation`, { runId });
    }

    const prepareToolsStep = createStep({
      id: 'prepare-tools-step',
      inputSchema: z.any(),
      outputSchema: z.object({
        convertedTools: z.record(z.string(), z.any()),
      }),
      execute: async () => {
        const toolEnhancements = [
          // toolsets
          options?.toolsets && Object.keys(options?.toolsets || {}).length > 0
            ? `toolsets present (${Object.keys(options?.toolsets || {}).length} tools)`
            : undefined,

          // memory tools
          memory && resourceId ? 'memory and resourceId available' : undefined,
        ]
          .filter(Boolean)
          .join(', ');

        this.logger.debug(`[Agent:${this.name}] - Enhancing tools: ${toolEnhancements}`, {
          runId,
          toolsets: options?.toolsets ? Object.keys(options?.toolsets) : undefined,
          clientTools: options?.clientTools ? Object.keys(options?.clientTools) : undefined,
          hasMemory: !!memory,
          hasResourceId: !!resourceId,
        });

        const threadId = threadFromArgs?.id;

        const convertedTools = await this.convertTools({
          toolsets: options?.toolsets,
          clientTools: options?.clientTools,
          threadId,
          resourceId,
          runId,
          runtimeContext,
          writableStream: options.writableStream,
        });

        return {
          convertedTools,
        };
      },
    });

    const prepareMemory = createStep({
      id: 'prepare-memory-step',
      inputSchema: z.any(),
      outputSchema: z.object({
        messageObjects: z.array(z.any()),
        threadExists: z.boolean(),
        thread: z.any(),
        messageList: z.any(),
        tripwire: z.boolean().optional(),
        tripwireReason: z.string().optional(),
      }),
      execute: async () => {
        const thread = threadFromArgs;
        const messageList = new MessageList({
          threadId: thread?.id,
          resourceId,
          generateMessageId: this.#mastra?.generateId?.bind(this.#mastra),
          // @ts-ignore Flag for agent network messages
          _agentNetworkAppend: this._agentNetworkAppend,
        })
          .addSystem({
            role: 'system',
            content: instructions || `${this.instructions}.`,
          })
          .add(options.context || [], 'context');

        if (!memory || (!thread?.id && !resourceId)) {
          messageList.add(options.messages, 'user');
          const { tripwireTriggered, tripwireReason } = await this.__runInputProcessors({
            runtimeContext,
            messageList,
          });
          return {
            messageObjects: messageList.get.all.prompt(),
            threadExists: false,
            thread: undefined,
            messageList,
            ...(tripwireTriggered && {
              tripwire: true,
              tripwireReason,
            }),
          };
        }
        if (!thread?.id || !resourceId) {
          const mastraError = new MastraError({
            id: 'AGENT_MEMORY_MISSING_RESOURCE_ID',
            domain: ErrorDomain.AGENT,
            category: ErrorCategory.USER,
            details: {
              agentName: this.name,
              threadId: thread?.id || '',
              resourceId: resourceId || '',
            },
            text: `A resourceId and a threadId must be provided when using Memory. Saw threadId "${thread?.id}" and resourceId "${resourceId}"`,
          });
          this.logger.trackException(mastraError);
          this.logger.error(mastraError.toString());
          throw mastraError;
        }
        const store = memory.constructor.name;
        this.logger.debug(
          `[Agent:${this.name}] - Memory persistence enabled: store=${store}, resourceId=${resourceId}`,
          {
            runId,
            resourceId,
            threadId: thread?.id,
            memoryStore: store,
          },
        );

        let threadObject: StorageThreadType | undefined = undefined;
        const existingThread = await memory.getThreadById({ threadId: thread?.id });

        if (existingThread) {
          if (
            (!existingThread.metadata && thread.metadata) ||
            (thread.metadata && !deepEqual(existingThread.metadata, thread.metadata))
          ) {
            threadObject = await memory.saveThread({
              thread: { ...existingThread, metadata: thread.metadata },
              memoryConfig,
            });
          } else {
            threadObject = existingThread;
          }
        } else {
          threadObject = await memory.createThread({
            threadId: thread?.id,
            metadata: thread.metadata,
            title: thread.title,
            memoryConfig,
            resourceId,
            saveThread: false,
          });
        }

        let [memoryMessages, memorySystemMessage] = await Promise.all([
          existingThread
            ? this.getMemoryMessages({
                resourceId,
                threadId: threadObject.id,
                vectorMessageSearch: new MessageList().add(options.messages, `user`).getLatestUserContent() || '',
                memoryConfig,
                runtimeContext,
              })
            : [],
          memory.getSystemMessage({ threadId: threadObject.id, resourceId, memoryConfig }),
        ]);

        this.logger.debug('Fetched messages from memory', {
          threadId: threadObject.id,
          runId,
          fetchedCount: memoryMessages.length,
        });

        // So the agent doesn't get confused and start replying directly to messages
        // that were added via semanticRecall from a different conversation,
        // we need to pull those out and add to the system message.
        const resultsFromOtherThreads = memoryMessages.filter(m => m.threadId !== threadObject.id);
        if (resultsFromOtherThreads.length && !memorySystemMessage) {
          memorySystemMessage = ``;
        }
        if (resultsFromOtherThreads.length) {
          memorySystemMessage += `\nThe following messages were remembered from a different conversation:\n<remembered_from_other_conversation>\n${(() => {
            let result = ``;

            const messages = new MessageList().add(resultsFromOtherThreads, 'memory').get.all.v1();
            let lastYmd: string | null = null;
            for (const msg of messages) {
              const date = msg.createdAt;
              const year = date.getUTCFullYear();
              const month = date.toLocaleString('default', { month: 'short' });
              const day = date.getUTCDate();
              const ymd = `${year}, ${month}, ${day}`;
              const utcHour = date.getUTCHours();
              const utcMinute = date.getUTCMinutes();
              const hour12 = utcHour % 12 || 12;
              const ampm = utcHour < 12 ? 'AM' : 'PM';
              const timeofday = `${hour12}:${utcMinute < 10 ? '0' : ''}${utcMinute} ${ampm}`;

              if (!lastYmd || lastYmd !== ymd) {
                result += `\nthe following messages are from ${ymd}\n`;
              }
              result += `
Message ${msg.threadId && msg.threadId !== threadObject.id ? 'from previous conversation' : ''} at ${timeofday}: ${JSON.stringify(msg)}`;

              lastYmd = ymd;
            }
            return result;
          })()}\n<end_remembered_from_other_conversation>`;
        }

        if (memorySystemMessage) {
          messageList.addSystem(memorySystemMessage, 'memory');
        }

        messageList
          .add(
            memoryMessages.filter(m => m.threadId === threadObject.id), // filter out messages from other threads. those are added to system message above
            'memory',
          )
          // add new user messages to the list AFTER remembered messages to make ordering more reliable
          .add(options.messages, 'user');

        const { tripwireTriggered, tripwireReason } = await this.__runInputProcessors({
          runtimeContext,
          messageList,
        });

        const systemMessage =
          [...messageList.getSystemMessages(), ...messageList.getSystemMessages('memory')]
            ?.map(m => m.content)
            ?.join(`\n`) ?? undefined;

        const processedMemoryMessages = memory.processMessages({
          // these will be processed
          messages: messageList.get.remembered.v1() as CoreMessage[],
          // these are here for inspecting but shouldn't be returned by the processor
          // - ex TokenLimiter needs to measure all tokens even though it's only processing remembered messages
          newMessages: messageList.get.input.v1() as CoreMessage[],
          systemMessage,
          memorySystemMessage: memorySystemMessage || undefined,
        });

        const processedList = new MessageList({
          threadId: threadObject.id,
          resourceId,
          generateMessageId: this.#mastra?.generateId?.bind(this.#mastra),
          // @ts-ignore Flag for agent network messages
          _agentNetworkAppend: this._agentNetworkAppend,
        })
          .addSystem(instructions || `${this.instructions}.`)
          .addSystem(memorySystemMessage)
          .add(options.context || [], 'context')
          .add(processedMemoryMessages, 'memory')
          .add(messageList.get.input.v2(), 'user')
          .get.all.prompt();

        return {
          thread: threadObject,
          messageList,
          // add old processed messages + new input messages
          messageObjects: processedList,
          ...(tripwireTriggered && {
            tripwire: true,
            tripwireReason,
          }),
          threadExists: !!existingThread,
        };
      },
    });

    const streamTextStep = createStep({
      id: 'stream-text-step',
      inputSchema: z.any(),
      outputSchema: z.any(),
      execute: async ({ inputData }) => {
        this.logger.debug(`Starting agent ${this.name} llm stream call`, {
          runId,
        });

        const outputProcessors =
          inputData.outputProcessors ||
          (this.#outputProcessors
            ? typeof this.#outputProcessors === 'function'
              ? await this.#outputProcessors({
                  runtimeContext: inputData.runtimeContext || new RuntimeContext(),
                })
              : this.#outputProcessors
            : []);

        const streamResult = llm.stream({
          ...inputData,
          outputProcessors,
        });

        if (options.format === 'aisdk') {
          return streamResult.aisdk.v5;
        }

        return streamResult;
      },
    });

    const streamObjectStep = createStep({
      id: 'stream-object-step',
      inputSchema: z.any(),
      outputSchema: z.any(),
      execute: async ({ inputData }) => {
        const outputProcessors =
          inputData.outputProcessors ||
          (this.#outputProcessors
            ? typeof this.#outputProcessors === 'function'
              ? await this.#outputProcessors({
                  runtimeContext: inputData.runtimeContext || new RuntimeContext(),
                })
              : this.#outputProcessors
            : []);

        const result = llm.stream({
          ...inputData,
          objectOptions: {
            schema: inputData.output,
          },
          outputProcessors,
        });

        if (options.format === 'aisdk') {
          return result.aisdk.v5;
        }

        return result;
      },
    });

    const executionWorkflow = createWorkflow({
      id: 'execution-workflow',
      inputSchema: z.any(),
      outputSchema: z.record(z.string(), z.any()),
      steps: [prepareToolsStep, prepareMemory],
    })
      .parallel([prepareToolsStep, prepareMemory])
      .map(async ({ inputData, bail }) => {
        const result = {
          ...options,
          messages: inputData['prepare-memory-step'].messageObjects,
          tools: inputData['prepare-tools-step'].convertedTools as Record<string, Tool>,
          runId,
          temperature: options.modelSettings?.temperature,
          toolChoice: options.toolChoice,
          thread: inputData['prepare-memory-step'].thread,
          threadId: inputData['prepare-memory-step'].thread?.id,
          resourceId,
          runtimeContext,
          onStepFinish: async (props: any) => {
            if (options.savePerStep) {
              if (!inputData['prepare-memory-step'].threadExists && memory && inputData['prepare-memory-step'].thread) {
                await memory.createThread({
                  threadId: inputData['prepare-memory-step'].thread?.id,
                  title: inputData['prepare-memory-step'].thread?.title,
                  metadata: inputData['prepare-memory-step'].thread?.metadata,
                  resourceId: inputData['prepare-memory-step'].thread?.resourceId,
                  memoryConfig,
                });

                inputData['prepare-memory-step'].threadExists = true;
              }

              await this.saveStepMessages({
                saveQueueManager,
                result: props,
                messageList: inputData['prepare-memory-step'].messageList,
                threadId: inputData['prepare-memory-step'].thread?.id,
                memoryConfig,
                runId,
              });
            }

            return options.onStepFinish?.({ ...props, runId });
          },
          ...(inputData['prepare-memory-step'].tripwire && {
            tripwire: inputData['prepare-memory-step'].tripwire,
            tripwireReason: inputData['prepare-memory-step'].tripwireReason,
          }),
        } as any;

        // TODO: CHANGE SHAPE BASED ON FORMAT
        // Check for tripwire and return early if triggered
        if (result.tripwire) {
          // Return a promise that resolves immediately with empty result
          const emptyResult = {
            textStream: (async function* () {
              // Empty async generator - yields nothing
            })(),
            fullStream: new (globalThis as any).ReadableStream({
              start(controller: any) {
                controller.close();
              },
            }),
            objectStream: new (globalThis as any).ReadableStream({
              start(controller: any) {
                controller.close();
              },
            }),
            text: Promise.resolve(''),
            usage: Promise.resolve({ inputTokens: 0, outputTokens: 0, totalTokens: 0 }),
            finishReason: Promise.resolve('other'),
            tripwire: true,
            tripwireReason: result.tripwireReason,
            response: {
              id: randomUUID(),
              timestamp: new Date(),
              modelId: 'tripwire',
              messages: [],
            },
            toolCalls: Promise.resolve([]),
            toolResults: Promise.resolve([]),
            warnings: Promise.resolve(undefined),
            request: {
              body: JSON.stringify({ messages: [] }),
            },
            object: undefined,
            experimental_output: undefined,
            steps: undefined,
            experimental_providerMetadata: undefined,
          };

          return bail(emptyResult);
        }

        let effectiveOutputProcessors =
          options.outputProcessors ||
          (this.#outputProcessors
            ? typeof this.#outputProcessors === 'function'
              ? await this.#outputProcessors({
                  runtimeContext: result.runtimeContext!,
                })
              : this.#outputProcessors
            : []);

        // Handle structuredOutput option by creating an StructuredOutputProcessor
        if (options.structuredOutput) {
          const structuredProcessor = new StructuredOutputProcessor(options.structuredOutput);
          effectiveOutputProcessors = effectiveOutputProcessors
            ? [...effectiveOutputProcessors, structuredProcessor]
            : [structuredProcessor];
        }

        const loopOptions: ModelLoopStreamArgs<any, any> = {
          messages: result.messages as ModelMessage[],
          runtimeContext: result.runtimeContext!,
          runId,
          toolChoice: result.toolChoice,
          tools: result.tools,
          resourceId: result.resourceId,
          threadId: result.threadId,
          output: result.output,
          structuredOutput: result.structuredOutput,
          stopWhen: result.stopWhen,
          options: {
            onFinish: async (payload: any) => {
              if (payload.finishReason === 'error') {
                this.logger.error('Error in agent stream', {
                  error: payload.error,
                  runId,
                });
                return;
              }

              const messageList = inputData['prepare-memory-step'].messageList as MessageList;

              messageList.add(payload.response.messages, 'response');

              try {
                const outputText = messageList.get.all
                  .core()
                  .map(m => m.content)
                  .join('\n');

                await this.#executeOnFinish({
                  result: payload,
                  outputText,
                  instructions,
                  thread: result.thread,
                  threadId: result.threadId,
                  resourceId,
                  memoryConfig,
                  runtimeContext,
                  runId,
                  messageList,
                  threadExists: inputData['prepare-memory-step'].threadExists,
                  structuredOutput: !!options.output,
                  saveQueueManager,
                });
              } catch (e) {
                this.logger.error('Error saving memory on finish', {
                  error: e,
                  runId,
                });
              }
              await options?.onFinish?.({ ...result, runId } as any);
            },
            onStepFinish: result.onStepFinish,
          },
          objectOptions: {
            schema: options.output,
          },
          outputProcessors: effectiveOutputProcessors,
          modelSettings: {
            temperature: 0,
            ...(options.modelSettings || {}),
          },
        };

        return loopOptions;
      })
      .then(!options.output ? streamTextStep : streamObjectStep)
      .commit();

    const run = await executionWorkflow.createRunAsync();

    return await run.start({});
  }

  async #executeOnFinish({
    result,
    instructions,
    thread: threadAfter,
    threadId,
    resourceId,
    memoryConfig,
    outputText,
    runtimeContext,
    runId,
    messageList,
    threadExists,
    structuredOutput = false,
    saveQueueManager,
  }: {
    instructions: string;
    runId: string;
    result: Record<string, any>;
    thread: StorageThreadType | null | undefined;
    threadId?: string;
    resourceId?: string;
    runtimeContext: RuntimeContext;
    memoryConfig: MemoryConfig | undefined;
    outputText: string;
    messageList: MessageList;
    threadExists: boolean;
    structuredOutput?: boolean;
    saveQueueManager: SaveQueueManager;
  }) {
    const resToLog = {
      text: result?.text,
      object: result?.object,
      toolResults: result?.toolResults,
      toolCalls: result?.toolCalls,
      usage: result?.usage,
      steps: result?.steps?.map((s: any) => {
        return {
          stepType: s?.stepType,
          text: result?.text,
          object: result?.object,
          toolResults: result?.toolResults,
          toolCalls: result?.toolCalls,
          usage: result?.usage,
        };
      }),
    };
    this.logger.debug(`[Agent:${this.name}] - Post processing LLM response`, {
      runId,
      result: resToLog,
      threadId,
      resourceId,
    });

    const messageListResponses = messageList.get.response.aiV4.core();

    const usedWorkingMemory = messageListResponses?.some(
      m => m.role === 'tool' && m?.content?.some(c => c?.toolName === 'updateWorkingMemory'),
    );
    // working memory updates the thread, so we need to get the latest thread if we used it
    const memory = await this.getMemory({ runtimeContext });
    const thread = usedWorkingMemory ? (threadId ? await memory?.getThreadById({ threadId }) : undefined) : threadAfter;

    if (memory && resourceId && thread) {
      try {
        // Add LLM response messages to the list
        let responseMessages = result.response.messages;
        if (!responseMessages && result.object) {
          responseMessages = [
            {
              role: 'assistant',
              content: [
                {
                  type: 'text',
                  text: outputText, // outputText contains the stringified object
                },
              ],
            },
          ];
        }

        if (responseMessages) {
          // Remove IDs from response messages to ensure the custom ID generator is used
          // @TODO: PREV VERSION DIDNT RETURN USER MESSAGES, SO WE FILTER THEM OUT
          const messagesWithoutIds = responseMessages
            .map((m: any) => {
              const { id, ...messageWithoutId } = m;
              return messageWithoutId;
            })
            .filter((m: any) => m.role !== 'user');

          messageList.add(messagesWithoutIds, 'response');
        }

        if (!threadExists) {
          await memory.createThread({
            threadId: thread.id,
            metadata: thread.metadata,
            title: thread.title,
            memoryConfig,
            resourceId: thread.resourceId,
          });
        }

        // Parallelize title generation and message saving
        const promises: Promise<any>[] = [saveQueueManager.flushMessages(messageList, threadId, memoryConfig)];

        // Add title generation to promises if needed
        if (thread.title?.startsWith('New Thread')) {
          const config = memory.getMergedThreadConfig(memoryConfig);
          const userMessage = this.getMostRecentUserMessage(messageList.get.all.ui());

          const {
            shouldGenerate,
            model: titleModel,
            instructions: titleInstructions,
          } = this.resolveTitleGenerationConfig(config?.threads?.generateTitle);

          if (shouldGenerate && userMessage) {
            promises.push(
              this.genTitle(userMessage, runtimeContext, titleModel, titleInstructions).then(title => {
                if (title) {
                  return memory.createThread({
                    threadId: thread.id,
                    resourceId,
                    memoryConfig,
                    title,
                    metadata: thread.metadata,
                  });
                }
              }),
            );
          }
        }

        await Promise.all(promises);
      } catch (e) {
        await saveQueueManager.flushMessages(messageList, threadId, memoryConfig);
        if (e instanceof MastraError) {
          throw e;
        }
        const mastraError = new MastraError(
          {
            id: 'AGENT_MEMORY_PERSIST_RESPONSE_MESSAGES_FAILED',
            domain: ErrorDomain.AGENT,
            category: ErrorCategory.SYSTEM,
            details: {
              agentName: this.name,
              runId: runId || '',
              threadId: threadId || '',
              result: JSON.stringify(resToLog),
            },
          },
          e,
        );
        this.logger.trackException(mastraError);
        this.logger.error(mastraError.toString());
        throw mastraError;
      }
    } else {
      let responseMessages = result.response.messages;
      if (!responseMessages && result.object) {
        responseMessages = [
          {
            role: 'assistant',
            content: [
              {
                type: 'text',
                text: outputText, // outputText contains the stringified object
              },
            ],
          },
        ];
      }
      if (responseMessages) {
        messageList.add(responseMessages, 'response');
      }
    }

    await this.#runScorers({
      messageList,
      runId,
      outputText,
      instructions,
      runtimeContext,
      structuredOutput,
    });
  }

  private prepareLLMOptions<
    Tools extends ToolSet,
    Output extends ZodSchema | JSONSchema7 | undefined = undefined,
    ExperimentalOutput extends ZodSchema | JSONSchema7 | undefined = undefined,
  >(
    messages: MessageListInput,
    options: AgentGenerateOptions<Output, ExperimentalOutput>,
  ): Promise<{
    before: () => Promise<
      Omit<
        Output extends undefined
          ? GenerateTextWithMessagesArgs<Tools, ExperimentalOutput>
          : Omit<GenerateObjectWithMessagesArgs<NonNullable<Output>>, 'structuredOutput'> & {
              output?: Output;
              experimental_output?: never;
            },
        'runId'
      > & { runId: string } & TripwireProperties &
        AgentAISpanProperties
    >;
    after: (args: {
      result: GenerateReturn<any, Output, ExperimentalOutput>;
      outputText: string;
      structuredOutput?: boolean;
      agentAISpan?: AISpan<AISpanType.AGENT_RUN>;
    }) => Promise<void>;
    llm: MastraLLMV1 | MastraLLMVNext;
  }>;
  private prepareLLMOptions<
    Tools extends ToolSet,
    Output extends ZodSchema | JSONSchema7 | undefined = undefined,
    ExperimentalOutput extends ZodSchema | JSONSchema7 | undefined = undefined,
  >(
    messages: MessageListInput,
    options: AgentStreamOptions<Output, ExperimentalOutput>,
  ): Promise<{
    before: () => Promise<
      Omit<
        Output extends undefined
          ? StreamTextWithMessagesArgs<Tools, ExperimentalOutput>
          : Omit<StreamObjectWithMessagesArgs<NonNullable<Output>>, 'structuredOutput'> & {
              output?: Output;
              experimental_output?: never;
            },
        'runId'
      > & { runId: string } & TripwireProperties &
        AgentAISpanProperties
    >;
    after: (args: {
      result: OriginalStreamTextOnFinishEventArg<any> | OriginalStreamObjectOnFinishEventArg<ExperimentalOutput>;
      outputText: string;
      structuredOutput?: boolean;
      agentAISpan?: AISpan<AISpanType.AGENT_RUN>;
    }) => Promise<void>;
    llm: MastraLLMV1 | MastraLLMVNext;
  }>;
  private async prepareLLMOptions<
    Tools extends ToolSet,
    Output extends ZodSchema | JSONSchema7 | undefined = undefined,
    ExperimentalOutput extends ZodSchema | JSONSchema7 | undefined = undefined,
  >(
    messages: MessageListInput,
    options: (AgentGenerateOptions<Output, ExperimentalOutput> | AgentStreamOptions<Output, ExperimentalOutput>) & {
      writableStream?: WritableStream<ChunkType>;
    },
  ): Promise<{
    before:
      | (() => Promise<
          Omit<
            Output extends undefined
              ? StreamTextWithMessagesArgs<Tools, ExperimentalOutput>
              : Omit<StreamObjectWithMessagesArgs<NonNullable<Output>>, 'structuredOutput'> & {
                  output?: Output;
                  experimental_output?: never;
                },
            'runId'
          > & { runId: string } & TripwireProperties &
            AgentAISpanProperties
        >)
      | (() => Promise<
          Omit<
            Output extends undefined
              ? GenerateTextWithMessagesArgs<Tools, ExperimentalOutput>
              : Omit<GenerateObjectWithMessagesArgs<NonNullable<Output>>, 'structuredOutput'> & {
                  output?: Output;
                  experimental_output?: never;
                },
            'runId'
          > & { runId: string } & TripwireProperties &
            AgentAISpanProperties
        >);
    after:
      | ((args: {
          result: GenerateReturn<any, Output, ExperimentalOutput>;
          outputText: string;
          agentAISpan?: AISpan<AISpanType.AGENT_RUN>;
        }) => Promise<void>)
      | ((args: {
          result: OriginalStreamTextOnFinishEventArg<any> | OriginalStreamObjectOnFinishEventArg<ExperimentalOutput>;
          outputText: string;
          agentAISpan?: AISpan<AISpanType.AGENT_RUN>;
        }) => Promise<void>);
    llm: MastraLLMV1 | MastraLLMVNext;
  }> {
    const {
      context,
      memoryOptions: memoryConfigFromArgs,
      resourceId: resourceIdFromArgs,
      maxSteps,
      onStepFinish,
      toolsets,
      clientTools,
      temperature,
      toolChoice = 'auto',
      runtimeContext = new RuntimeContext(),
      savePerStep,
      writableStream,
      ...args
    } = options;

    // Currently not being used, but should be kept around for now in case it's needed later
    // const generateMessageId =
    //   `experimental_generateMessageId` in args && typeof args.experimental_generateMessageId === `function`
    //     ? (args.experimental_generateMessageId as IDGenerator)
    //     : undefined;

    const threadFromArgs = resolveThreadIdFromArgs({ threadId: args.threadId, memory: args.memory });
    const resourceId = args.memory?.resource || resourceIdFromArgs;
    const memoryConfig = args.memory?.options || memoryConfigFromArgs;

    if (resourceId && threadFromArgs && !this.hasOwnMemory()) {
      this.logger.warn(
        `[Agent:${this.name}] - No memory is configured but resourceId and threadId were passed in args. This will not work.`,
      );
    }
    const runId = args.runId || this.#mastra?.generateId() || randomUUID();
    const instructions = args.instructions || (await this.getInstructions({ runtimeContext }));
    const llm = await this.getLLM({ runtimeContext });

    // Set thread ID and resource ID context for telemetry
    const activeSpan = Telemetry.getActiveSpan();
    const baggageEntries: Record<string, { value: string }> = {};

    if (threadFromArgs?.id) {
      if (activeSpan) {
        activeSpan.setAttribute('threadId', threadFromArgs.id);
      }
      baggageEntries.threadId = { value: threadFromArgs.id };
    }

    if (resourceId) {
      if (activeSpan) {
        activeSpan.setAttribute('resourceId', resourceId);
      }
      baggageEntries.resourceId = { value: resourceId };
    }

    if (Object.keys(baggageEntries).length > 0) {
      Telemetry.setBaggage(baggageEntries);
    }

    const memory = await this.getMemory({ runtimeContext });
    const saveQueueManager = new SaveQueueManager({
      logger: this.logger,
      memory,
    });

    const { before, after } = this.__primitive({
      messages,
      instructions,
      context,
      thread: threadFromArgs,
      memoryConfig,
      resourceId,
      runId,
      toolsets,
      clientTools,
      runtimeContext,
      saveQueueManager,
      writableStream,
      parentAISpan: args.aiTracingContext?.parentAISpan,
    });

    let messageList: MessageList;
    let thread: StorageThreadType | null | undefined;
    let threadExists: boolean;

    return {
      llm,
      before: async () => {
        const beforeResult = await before();
        const { messageObjects, convertedTools, agentAISpan } = beforeResult;
        threadExists = beforeResult.threadExists || false;
        messageList = beforeResult.messageList;
        thread = beforeResult.thread;

        const threadId = thread?.id;

        // can't type this properly sadly :(
        const result = {
          ...options,
          messages: messageObjects,
          tools: convertedTools as Record<string, Tool>,
          runId,
          temperature,
          toolChoice,
          threadId,
          resourceId,
          runtimeContext,
          onStepFinish: async (props: any) => {
            if (savePerStep) {
              if (!threadExists && memory && thread) {
                await memory.createThread({
                  threadId,
                  title: thread.title,
                  metadata: thread.metadata,
                  resourceId: thread.resourceId,
                  memoryConfig,
                });
                threadExists = true;
              }

              await this.saveStepMessages({
                saveQueueManager,
                result: props,
                messageList,
                threadId,
                memoryConfig,
                runId,
              });
            }

            return onStepFinish?.({ ...props, runId });
          },
          ...(beforeResult.tripwire && {
            tripwire: beforeResult.tripwire,
            tripwireReason: beforeResult.tripwireReason,
          }),
          ...args,
          agentAISpan,
        } as any;

        return result;
      },
      after: async ({
        result,
        outputText,
        structuredOutput = false,
        agentAISpan,
      }:
        | {
            result: GenerateReturn<any, Output, ExperimentalOutput>;
            outputText: string;
            structuredOutput?: boolean;
            agentAISpan?: AISpan<AISpanType.AGENT_RUN>;
          }
        | {
            result: StreamReturn<any, Output, ExperimentalOutput>;
            outputText: string;
            structuredOutput?: boolean;
            agentAISpan?: AISpan<AISpanType.AGENT_RUN>;
          }) => {
        const afterResult = await after({
          result,
          outputText,
          threadId: thread?.id,
          thread,
          memoryConfig,
          runId,
          messageList,
          structuredOutput,
          threadExists,
          agentAISpan,
        });
        return afterResult;
      },
    };
  }

  async generate_vnext<
    OUTPUT extends ZodSchema | JSONSchema7 | undefined = undefined,
    STRUCTURED_OUTPUT extends ZodSchema | JSONSchema7 | undefined = undefined,
    FORMAT extends 'aisdk' | 'mastra' = 'mastra',
  >(messages: MessageListInput, options?: AgentExecutionOptions<OUTPUT, STRUCTURED_OUTPUT, FORMAT>) {
    const result = await this.stream_vnext(messages, {
      ...options,
    });

    if (result.tripwire) {
      return result;
    }

    let fullOutput = await result.getFullOutput();

    const error = fullOutput.error;

    if (fullOutput.finishReason === 'error' && error) {
      throw error;
    }

    return fullOutput;
  }

  async stream_vnext<
    OUTPUT extends ZodSchema | JSONSchema7 | undefined = undefined,
    STRUCTURED_OUTPUT extends ZodSchema | JSONSchema7 | undefined = undefined,
    FORMAT extends 'mastra' | 'aisdk' = 'mastra' | 'aisdk',
  >(messages: MessageListInput, streamOptions?: AgentExecutionOptions<OUTPUT, STRUCTURED_OUTPUT, FORMAT>) {
    const defaultStreamOptions = await this.getDefaultVNextStreamOptions({
      runtimeContext: streamOptions?.runtimeContext,
    });

    const mergedStreamOptions = {
      ...defaultStreamOptions,
      ...streamOptions,
      // resourceId: streamOptions?.resourceId!,
      // threadId: streamOptions?.threadId!,
    };

    const llm = await this.getLLM({ runtimeContext: mergedStreamOptions.runtimeContext });

    if (llm.getModel().specificationVersion !== 'v2') {
      throw new MastraError({
        id: 'AGENT_STREAM_VNEXT_V1_MODEL_NOT_SUPPORTED',
        domain: ErrorDomain.AGENT,
        category: ErrorCategory.USER,
        text: 'V1 models are not supported for stream_vnext. Please use stream instead.',
      });
    }

    const result = await this.#execute({
      ...mergedStreamOptions,
      messages,
    } as InnerAgentExecutionOptions);

    if (result.status !== 'success') {
      if (result.status === 'failed') {
        throw new MastraError({
          id: 'AGENT_STREAM_VNEXT_FAILED',
          domain: ErrorDomain.AGENT,
          category: ErrorCategory.USER,
          text: result.error.message,
          details: {
            error: result.error.message,
          },
        });
      }
      throw new MastraError({
        id: 'AGENT_STREAM_VNEXT_UNKNOWN_ERROR',
        domain: ErrorDomain.AGENT,
        category: ErrorCategory.USER,
        text: 'An unknown error occurred while streaming',
      });
    }

    return result.result;
  }

  async generate(
    messages: MessageListInput,
    args?: AgentGenerateOptions<undefined, undefined> & { output?: never; experimental_output?: never },
  ): Promise<GenerateTextResult<any, undefined>>;
  async generate<OUTPUT extends ZodSchema | JSONSchema7>(
    messages: MessageListInput,
    args?: AgentGenerateOptions<OUTPUT, undefined> & { output?: OUTPUT; experimental_output?: never },
  ): Promise<GenerateObjectResult<OUTPUT>>;
  async generate<EXPERIMENTAL_OUTPUT extends ZodSchema | JSONSchema7>(
    messages: MessageListInput,
    args?: AgentGenerateOptions<undefined, EXPERIMENTAL_OUTPUT> & {
      output?: never;
      experimental_output?: EXPERIMENTAL_OUTPUT;
    },
  ): Promise<GenerateTextResult<any, EXPERIMENTAL_OUTPUT>>;
  async generate<
    OUTPUT extends ZodSchema | JSONSchema7 | undefined = undefined,
    EXPERIMENTAL_OUTPUT extends ZodSchema | JSONSchema7 | undefined = undefined,
  >(
    messages: MessageListInput,
    generateOptions: AgentGenerateOptions<OUTPUT, EXPERIMENTAL_OUTPUT> = {},
  ): Promise<OUTPUT extends undefined ? GenerateTextResult<any, EXPERIMENTAL_OUTPUT> : GenerateObjectResult<OUTPUT>> {
    const defaultGenerateOptions = await this.getDefaultGenerateOptions({
      runtimeContext: generateOptions.runtimeContext,
    });
    const mergedGenerateOptions: AgentGenerateOptions<OUTPUT, EXPERIMENTAL_OUTPUT> = {
      ...defaultGenerateOptions,
      ...generateOptions,
    };

    const { llm, before, after } = await this.prepareLLMOptions(messages, mergedGenerateOptions);

    if (llm.getModel().specificationVersion !== 'v1') {
      this.logger.error('V2 models are not supported for generate. Please use generate_vnext instead.', {
        modelId: llm.getModel().modelId,
      });

      throw new MastraError({
        id: 'AGENT_GENERATE_V2_MODEL_NOT_SUPPORTED',
        domain: ErrorDomain.AGENT,
        category: ErrorCategory.USER,
        details: {
          modelId: llm.getModel().modelId,
        },
        text: 'V2 models are not supported for generate. Please use generate_vnext instead.',
      });
    }

    let llmToUse = llm as MastraLLMV1;

    const beforeResult = await before();

    // Check for tripwire and return early if triggered
    if (beforeResult.tripwire) {
      const tripwireResult = {
        text: '',
        object: undefined,
        usage: { totalTokens: 0, promptTokens: 0, completionTokens: 0 },
        finishReason: 'other',
        response: {
          id: randomUUID(),
          timestamp: new Date(),
          modelId: 'tripwire',
          messages: [],
        },
        responseMessages: [],
        toolCalls: [],
        toolResults: [],
        warnings: undefined,
        request: {
          body: JSON.stringify({ messages: [] }),
        },
        experimental_output: undefined,
        steps: undefined,
        experimental_providerMetadata: undefined,
        tripwire: true,
        tripwireReason: beforeResult.tripwireReason,
      };

      return tripwireResult as unknown as OUTPUT extends undefined
        ? GenerateTextResult<any, EXPERIMENTAL_OUTPUT>
        : GenerateObjectResult<OUTPUT>;
    }

    const { experimental_output, output, agentAISpan, ...llmOptions } = beforeResult;

    // Handle structuredOutput option by creating an StructuredOutputProcessor
    let finalOutputProcessors = mergedGenerateOptions.outputProcessors;
    if (mergedGenerateOptions.structuredOutput) {
      const structuredProcessor = new StructuredOutputProcessor(mergedGenerateOptions.structuredOutput);
      finalOutputProcessors = finalOutputProcessors
        ? [...finalOutputProcessors, structuredProcessor]
        : [structuredProcessor];
    }

    if (!output || experimental_output) {
      const result = await llmToUse.__text<any, EXPERIMENTAL_OUTPUT>({
        ...llmOptions,
        agentAISpan,
        experimental_output,
      });

      const outputProcessorResult = await this.__runOutputProcessors({
        runtimeContext: mergedGenerateOptions.runtimeContext || new RuntimeContext(),
        outputProcessorOverrides: finalOutputProcessors,
        messageList: new MessageList({
          threadId: llmOptions.threadId || '',
          resourceId: llmOptions.resourceId || '',
        }).add(
          {
            role: 'assistant',
            content: [{ type: 'text', text: result.text }],
          },
          'response',
        ),
      });

      // Handle tripwire for output processors
      if (outputProcessorResult.tripwireTriggered) {
        const tripwireResult = {
          text: '',
          object: undefined,
          usage: { totalTokens: 0, promptTokens: 0, completionTokens: 0 },
          finishReason: 'other',
          response: {
            id: randomUUID(),
            timestamp: new Date(),
            modelId: 'tripwire',
            messages: [],
          },
          responseMessages: [],
          toolCalls: [],
          toolResults: [],
          warnings: undefined,
          request: {
            body: JSON.stringify({ messages: [] }),
          },
          experimental_output: undefined,
          steps: undefined,
          experimental_providerMetadata: undefined,
          tripwire: true,
          tripwireReason: outputProcessorResult.tripwireReason,
        };

        return tripwireResult as unknown as OUTPUT extends undefined
          ? GenerateTextResult<any, EXPERIMENTAL_OUTPUT>
          : GenerateObjectResult<OUTPUT>;
      }

      const newText = outputProcessorResult.messageList.get.response
        .v2()
        .map(msg => msg.content.parts.map(part => (part.type === 'text' ? part.text : '')).join(''))
        .join('');

      // Update the result text with processed output
      (result as any).text = newText;

      // If there are output processors, check for structured data in message metadata
      if (finalOutputProcessors && finalOutputProcessors.length > 0) {
        // First check if any output processor provided structured data via metadata
        const messages = outputProcessorResult.messageList.get.response.v2();
        this.logger.debug(
          'Checking messages for experimentalOutput metadata:',
          messages.map(m => ({
            role: m.role,
            hasContentMetadata: !!m.content.metadata,
            contentMetadata: m.content.metadata,
          })),
        );

        const messagesWithStructuredData = messages.filter(
          msg => msg.content.metadata && (msg.content.metadata as any).structuredOutput,
        );

        this.logger.debug('Messages with structured data:', messagesWithStructuredData.length);

        if (messagesWithStructuredData[0] && messagesWithStructuredData[0].content.metadata?.structuredOutput) {
          // Use structured data from processor metadata for result.object
          (result as any).object = messagesWithStructuredData[0].content.metadata.structuredOutput;
          this.logger.debug('Using structured data from processor metadata for result.object');
        } else {
          // Fallback: try to parse text as JSON (original behavior)
          try {
            const processedOutput = JSON.parse(newText);
            (result as any).object = processedOutput;
            this.logger.debug('Using fallback JSON parsing for result.object');
          } catch (error) {
            this.logger.warn('Failed to parse processed output as JSON, updating text only', { error });
          }
        }
      }

      const afterResult = await after({
        result: result as unknown as OUTPUT extends undefined
          ? GenerateTextResult<any, EXPERIMENTAL_OUTPUT>
          : GenerateObjectResult<OUTPUT>,
        outputText: newText,
        agentAISpan,
        ...(generateOptions.scorers ? { overrideScorers: generateOptions.scorers } : {}),
      });

      if (generateOptions.returnScorerData) {
        result.scoringData = afterResult.scoringData;
      }

      return result as unknown as OUTPUT extends undefined
        ? GenerateTextResult<any, EXPERIMENTAL_OUTPUT>
        : GenerateObjectResult<OUTPUT>;
    }

    const result = await llmToUse.__textObject<NonNullable<OUTPUT>>({
      ...llmOptions,
      agentAISpan,
      structuredOutput: output as NonNullable<OUTPUT>,
    });

    const outputText = JSON.stringify(result.object);

    const outputProcessorResult = await this.__runOutputProcessors({
      runtimeContext: mergedGenerateOptions.runtimeContext || new RuntimeContext(),
      messageList: new MessageList({
        threadId: llmOptions.threadId || '',
        resourceId: llmOptions.resourceId || '',
      }).add(
        {
          role: 'assistant',
          content: [{ type: 'text', text: outputText }],
        },
        'response',
      ),
    });

    // Handle tripwire for output processors
    if (outputProcessorResult.tripwireTriggered) {
      const tripwireResult = {
        text: '',
        object: undefined,
        usage: { totalTokens: 0, promptTokens: 0, completionTokens: 0 },
        finishReason: 'other',
        response: {
          id: randomUUID(),
          timestamp: new Date(),
          modelId: 'tripwire',
          messages: [],
        },
        responseMessages: [],
        toolCalls: [],
        toolResults: [],
        warnings: undefined,
        request: {
          body: JSON.stringify({ messages: [] }),
        },
        experimental_output: undefined,
        steps: undefined,
        experimental_providerMetadata: undefined,
        tripwire: true,
        tripwireReason: outputProcessorResult.tripwireReason,
      };

      return tripwireResult as unknown as OUTPUT extends undefined
        ? GenerateTextResult<any, EXPERIMENTAL_OUTPUT>
        : GenerateObjectResult<OUTPUT>;
    }

    const newText = outputProcessorResult.messageList.get.response
      .v2()
      .map(msg => msg.content.parts.map(part => (part.type === 'text' ? part.text : '')).join(''))
      .join('');

    // Parse the processed text and update the result object
    try {
      const processedObject = JSON.parse(newText);
      (result as any).object = processedObject;
    } catch (error) {
      this.logger.warn('Failed to parse processed output as JSON, keeping original result', { error });
    }

    const afterResult = await after({
      result: result as unknown as OUTPUT extends undefined
        ? GenerateTextResult<any, EXPERIMENTAL_OUTPUT>
        : GenerateObjectResult<OUTPUT>,
      outputText: newText,
      ...(generateOptions.scorers ? { overrideScorers: generateOptions.scorers } : {}),
      structuredOutput: true,
      agentAISpan,
    });

    if (generateOptions.returnScorerData) {
      result.scoringData = afterResult.scoringData;
    }

    return result as unknown as OUTPUT extends undefined
      ? GenerateTextResult<any, EXPERIMENTAL_OUTPUT>
      : GenerateObjectResult<OUTPUT>;
  }
  async stream<
    OUTPUT extends ZodSchema | JSONSchema7 | undefined = undefined,
    EXPERIMENTAL_OUTPUT extends ZodSchema | JSONSchema7 | undefined = undefined,
  >(
    messages: MessageListInput,
    args?: AgentStreamOptions<OUTPUT, EXPERIMENTAL_OUTPUT> & { output?: never; experimental_output?: never },
  ): Promise<StreamTextResult<any, OUTPUT extends ZodSchema ? z.infer<OUTPUT> : unknown>>;
  async stream<
    OUTPUT extends ZodSchema | JSONSchema7 | undefined = undefined,
    EXPERIMENTAL_OUTPUT extends ZodSchema | JSONSchema7 | undefined = undefined,
  >(
    messages: MessageListInput,
    args?: AgentStreamOptions<OUTPUT, EXPERIMENTAL_OUTPUT> & { output?: OUTPUT; experimental_output?: never },
  ): Promise<StreamObjectResult<any, OUTPUT extends ZodSchema ? z.infer<OUTPUT> : unknown, any>>;
  async stream<
    OUTPUT extends ZodSchema | JSONSchema7 | undefined = undefined,
    EXPERIMENTAL_OUTPUT extends ZodSchema | JSONSchema7 | undefined = undefined,
  >(
    messages: MessageListInput,
    args?: AgentStreamOptions<OUTPUT, EXPERIMENTAL_OUTPUT> & {
      output?: never;
      experimental_output?: EXPERIMENTAL_OUTPUT;
    },
  ): Promise<
    StreamTextResult<any, OUTPUT extends ZodSchema ? z.infer<OUTPUT> : unknown> & {
      partialObjectStream: StreamTextResult<
        any,
        OUTPUT extends ZodSchema
          ? z.infer<OUTPUT>
          : EXPERIMENTAL_OUTPUT extends ZodSchema
            ? z.infer<EXPERIMENTAL_OUTPUT>
            : unknown
      >['experimental_partialOutputStream'];
    }
  >;
  async stream<
    OUTPUT extends ZodSchema | JSONSchema7 | undefined = undefined,
    EXPERIMENTAL_OUTPUT extends ZodSchema | JSONSchema7 | undefined = undefined,
  >(
    messages: MessageListInput,
    streamOptions: AgentStreamOptions<OUTPUT, EXPERIMENTAL_OUTPUT> = {},
  ): Promise<
    | StreamTextResult<any, OUTPUT extends ZodSchema ? z.infer<OUTPUT> : unknown>
    | StreamObjectResult<any, OUTPUT extends ZodSchema ? z.infer<OUTPUT> : unknown, any>
  > {
    const defaultStreamOptions = await this.getDefaultStreamOptions({ runtimeContext: streamOptions.runtimeContext });

    const mergedStreamOptions: AgentStreamOptions<OUTPUT, EXPERIMENTAL_OUTPUT> = {
      ...defaultStreamOptions,
      ...streamOptions,
    };

    const { llm, before, after } = await this.prepareLLMOptions(messages, mergedStreamOptions);

    if (llm.getModel().specificationVersion !== 'v1') {
      this.logger.error('V2 models are not supported for stream. Please use stream_vnext instead.', {
        modelId: llm.getModel().modelId,
      });

      throw new MastraError({
        id: 'AGENT_STREAM_V2_MODEL_NOT_SUPPORTED',
        domain: ErrorDomain.AGENT,
        category: ErrorCategory.USER,
        details: {
          modelId: llm.getModel().modelId,
        },
        text: 'V2 models are not supported for stream. Please use stream_vnext instead.',
      });
    }

    const beforeResult = await before();

    // Check for tripwire and return early if triggered
    if (beforeResult.tripwire) {
      // Return a promise that resolves immediately with empty result
      const emptyResult = {
        textStream: (async function* () {
          // Empty async generator - yields nothing
        })(),
        fullStream: Promise.resolve('').then(() => {
          const emptyStream = new (globalThis as any).ReadableStream({
            start(controller: any) {
              controller.close();
            },
          });
          return emptyStream;
        }),
        text: Promise.resolve(''),
        usage: Promise.resolve({ totalTokens: 0, promptTokens: 0, completionTokens: 0 }),
        finishReason: Promise.resolve('other'),
        tripwire: true,
        tripwireReason: beforeResult.tripwireReason,
        response: {
          id: randomUUID(),
          timestamp: new Date(),
          modelId: 'tripwire',
          messages: [],
        },
        toolCalls: Promise.resolve([]),
        toolResults: Promise.resolve([]),
        warnings: Promise.resolve(undefined),
        request: {
          body: JSON.stringify({ messages: [] }),
        },
        experimental_output: undefined,
        steps: undefined,
        experimental_providerMetadata: undefined,
        toAIStream: () =>
          Promise.resolve('').then(() => {
            const emptyStream = new (globalThis as any).ReadableStream({
              start(controller: any) {
                controller.close();
              },
            });
            return emptyStream;
          }),
        get experimental_partialOutputStream() {
          return (async function* () {
            // Empty async generator for partial output stream
          })();
        },
        pipeDataStreamToResponse: () => Promise.resolve(),
        pipeTextStreamToResponse: () => Promise.resolve(),
        toDataStreamResponse: () => new Response('', { status: 200, headers: { 'Content-Type': 'text/plain' } }),
        toTextStreamResponse: () => new Response('', { status: 200, headers: { 'Content-Type': 'text/plain' } }),
      };

      return emptyResult as unknown as
        | StreamTextResult<any, OUTPUT extends ZodSchema ? z.infer<OUTPUT> : unknown>
        | StreamObjectResult<any, OUTPUT extends ZodSchema ? z.infer<OUTPUT> : unknown, any>;
    }

    const { onFinish, runId, output, experimental_output, agentAISpan, ...llmOptions } = beforeResult;

    let llmToUse = llm as MastraLLMV1;

    if (!output || experimental_output) {
      this.logger.debug(`Starting agent ${this.name} llm stream call`, {
        runId,
      });

      const streamResult = llmToUse.__stream({
        ...llmOptions,
        experimental_output,
        agentAISpan,
        onFinish: async result => {
          try {
            const outputText = result.text;
            await after({
              result,
              outputText,
              agentAISpan,
            });
          } catch (e) {
            this.logger.error('Error saving memory on finish', {
              error: e,
              runId,
            });
          }
          await onFinish?.({ ...result, runId } as any);
        },
        runId,
      });

      return streamResult as
        | StreamTextResult<any, OUTPUT extends ZodSchema ? z.infer<OUTPUT> : unknown>
        | StreamObjectResult<any, OUTPUT extends ZodSchema ? z.infer<OUTPUT> : unknown, any>;
    }

    this.logger.debug(`Starting agent ${this.name} llm streamObject call`, {
      runId,
    });

    return llmToUse.__streamObject({
      ...llmOptions,
      agentAISpan,
      onFinish: async result => {
        try {
          const outputText = JSON.stringify(result.object);
          await after({
            result,
            outputText,
            structuredOutput: true,
            agentAISpan,
          });
        } catch (e) {
          this.logger.error('Error saving memory on finish', {
            error: e,
            runId,
          });
        }
        await onFinish?.({ ...result, runId } as any);
      },
      runId,
      structuredOutput: output,
    });
  }

  streamVNext<
    Output extends ZodSchema | undefined = undefined,
    StructuredOutput extends ZodSchema | undefined = undefined,
  >(
    messages: MessageListInput,
    streamOptions?: AgentVNextStreamOptions<Output, StructuredOutput>,
  ): MastraAgentStream<
    Output extends ZodSchema
      ? z.infer<Output>
      : StructuredOutput extends ZodSchema
        ? z.infer<StructuredOutput>
        : unknown
  > {
    type ResolvedOutput = Output extends ZodSchema
      ? z.infer<Output>
      : StructuredOutput extends ZodSchema
        ? z.infer<StructuredOutput>
        : unknown;
    const defaultStreamOptionsPromise = this.getDefaultVNextStreamOptions<Output, StructuredOutput>({
      runtimeContext: streamOptions?.runtimeContext,
    });

    return new MastraAgentStream<
      Output extends ZodSchema
        ? z.infer<Output>
        : StructuredOutput extends ZodSchema
          ? z.infer<StructuredOutput>
          : unknown
    >({
      getOptions: async () => {
        const defaultStreamOptions = await defaultStreamOptionsPromise;

        return {
          runId: defaultStreamOptions.runId!,
        };
      },
      createStream: async (
        writer: WritableStream<ChunkType>,
        onResult: (result: ResolvedOutput) => void,
      ): Promise<ReadableStream<any>> => {
        const defaultStreamOptions = await defaultStreamOptionsPromise;
        const mergedStreamOptions: AgentVNextStreamOptions<Output, StructuredOutput> & {
          writableStream: WritableStream<ChunkType>;
        } = {
          ...defaultStreamOptions,
          ...streamOptions,
          writableStream: writer,
        };

        const { llm, before, after } = await this.prepareLLMOptions(messages, mergedStreamOptions);

        if (llm.getModel().specificationVersion !== 'v1') {
          throw new MastraError({
            id: 'AGENT_STREAM_V2_MODEL_NOT_SUPPORTED',
            domain: ErrorDomain.AGENT,
            category: ErrorCategory.USER,
            details: {
              modelId: llm.getModel().modelId,
            },
          });
        }

        const { onFinish, runId, output, experimental_output, agentAISpan, ...llmOptions } = await before();

        let llmToUse = llm as MastraLLMV1;
        // Use processor overrides if provided, otherwise fall back to agent's default
        let effectiveOutputProcessors =
          mergedStreamOptions.outputProcessors ||
          (this.#outputProcessors
            ? typeof this.#outputProcessors === 'function'
              ? await this.#outputProcessors({
                  runtimeContext: mergedStreamOptions.runtimeContext || new RuntimeContext(),
                })
              : this.#outputProcessors
            : []);

        // Handle structuredOutput option by creating an StructuredOutputProcessor
        if (mergedStreamOptions.structuredOutput) {
          const structuredProcessor = new StructuredOutputProcessor(mergedStreamOptions.structuredOutput);
          effectiveOutputProcessors = effectiveOutputProcessors
            ? [...effectiveOutputProcessors, structuredProcessor]
            : [structuredProcessor];
        }

        if (output) {
          const streamResult = llmToUse.__streamObject({
            ...llmOptions,
            agentAISpan,
            onFinish: async result => {
              try {
                const outputText = JSON.stringify(result.object);

                // Process final stream result
                const processedResult = await this.__runOutputProcessors({
                  runtimeContext: mergedStreamOptions.runtimeContext || new RuntimeContext(),
                  outputProcessorOverrides: effectiveOutputProcessors,
                  messageList: new MessageList({
                    threadId: llmOptions.threadId || '',
                    resourceId: llmOptions.resourceId || '',
                  }).add(
                    {
                      role: 'assistant',
                      content: [{ type: 'text', text: outputText }],
                    },
                    'response',
                  ),
                });

                // Extract processed text and update result object
                const newText = processedResult.messageList.get.response
                  .v2()
                  .map(msg => msg.content.parts.map(part => (part.type === 'text' ? part.text : '')).join(''))
                  .join('');

                // Parse the processed text and update the result object
                try {
                  const processedObject = JSON.parse(newText);
                  (result as any).object = processedObject;
                  onResult(processedObject as ResolvedOutput);
                } catch (error) {
                  this.logger.warn('Failed to parse processed output as JSON, keeping original result', { error });
                  onResult(result.object as ResolvedOutput);
                }

                await after({
                  result,
                  outputText: newText,
                  structuredOutput: true,
                  agentAISpan,
                });
              } catch (e) {
                this.logger.error('Error saving memory on finish', {
                  error: e,
                  runId,
                });
                onResult(result.object as ResolvedOutput);
              }

              await onFinish?.({ ...result, runId } as any);
            },
            runId,
            structuredOutput: output,
          });

          // If output processors are configured, transform the stream to process text chunks for structured output too
          if (effectiveOutputProcessors?.length) {
            const runner = await this.getProcessorRunner({
              runtimeContext: mergedStreamOptions.runtimeContext || new RuntimeContext(),
              outputProcessorOverrides: effectiveOutputProcessors,
            });
            return runner.runOutputProcessorsForStream(streamResult) as unknown as ReadableStream<any>;
          }

          return Promise.resolve(streamResult.fullStream as unknown as ReadableStream<any>);
        } else {
          const streamResult = llmToUse.__stream({
            ...llmOptions,
            experimental_output,
            agentAISpan,
            onFinish: async result => {
              try {
                const outputText = result.text;

                // Process final stream result
                const processedResult = await this.__runOutputProcessors({
                  runtimeContext: mergedStreamOptions.runtimeContext || new RuntimeContext(),
                  outputProcessorOverrides: effectiveOutputProcessors,
                  messageList: new MessageList({
                    threadId: llmOptions.threadId || '',
                    resourceId: llmOptions.resourceId || '',
                  }).add(
                    {
                      role: 'assistant',
                      content: [{ type: 'text', text: outputText }],
                    },
                    'response',
                  ),
                });

                // Extract processed text and update result
                const newText = processedResult.messageList.get.response
                  .v2()
                  .map(msg => msg.content.parts.map(part => (part.type === 'text' ? part.text : '')).join(''))
                  .join('');

                // Update the result text with processed output
                (result as any).text = newText;

                // Determine the final result object with proper priority
                let finalObject: ResolvedOutput;

                // Priority 1: Structured data from output processors
                if (effectiveOutputProcessors && effectiveOutputProcessors.length > 0) {
                  const messages = processedResult.messageList.get.response.v2();
                  const messagesWithStructuredData = messages.filter(
                    msg => msg.content.metadata && (msg.content.metadata as any).structuredOutput,
                  );

                  if (
                    messagesWithStructuredData[0] &&
                    messagesWithStructuredData[0].content.metadata?.structuredOutput
                  ) {
                    finalObject = messagesWithStructuredData[0].content.metadata.structuredOutput as ResolvedOutput;
                  } else if (experimental_output) {
                    // Priority 2: Parse experimental_output from processed text
                    try {
                      finalObject = JSON.parse(newText) as ResolvedOutput;
                    } catch (error) {
                      this.logger.warn('Failed to parse processed experimental_output as JSON, using null', { error });
                      finalObject = null as ResolvedOutput;
                    }
                  } else {
                    // Priority 3: Use processed text
                    finalObject = newText as ResolvedOutput;
                  }
                } else if (experimental_output) {
                  // No output processors, but experimental_output is specified
                  try {
                    finalObject = JSON.parse(newText) as ResolvedOutput;
                  } catch (error) {
                    this.logger.warn('Failed to parse processed experimental_output as JSON, using null', { error });
                    finalObject = null as ResolvedOutput;
                  }
                } else {
                  // No structured output, use text
                  finalObject = newText as ResolvedOutput;
                }

                // Set the result object and call onResult only once
                (result as any).object = finalObject;
                onResult(finalObject);

                await after({
                  result,
                  outputText: newText,
                  agentAISpan,
                });
              } catch (e) {
                this.logger.error('Error saving memory on finish', {
                  error: e,
                  runId,
                });
                onResult(result.text as ResolvedOutput);
              }
              await onFinish?.({ ...result, runId } as any);
            },
            runId,
          });

          // If output processors are configured, transform the stream to process text chunks
          if (effectiveOutputProcessors?.length) {
            this.logger.debug('running output processors for stream');
            const runner = await this.getProcessorRunner({
              runtimeContext: mergedStreamOptions.runtimeContext || new RuntimeContext(),
              outputProcessorOverrides: effectiveOutputProcessors,
            });

            return runner.runOutputProcessorsForStream(streamResult) as unknown as ReadableStream<any>;
          }

          this.logger.debug('no output processors for stream');

          return Promise.resolve(streamResult.fullStream as unknown as ReadableStream<any>);
        }
      },
    });
  }

  /**
   * Convert text to speech using the configured voice provider
   * @param input Text or text stream to convert to speech
   * @param options Speech options including speaker and provider-specific options
   * @returns Audio stream
   * @deprecated Use agent.voice.speak() instead
   */
  async speak(
    input: string | NodeJS.ReadableStream,
    options?: {
      speaker?: string;
      [key: string]: any;
    },
  ): Promise<NodeJS.ReadableStream | void> {
    if (!this.voice) {
      const mastraError = new MastraError({
        id: 'AGENT_SPEAK_METHOD_VOICE_NOT_CONFIGURED',
        domain: ErrorDomain.AGENT,
        category: ErrorCategory.USER,
        details: {
          agentName: this.name,
        },
        text: 'No voice provider configured',
      });
      this.logger.trackException(mastraError);
      this.logger.error(mastraError.toString());
      throw mastraError;
    }

    this.logger.warn('Warning: agent.speak() is deprecated. Please use agent.voice.speak() instead.');

    try {
      return this.voice.speak(input, options);
    } catch (e: unknown) {
      let err;
      if (e instanceof MastraError) {
        err = e;
      } else {
        err = new MastraError(
          {
            id: 'AGENT_SPEAK_METHOD_ERROR',
            domain: ErrorDomain.AGENT,
            category: ErrorCategory.UNKNOWN,
            details: {
              agentName: this.name,
            },
            text: 'Error during agent speak',
          },
          e,
        );
      }
      this.logger.trackException(err);
      this.logger.error(err.toString());
      throw err;
    }
  }

  /**
   * Convert speech to text using the configured voice provider
   * @param audioStream Audio stream to transcribe
   * @param options Provider-specific transcription options
   * @returns Text or text stream
   * @deprecated Use agent.voice.listen() instead
   */
  async listen(
    audioStream: NodeJS.ReadableStream,
    options?: {
      [key: string]: any;
    },
  ): Promise<string | NodeJS.ReadableStream | void> {
    if (!this.voice) {
      const mastraError = new MastraError({
        id: 'AGENT_LISTEN_METHOD_VOICE_NOT_CONFIGURED',
        domain: ErrorDomain.AGENT,
        category: ErrorCategory.USER,
        details: {
          agentName: this.name,
        },
        text: 'No voice provider configured',
      });
      this.logger.trackException(mastraError);
      this.logger.error(mastraError.toString());
      throw mastraError;
    }
    this.logger.warn('Warning: agent.listen() is deprecated. Please use agent.voice.listen() instead');

    try {
      return this.voice.listen(audioStream, options);
    } catch (e: unknown) {
      let err;
      if (e instanceof MastraError) {
        err = e;
      } else {
        err = new MastraError(
          {
            id: 'AGENT_LISTEN_METHOD_ERROR',
            domain: ErrorDomain.AGENT,
            category: ErrorCategory.UNKNOWN,
            details: {
              agentName: this.name,
            },
            text: 'Error during agent listen',
          },
          e,
        );
      }
      this.logger.trackException(err);
      this.logger.error(err.toString());
      throw err;
    }
  }

  /**
   * Get a list of available speakers from the configured voice provider
   * @throws {Error} If no voice provider is configured
   * @returns {Promise<Array<{voiceId: string}>>} List of available speakers
   * @deprecated Use agent.voice.getSpeakers() instead
   */
  async getSpeakers() {
    if (!this.voice) {
      const mastraError = new MastraError({
        id: 'AGENT_SPEAKERS_METHOD_VOICE_NOT_CONFIGURED',
        domain: ErrorDomain.AGENT,
        category: ErrorCategory.USER,
        details: {
          agentName: this.name,
        },
        text: 'No voice provider configured',
      });
      this.logger.trackException(mastraError);
      this.logger.error(mastraError.toString());
      throw mastraError;
    }

    this.logger.warn('Warning: agent.getSpeakers() is deprecated. Please use agent.voice.getSpeakers() instead.');

    try {
      return await this.voice.getSpeakers();
    } catch (e: unknown) {
      let err;
      if (e instanceof MastraError) {
        err = e;
      } else {
        err = new MastraError(
          {
            id: 'AGENT_GET_SPEAKERS_METHOD_ERROR',
            domain: ErrorDomain.AGENT,
            category: ErrorCategory.UNKNOWN,
            details: {
              agentName: this.name,
            },
            text: 'Error during agent getSpeakers',
          },
          e,
        );
      }
      this.logger.trackException(err);
      this.logger.error(err.toString());
      throw err;
    }
  }

  toStep(): Step<TAgentId, z.ZodObject<{ prompt: z.ZodString }>, z.ZodObject<{ text: z.ZodString }>, any> {
    const x = agentToStep(this);
    return new Step(x);
  }

  /**
   * Resolves the configuration for title generation.
   * @private
   */
  private resolveTitleGenerationConfig(
    generateTitleConfig:
      | boolean
      | { model: DynamicArgument<MastraLanguageModel>; instructions?: DynamicArgument<string> }
      | undefined,
  ): {
    shouldGenerate: boolean;
    model?: DynamicArgument<MastraLanguageModel>;
    instructions?: DynamicArgument<string>;
  } {
    if (typeof generateTitleConfig === 'boolean') {
      return { shouldGenerate: generateTitleConfig };
    }

    if (typeof generateTitleConfig === 'object' && generateTitleConfig !== null) {
      return {
        shouldGenerate: true,
        model: generateTitleConfig.model,
        instructions: generateTitleConfig.instructions,
      };
    }

    return { shouldGenerate: false };
  }

  /**
   * Resolves title generation instructions, handling both static strings and dynamic functions
   * @private
   */
  private async resolveTitleInstructions(
    runtimeContext: RuntimeContext,
    instructions?: DynamicArgument<string>,
  ): Promise<string> {
    const DEFAULT_TITLE_INSTRUCTIONS = `
    - you will generate a short title based on the first message a user begins a conversation with
    - ensure it is not more than 80 characters long
    - the title should be a summary of the user's message
    - do not use quotes or colons
    - the entire text you return will be used as the title`;

    if (!instructions) {
      return DEFAULT_TITLE_INSTRUCTIONS;
    }

    if (typeof instructions === 'string') {
      return instructions;
    } else {
      const result = instructions({ runtimeContext, mastra: this.#mastra });
      return resolveMaybePromise(result, resolvedInstructions => {
        return resolvedInstructions || DEFAULT_TITLE_INSTRUCTIONS;
      });
    }
  }
}<|MERGE_RESOLUTION|>--- conflicted
+++ resolved
@@ -2212,11 +2212,755 @@
     }
   }
 
-<<<<<<< HEAD
   async #execute(options: InnerAgentExecutionOptions) {
     const runtimeContext = options.runtimeContext || new RuntimeContext();
     const threadFromArgs = resolveThreadIdFromArgs({ threadId: options.threadId, memory: options.memory });
-=======
+
+    const resourceId = options.memory?.resource || options.resourceId;
+    const memoryConfig = options.memory?.options;
+
+    if (resourceId && threadFromArgs && !this.hasOwnMemory()) {
+      this.logger.warn(
+        `[Agent:${this.name}] - No memory is configured but resourceId and threadId were passed in args. This will not work.`,
+      );
+    }
+
+    const llm = (await this.getLLM({ runtimeContext })) as MastraLLMVNext;
+
+    const runId = options.runId || this.#mastra?.generateId() || randomUUID();
+    const instructions = options.instructions || (await this.getInstructions({ runtimeContext }));
+
+    // Set Telemetry context
+    // Set thread ID and resource ID context for telemetry
+    const activeSpan = Telemetry.getActiveSpan();
+    const baggageEntries: Record<string, { value: string }> = {};
+
+    if (threadFromArgs?.id) {
+      if (activeSpan) {
+        activeSpan.setAttribute('threadId', threadFromArgs.id);
+      }
+      baggageEntries.threadId = { value: threadFromArgs.id };
+    }
+
+    if (resourceId) {
+      if (activeSpan) {
+        activeSpan.setAttribute('resourceId', resourceId);
+      }
+      baggageEntries.resourceId = { value: resourceId };
+    }
+
+    if (Object.keys(baggageEntries).length > 0) {
+      Telemetry.setBaggage(baggageEntries);
+    }
+
+    const memory = await this.getMemory({ runtimeContext });
+
+    const saveQueueManager = new SaveQueueManager({
+      logger: this.logger,
+      memory,
+    });
+
+    if (process.env.NODE_ENV !== 'test') {
+      this.logger.debug(`[Agents:${this.name}] - Starting generation`, { runId });
+    }
+
+    const prepareToolsStep = createStep({
+      id: 'prepare-tools-step',
+      inputSchema: z.any(),
+      outputSchema: z.object({
+        convertedTools: z.record(z.string(), z.any()),
+      }),
+      execute: async () => {
+        const toolEnhancements = [
+          // toolsets
+          options?.toolsets && Object.keys(options?.toolsets || {}).length > 0
+            ? `toolsets present (${Object.keys(options?.toolsets || {}).length} tools)`
+            : undefined,
+
+          // memory tools
+          memory && resourceId ? 'memory and resourceId available' : undefined,
+        ]
+          .filter(Boolean)
+          .join(', ');
+
+        this.logger.debug(`[Agent:${this.name}] - Enhancing tools: ${toolEnhancements}`, {
+          runId,
+          toolsets: options?.toolsets ? Object.keys(options?.toolsets) : undefined,
+          clientTools: options?.clientTools ? Object.keys(options?.clientTools) : undefined,
+          hasMemory: !!memory,
+          hasResourceId: !!resourceId,
+        });
+
+        const threadId = threadFromArgs?.id;
+
+        const convertedTools = await this.convertTools({
+          toolsets: options?.toolsets,
+          clientTools: options?.clientTools,
+          threadId,
+          resourceId,
+          runId,
+          runtimeContext,
+          writableStream: options.writableStream,
+        });
+
+        return {
+          convertedTools,
+        };
+      },
+    });
+
+    const prepareMemory = createStep({
+      id: 'prepare-memory-step',
+      inputSchema: z.any(),
+      outputSchema: z.object({
+        messageObjects: z.array(z.any()),
+        threadExists: z.boolean(),
+        thread: z.any(),
+        messageList: z.any(),
+        tripwire: z.boolean().optional(),
+        tripwireReason: z.string().optional(),
+      }),
+      execute: async () => {
+        const thread = threadFromArgs;
+        const messageList = new MessageList({
+          threadId: thread?.id,
+          resourceId,
+          generateMessageId: this.#mastra?.generateId?.bind(this.#mastra),
+          // @ts-ignore Flag for agent network messages
+          _agentNetworkAppend: this._agentNetworkAppend,
+        })
+          .addSystem({
+            role: 'system',
+            content: instructions || `${this.instructions}.`,
+          })
+          .add(options.context || [], 'context');
+
+        if (!memory || (!thread?.id && !resourceId)) {
+          messageList.add(options.messages, 'user');
+          const { tripwireTriggered, tripwireReason } = await this.__runInputProcessors({
+            runtimeContext,
+            messageList,
+          });
+          return {
+            messageObjects: messageList.get.all.prompt(),
+            threadExists: false,
+            thread: undefined,
+            messageList,
+            ...(tripwireTriggered && {
+              tripwire: true,
+              tripwireReason,
+            }),
+          };
+        }
+        if (!thread?.id || !resourceId) {
+          const mastraError = new MastraError({
+            id: 'AGENT_MEMORY_MISSING_RESOURCE_ID',
+            domain: ErrorDomain.AGENT,
+            category: ErrorCategory.USER,
+            details: {
+              agentName: this.name,
+              threadId: thread?.id || '',
+              resourceId: resourceId || '',
+            },
+            text: `A resourceId and a threadId must be provided when using Memory. Saw threadId "${thread?.id}" and resourceId "${resourceId}"`,
+          });
+          this.logger.trackException(mastraError);
+          this.logger.error(mastraError.toString());
+          throw mastraError;
+        }
+        const store = memory.constructor.name;
+        this.logger.debug(
+          `[Agent:${this.name}] - Memory persistence enabled: store=${store}, resourceId=${resourceId}`,
+          {
+            runId,
+            resourceId,
+            threadId: thread?.id,
+            memoryStore: store,
+          },
+        );
+
+        let threadObject: StorageThreadType | undefined = undefined;
+        const existingThread = await memory.getThreadById({ threadId: thread?.id });
+
+        if (existingThread) {
+          if (
+            (!existingThread.metadata && thread.metadata) ||
+            (thread.metadata && !deepEqual(existingThread.metadata, thread.metadata))
+          ) {
+            threadObject = await memory.saveThread({
+              thread: { ...existingThread, metadata: thread.metadata },
+              memoryConfig,
+            });
+          } else {
+            threadObject = existingThread;
+          }
+        } else {
+          threadObject = await memory.createThread({
+            threadId: thread?.id,
+            metadata: thread.metadata,
+            title: thread.title,
+            memoryConfig,
+            resourceId,
+            saveThread: false,
+          });
+        }
+
+        let [memoryMessages, memorySystemMessage] = await Promise.all([
+          existingThread
+            ? this.getMemoryMessages({
+                resourceId,
+                threadId: threadObject.id,
+                vectorMessageSearch: new MessageList().add(options.messages, `user`).getLatestUserContent() || '',
+                memoryConfig,
+                runtimeContext,
+              })
+            : [],
+          memory.getSystemMessage({ threadId: threadObject.id, resourceId, memoryConfig }),
+        ]);
+
+        this.logger.debug('Fetched messages from memory', {
+          threadId: threadObject.id,
+          runId,
+          fetchedCount: memoryMessages.length,
+        });
+
+        // So the agent doesn't get confused and start replying directly to messages
+        // that were added via semanticRecall from a different conversation,
+        // we need to pull those out and add to the system message.
+        const resultsFromOtherThreads = memoryMessages.filter(m => m.threadId !== threadObject.id);
+        if (resultsFromOtherThreads.length && !memorySystemMessage) {
+          memorySystemMessage = ``;
+        }
+        if (resultsFromOtherThreads.length) {
+          memorySystemMessage += `\nThe following messages were remembered from a different conversation:\n<remembered_from_other_conversation>\n${(() => {
+            let result = ``;
+
+            const messages = new MessageList().add(resultsFromOtherThreads, 'memory').get.all.v1();
+            let lastYmd: string | null = null;
+            for (const msg of messages) {
+              const date = msg.createdAt;
+              const year = date.getUTCFullYear();
+              const month = date.toLocaleString('default', { month: 'short' });
+              const day = date.getUTCDate();
+              const ymd = `${year}, ${month}, ${day}`;
+              const utcHour = date.getUTCHours();
+              const utcMinute = date.getUTCMinutes();
+              const hour12 = utcHour % 12 || 12;
+              const ampm = utcHour < 12 ? 'AM' : 'PM';
+              const timeofday = `${hour12}:${utcMinute < 10 ? '0' : ''}${utcMinute} ${ampm}`;
+
+              if (!lastYmd || lastYmd !== ymd) {
+                result += `\nthe following messages are from ${ymd}\n`;
+              }
+              result += `
+Message ${msg.threadId && msg.threadId !== threadObject.id ? 'from previous conversation' : ''} at ${timeofday}: ${JSON.stringify(msg)}`;
+
+              lastYmd = ymd;
+            }
+            return result;
+          })()}\n<end_remembered_from_other_conversation>`;
+        }
+
+        if (memorySystemMessage) {
+          messageList.addSystem(memorySystemMessage, 'memory');
+        }
+
+        messageList
+          .add(
+            memoryMessages.filter(m => m.threadId === threadObject.id), // filter out messages from other threads. those are added to system message above
+            'memory',
+          )
+          // add new user messages to the list AFTER remembered messages to make ordering more reliable
+          .add(options.messages, 'user');
+
+        const { tripwireTriggered, tripwireReason } = await this.__runInputProcessors({
+          runtimeContext,
+          messageList,
+        });
+
+        const systemMessage =
+          [...messageList.getSystemMessages(), ...messageList.getSystemMessages('memory')]
+            ?.map(m => m.content)
+            ?.join(`\n`) ?? undefined;
+
+        const processedMemoryMessages = memory.processMessages({
+          // these will be processed
+          messages: messageList.get.remembered.v1() as CoreMessage[],
+          // these are here for inspecting but shouldn't be returned by the processor
+          // - ex TokenLimiter needs to measure all tokens even though it's only processing remembered messages
+          newMessages: messageList.get.input.v1() as CoreMessage[],
+          systemMessage,
+          memorySystemMessage: memorySystemMessage || undefined,
+        });
+
+        const processedList = new MessageList({
+          threadId: threadObject.id,
+          resourceId,
+          generateMessageId: this.#mastra?.generateId?.bind(this.#mastra),
+          // @ts-ignore Flag for agent network messages
+          _agentNetworkAppend: this._agentNetworkAppend,
+        })
+          .addSystem(instructions || `${this.instructions}.`)
+          .addSystem(memorySystemMessage)
+          .add(options.context || [], 'context')
+          .add(processedMemoryMessages, 'memory')
+          .add(messageList.get.input.v2(), 'user')
+          .get.all.prompt();
+
+        return {
+          thread: threadObject,
+          messageList,
+          // add old processed messages + new input messages
+          messageObjects: processedList,
+          ...(tripwireTriggered && {
+            tripwire: true,
+            tripwireReason,
+          }),
+          threadExists: !!existingThread,
+        };
+      },
+    });
+
+    const streamTextStep = createStep({
+      id: 'stream-text-step',
+      inputSchema: z.any(),
+      outputSchema: z.any(),
+      execute: async ({ inputData }) => {
+        this.logger.debug(`Starting agent ${this.name} llm stream call`, {
+          runId,
+        });
+
+        const outputProcessors =
+          inputData.outputProcessors ||
+          (this.#outputProcessors
+            ? typeof this.#outputProcessors === 'function'
+              ? await this.#outputProcessors({
+                  runtimeContext: inputData.runtimeContext || new RuntimeContext(),
+                })
+              : this.#outputProcessors
+            : []);
+
+        const streamResult = llm.stream({
+          ...inputData,
+          outputProcessors,
+        });
+
+        if (options.format === 'aisdk') {
+          return streamResult.aisdk.v5;
+        }
+
+        return streamResult;
+      },
+    });
+
+    const streamObjectStep = createStep({
+      id: 'stream-object-step',
+      inputSchema: z.any(),
+      outputSchema: z.any(),
+      execute: async ({ inputData }) => {
+        const outputProcessors =
+          inputData.outputProcessors ||
+          (this.#outputProcessors
+            ? typeof this.#outputProcessors === 'function'
+              ? await this.#outputProcessors({
+                  runtimeContext: inputData.runtimeContext || new RuntimeContext(),
+                })
+              : this.#outputProcessors
+            : []);
+
+        const result = llm.stream({
+          ...inputData,
+          objectOptions: {
+            schema: inputData.output,
+          },
+          outputProcessors,
+        });
+
+        if (options.format === 'aisdk') {
+          return result.aisdk.v5;
+        }
+
+        return result;
+      },
+    });
+
+    const executionWorkflow = createWorkflow({
+      id: 'execution-workflow',
+      inputSchema: z.any(),
+      outputSchema: z.record(z.string(), z.any()),
+      steps: [prepareToolsStep, prepareMemory],
+    })
+      .parallel([prepareToolsStep, prepareMemory])
+      .map(async ({ inputData, bail }) => {
+        const result = {
+          ...options,
+          messages: inputData['prepare-memory-step'].messageObjects,
+          tools: inputData['prepare-tools-step'].convertedTools as Record<string, Tool>,
+          runId,
+          temperature: options.modelSettings?.temperature,
+          toolChoice: options.toolChoice,
+          thread: inputData['prepare-memory-step'].thread,
+          threadId: inputData['prepare-memory-step'].thread?.id,
+          resourceId,
+          runtimeContext,
+          onStepFinish: async (props: any) => {
+            if (options.savePerStep) {
+              if (!inputData['prepare-memory-step'].threadExists && memory && inputData['prepare-memory-step'].thread) {
+                await memory.createThread({
+                  threadId: inputData['prepare-memory-step'].thread?.id,
+                  title: inputData['prepare-memory-step'].thread?.title,
+                  metadata: inputData['prepare-memory-step'].thread?.metadata,
+                  resourceId: inputData['prepare-memory-step'].thread?.resourceId,
+                  memoryConfig,
+                });
+
+                inputData['prepare-memory-step'].threadExists = true;
+              }
+
+              await this.saveStepMessages({
+                saveQueueManager,
+                result: props,
+                messageList: inputData['prepare-memory-step'].messageList,
+                threadId: inputData['prepare-memory-step'].thread?.id,
+                memoryConfig,
+                runId,
+              });
+            }
+
+            return options.onStepFinish?.({ ...props, runId });
+          },
+          ...(inputData['prepare-memory-step'].tripwire && {
+            tripwire: inputData['prepare-memory-step'].tripwire,
+            tripwireReason: inputData['prepare-memory-step'].tripwireReason,
+          }),
+        } as any;
+
+        // TODO: CHANGE SHAPE BASED ON FORMAT
+        // Check for tripwire and return early if triggered
+        if (result.tripwire) {
+          // Return a promise that resolves immediately with empty result
+          const emptyResult = {
+            textStream: (async function* () {
+              // Empty async generator - yields nothing
+            })(),
+            fullStream: new (globalThis as any).ReadableStream({
+              start(controller: any) {
+                controller.close();
+              },
+            }),
+            objectStream: new (globalThis as any).ReadableStream({
+              start(controller: any) {
+                controller.close();
+              },
+            }),
+            text: Promise.resolve(''),
+            usage: Promise.resolve({ inputTokens: 0, outputTokens: 0, totalTokens: 0 }),
+            finishReason: Promise.resolve('other'),
+            tripwire: true,
+            tripwireReason: result.tripwireReason,
+            response: {
+              id: randomUUID(),
+              timestamp: new Date(),
+              modelId: 'tripwire',
+              messages: [],
+            },
+            toolCalls: Promise.resolve([]),
+            toolResults: Promise.resolve([]),
+            warnings: Promise.resolve(undefined),
+            request: {
+              body: JSON.stringify({ messages: [] }),
+            },
+            object: undefined,
+            experimental_output: undefined,
+            steps: undefined,
+            experimental_providerMetadata: undefined,
+          };
+
+          return bail(emptyResult);
+        }
+
+        let effectiveOutputProcessors =
+          options.outputProcessors ||
+          (this.#outputProcessors
+            ? typeof this.#outputProcessors === 'function'
+              ? await this.#outputProcessors({
+                  runtimeContext: result.runtimeContext!,
+                })
+              : this.#outputProcessors
+            : []);
+
+        // Handle structuredOutput option by creating an StructuredOutputProcessor
+        if (options.structuredOutput) {
+          const structuredProcessor = new StructuredOutputProcessor(options.structuredOutput);
+          effectiveOutputProcessors = effectiveOutputProcessors
+            ? [...effectiveOutputProcessors, structuredProcessor]
+            : [structuredProcessor];
+        }
+
+        const loopOptions: ModelLoopStreamArgs<any, any> = {
+          messages: result.messages as ModelMessage[],
+          runtimeContext: result.runtimeContext!,
+          runId,
+          toolChoice: result.toolChoice,
+          tools: result.tools,
+          resourceId: result.resourceId,
+          threadId: result.threadId,
+          output: result.output,
+          structuredOutput: result.structuredOutput,
+          stopWhen: result.stopWhen,
+          options: {
+            onFinish: async (payload: any) => {
+              if (payload.finishReason === 'error') {
+                this.logger.error('Error in agent stream', {
+                  error: payload.error,
+                  runId,
+                });
+                return;
+              }
+
+              const messageList = inputData['prepare-memory-step'].messageList as MessageList;
+
+              messageList.add(payload.response.messages, 'response');
+
+              try {
+                const outputText = messageList.get.all
+                  .core()
+                  .map(m => m.content)
+                  .join('\n');
+
+                await this.#executeOnFinish({
+                  result: payload,
+                  outputText,
+                  instructions,
+                  thread: result.thread,
+                  threadId: result.threadId,
+                  resourceId,
+                  memoryConfig,
+                  runtimeContext,
+                  runId,
+                  messageList,
+                  threadExists: inputData['prepare-memory-step'].threadExists,
+                  structuredOutput: !!options.output,
+                  saveQueueManager,
+                });
+              } catch (e) {
+                this.logger.error('Error saving memory on finish', {
+                  error: e,
+                  runId,
+                });
+              }
+              await options?.onFinish?.({ ...result, runId } as any);
+            },
+            onStepFinish: result.onStepFinish,
+          },
+          objectOptions: {
+            schema: options.output,
+          },
+          outputProcessors: effectiveOutputProcessors,
+          modelSettings: {
+            temperature: 0,
+            ...(options.modelSettings || {}),
+          },
+        };
+
+        return loopOptions;
+      })
+      .then(!options.output ? streamTextStep : streamObjectStep)
+      .commit();
+
+    const run = await executionWorkflow.createRunAsync();
+
+    return await run.start({});
+  }
+
+  async #executeOnFinish({
+    result,
+    instructions,
+    thread: threadAfter,
+    threadId,
+    resourceId,
+    memoryConfig,
+    outputText,
+    runtimeContext,
+    runId,
+    messageList,
+    threadExists,
+    structuredOutput = false,
+    saveQueueManager,
+  }: {
+    instructions: string;
+    runId: string;
+    result: Record<string, any>;
+    thread: StorageThreadType | null | undefined;
+    threadId?: string;
+    resourceId?: string;
+    runtimeContext: RuntimeContext;
+    memoryConfig: MemoryConfig | undefined;
+    outputText: string;
+    messageList: MessageList;
+    threadExists: boolean;
+    structuredOutput?: boolean;
+    saveQueueManager: SaveQueueManager;
+  }) {
+    const resToLog = {
+      text: result?.text,
+      object: result?.object,
+      toolResults: result?.toolResults,
+      toolCalls: result?.toolCalls,
+      usage: result?.usage,
+      steps: result?.steps?.map((s: any) => {
+        return {
+          stepType: s?.stepType,
+          text: result?.text,
+          object: result?.object,
+          toolResults: result?.toolResults,
+          toolCalls: result?.toolCalls,
+          usage: result?.usage,
+        };
+      }),
+    };
+    this.logger.debug(`[Agent:${this.name}] - Post processing LLM response`, {
+      runId,
+      result: resToLog,
+      threadId,
+      resourceId,
+    });
+
+    const messageListResponses = messageList.get.response.aiV4.core();
+
+    const usedWorkingMemory = messageListResponses?.some(
+      m => m.role === 'tool' && m?.content?.some(c => c?.toolName === 'updateWorkingMemory'),
+    );
+    // working memory updates the thread, so we need to get the latest thread if we used it
+    const memory = await this.getMemory({ runtimeContext });
+    const thread = usedWorkingMemory ? (threadId ? await memory?.getThreadById({ threadId }) : undefined) : threadAfter;
+
+    if (memory && resourceId && thread) {
+      try {
+        // Add LLM response messages to the list
+        let responseMessages = result.response.messages;
+        if (!responseMessages && result.object) {
+          responseMessages = [
+            {
+              role: 'assistant',
+              content: [
+                {
+                  type: 'text',
+                  text: outputText, // outputText contains the stringified object
+                },
+              ],
+            },
+          ];
+        }
+
+        if (responseMessages) {
+          // Remove IDs from response messages to ensure the custom ID generator is used
+          // @TODO: PREV VERSION DIDNT RETURN USER MESSAGES, SO WE FILTER THEM OUT
+          const messagesWithoutIds = responseMessages
+            .map((m: any) => {
+              const { id, ...messageWithoutId } = m;
+              return messageWithoutId;
+            })
+            .filter((m: any) => m.role !== 'user');
+
+          messageList.add(messagesWithoutIds, 'response');
+        }
+
+        if (!threadExists) {
+          await memory.createThread({
+            threadId: thread.id,
+            metadata: thread.metadata,
+            title: thread.title,
+            memoryConfig,
+            resourceId: thread.resourceId,
+          });
+        }
+
+        // Parallelize title generation and message saving
+        const promises: Promise<any>[] = [saveQueueManager.flushMessages(messageList, threadId, memoryConfig)];
+
+        // Add title generation to promises if needed
+        if (thread.title?.startsWith('New Thread')) {
+          const config = memory.getMergedThreadConfig(memoryConfig);
+          const userMessage = this.getMostRecentUserMessage(messageList.get.all.ui());
+
+          const {
+            shouldGenerate,
+            model: titleModel,
+            instructions: titleInstructions,
+          } = this.resolveTitleGenerationConfig(config?.threads?.generateTitle);
+
+          if (shouldGenerate && userMessage) {
+            promises.push(
+              this.genTitle(userMessage, runtimeContext, titleModel, titleInstructions).then(title => {
+                if (title) {
+                  return memory.createThread({
+                    threadId: thread.id,
+                    resourceId,
+                    memoryConfig,
+                    title,
+                    metadata: thread.metadata,
+                  });
+                }
+              }),
+            );
+          }
+        }
+
+        await Promise.all(promises);
+      } catch (e) {
+        await saveQueueManager.flushMessages(messageList, threadId, memoryConfig);
+        if (e instanceof MastraError) {
+          throw e;
+        }
+        const mastraError = new MastraError(
+          {
+            id: 'AGENT_MEMORY_PERSIST_RESPONSE_MESSAGES_FAILED',
+            domain: ErrorDomain.AGENT,
+            category: ErrorCategory.SYSTEM,
+            details: {
+              agentName: this.name,
+              runId: runId || '',
+              threadId: threadId || '',
+              result: JSON.stringify(resToLog),
+            },
+          },
+          e,
+        );
+        this.logger.trackException(mastraError);
+        this.logger.error(mastraError.toString());
+        throw mastraError;
+      }
+    } else {
+      let responseMessages = result.response.messages;
+      if (!responseMessages && result.object) {
+        responseMessages = [
+          {
+            role: 'assistant',
+            content: [
+              {
+                type: 'text',
+                text: outputText, // outputText contains the stringified object
+              },
+            ],
+          },
+        ];
+      }
+      if (responseMessages) {
+        messageList.add(responseMessages, 'response');
+      }
+    }
+
+    await this.#runScorers({
+      messageList,
+      runId,
+      outputText,
+      instructions,
+      runtimeContext,
+      structuredOutput,
+    });
+  }
+
   private prepareLLMOptions<
     Tools extends ToolSet,
     Output extends ZodSchema | JSONSchema7 | undefined = undefined,
@@ -2249,7 +2993,7 @@
         output: ScorerRunOutputForAgent;
       };
     }>;
-    llm: MastraLLMV1;
+    llm: MastraLLMV1 | MastraLLMVNext;
   }>;
   private prepareLLMOptions<
     Tools extends ToolSet,
@@ -2283,7 +3027,7 @@
         output: ScorerRunOutputForAgent;
       };
     }>;
-    llm: MastraLLMV1;
+    llm: MastraLLMV1 | MastraLLMVNext;
   }>;
   private async prepareLLMOptions<
     Tools extends ToolSet,
@@ -2344,878 +3088,6 @@
             output: ScorerRunOutputForAgent;
           };
         }>);
-    llm: MastraLLMV1;
-  }> {
-    const {
-      context,
-      memoryOptions: memoryConfigFromArgs,
-      resourceId: resourceIdFromArgs,
-      maxSteps,
-      onStepFinish,
-      toolsets,
-      clientTools,
-      temperature,
-      toolChoice = 'auto',
-      runtimeContext = new RuntimeContext(),
-      savePerStep,
-      writableStream,
-      ...args
-    } = options;
-
-    // Currently not being used, but should be kept around for now in case it's needed later
-    // const generateMessageId =
-    //   `experimental_generateMessageId` in args && typeof args.experimental_generateMessageId === `function`
-    //     ? (args.experimental_generateMessageId as IDGenerator)
-    //     : undefined;
->>>>>>> aa8d816d
-
-    const resourceId = options.memory?.resource || options.resourceId;
-    const memoryConfig = options.memory?.options;
-
-    if (resourceId && threadFromArgs && !this.hasOwnMemory()) {
-      this.logger.warn(
-        `[Agent:${this.name}] - No memory is configured but resourceId and threadId were passed in args. This will not work.`,
-      );
-    }
-
-    const llm = (await this.getLLM({ runtimeContext })) as MastraLLMVNext;
-
-    const runId = options.runId || this.#mastra?.generateId() || randomUUID();
-    const instructions = options.instructions || (await this.getInstructions({ runtimeContext }));
-
-    // Set Telemetry context
-    // Set thread ID and resource ID context for telemetry
-    const activeSpan = Telemetry.getActiveSpan();
-    const baggageEntries: Record<string, { value: string }> = {};
-
-    if (threadFromArgs?.id) {
-      if (activeSpan) {
-        activeSpan.setAttribute('threadId', threadFromArgs.id);
-      }
-      baggageEntries.threadId = { value: threadFromArgs.id };
-    }
-
-    if (resourceId) {
-      if (activeSpan) {
-        activeSpan.setAttribute('resourceId', resourceId);
-      }
-      baggageEntries.resourceId = { value: resourceId };
-    }
-
-    if (Object.keys(baggageEntries).length > 0) {
-      Telemetry.setBaggage(baggageEntries);
-    }
-
-    const memory = await this.getMemory({ runtimeContext });
-
-    const saveQueueManager = new SaveQueueManager({
-      logger: this.logger,
-      memory,
-    });
-
-    if (process.env.NODE_ENV !== 'test') {
-      this.logger.debug(`[Agents:${this.name}] - Starting generation`, { runId });
-    }
-
-    const prepareToolsStep = createStep({
-      id: 'prepare-tools-step',
-      inputSchema: z.any(),
-      outputSchema: z.object({
-        convertedTools: z.record(z.string(), z.any()),
-      }),
-      execute: async () => {
-        const toolEnhancements = [
-          // toolsets
-          options?.toolsets && Object.keys(options?.toolsets || {}).length > 0
-            ? `toolsets present (${Object.keys(options?.toolsets || {}).length} tools)`
-            : undefined,
-
-          // memory tools
-          memory && resourceId ? 'memory and resourceId available' : undefined,
-        ]
-          .filter(Boolean)
-          .join(', ');
-
-        this.logger.debug(`[Agent:${this.name}] - Enhancing tools: ${toolEnhancements}`, {
-          runId,
-          toolsets: options?.toolsets ? Object.keys(options?.toolsets) : undefined,
-          clientTools: options?.clientTools ? Object.keys(options?.clientTools) : undefined,
-          hasMemory: !!memory,
-          hasResourceId: !!resourceId,
-        });
-
-        const threadId = threadFromArgs?.id;
-
-        const convertedTools = await this.convertTools({
-          toolsets: options?.toolsets,
-          clientTools: options?.clientTools,
-          threadId,
-          resourceId,
-          runId,
-          runtimeContext,
-          writableStream: options.writableStream,
-        });
-
-        return {
-          convertedTools,
-        };
-      },
-    });
-
-    const prepareMemory = createStep({
-      id: 'prepare-memory-step',
-      inputSchema: z.any(),
-      outputSchema: z.object({
-        messageObjects: z.array(z.any()),
-        threadExists: z.boolean(),
-        thread: z.any(),
-        messageList: z.any(),
-        tripwire: z.boolean().optional(),
-        tripwireReason: z.string().optional(),
-      }),
-      execute: async () => {
-        const thread = threadFromArgs;
-        const messageList = new MessageList({
-          threadId: thread?.id,
-          resourceId,
-          generateMessageId: this.#mastra?.generateId?.bind(this.#mastra),
-          // @ts-ignore Flag for agent network messages
-          _agentNetworkAppend: this._agentNetworkAppend,
-        })
-          .addSystem({
-            role: 'system',
-            content: instructions || `${this.instructions}.`,
-          })
-          .add(options.context || [], 'context');
-
-        if (!memory || (!thread?.id && !resourceId)) {
-          messageList.add(options.messages, 'user');
-          const { tripwireTriggered, tripwireReason } = await this.__runInputProcessors({
-            runtimeContext,
-            messageList,
-          });
-          return {
-            messageObjects: messageList.get.all.prompt(),
-            threadExists: false,
-            thread: undefined,
-            messageList,
-            ...(tripwireTriggered && {
-              tripwire: true,
-              tripwireReason,
-            }),
-          };
-        }
-        if (!thread?.id || !resourceId) {
-          const mastraError = new MastraError({
-            id: 'AGENT_MEMORY_MISSING_RESOURCE_ID',
-            domain: ErrorDomain.AGENT,
-            category: ErrorCategory.USER,
-            details: {
-              agentName: this.name,
-              threadId: thread?.id || '',
-              resourceId: resourceId || '',
-            },
-            text: `A resourceId and a threadId must be provided when using Memory. Saw threadId "${thread?.id}" and resourceId "${resourceId}"`,
-          });
-          this.logger.trackException(mastraError);
-          this.logger.error(mastraError.toString());
-          throw mastraError;
-        }
-        const store = memory.constructor.name;
-        this.logger.debug(
-          `[Agent:${this.name}] - Memory persistence enabled: store=${store}, resourceId=${resourceId}`,
-          {
-            runId,
-            resourceId,
-            threadId: thread?.id,
-            memoryStore: store,
-          },
-        );
-
-        let threadObject: StorageThreadType | undefined = undefined;
-        const existingThread = await memory.getThreadById({ threadId: thread?.id });
-
-        if (existingThread) {
-          if (
-            (!existingThread.metadata && thread.metadata) ||
-            (thread.metadata && !deepEqual(existingThread.metadata, thread.metadata))
-          ) {
-            threadObject = await memory.saveThread({
-              thread: { ...existingThread, metadata: thread.metadata },
-              memoryConfig,
-            });
-          } else {
-            threadObject = existingThread;
-          }
-        } else {
-          threadObject = await memory.createThread({
-            threadId: thread?.id,
-            metadata: thread.metadata,
-            title: thread.title,
-            memoryConfig,
-            resourceId,
-            saveThread: false,
-          });
-        }
-
-        let [memoryMessages, memorySystemMessage] = await Promise.all([
-          existingThread
-            ? this.getMemoryMessages({
-                resourceId,
-                threadId: threadObject.id,
-                vectorMessageSearch: new MessageList().add(options.messages, `user`).getLatestUserContent() || '',
-                memoryConfig,
-                runtimeContext,
-              })
-            : [],
-          memory.getSystemMessage({ threadId: threadObject.id, resourceId, memoryConfig }),
-        ]);
-
-        this.logger.debug('Fetched messages from memory', {
-          threadId: threadObject.id,
-          runId,
-          fetchedCount: memoryMessages.length,
-        });
-
-        // So the agent doesn't get confused and start replying directly to messages
-        // that were added via semanticRecall from a different conversation,
-        // we need to pull those out and add to the system message.
-        const resultsFromOtherThreads = memoryMessages.filter(m => m.threadId !== threadObject.id);
-        if (resultsFromOtherThreads.length && !memorySystemMessage) {
-          memorySystemMessage = ``;
-        }
-        if (resultsFromOtherThreads.length) {
-          memorySystemMessage += `\nThe following messages were remembered from a different conversation:\n<remembered_from_other_conversation>\n${(() => {
-            let result = ``;
-
-            const messages = new MessageList().add(resultsFromOtherThreads, 'memory').get.all.v1();
-            let lastYmd: string | null = null;
-            for (const msg of messages) {
-              const date = msg.createdAt;
-              const year = date.getUTCFullYear();
-              const month = date.toLocaleString('default', { month: 'short' });
-              const day = date.getUTCDate();
-              const ymd = `${year}, ${month}, ${day}`;
-              const utcHour = date.getUTCHours();
-              const utcMinute = date.getUTCMinutes();
-              const hour12 = utcHour % 12 || 12;
-              const ampm = utcHour < 12 ? 'AM' : 'PM';
-              const timeofday = `${hour12}:${utcMinute < 10 ? '0' : ''}${utcMinute} ${ampm}`;
-
-              if (!lastYmd || lastYmd !== ymd) {
-                result += `\nthe following messages are from ${ymd}\n`;
-              }
-              result += `
-Message ${msg.threadId && msg.threadId !== threadObject.id ? 'from previous conversation' : ''} at ${timeofday}: ${JSON.stringify(msg)}`;
-
-              lastYmd = ymd;
-            }
-            return result;
-          })()}\n<end_remembered_from_other_conversation>`;
-        }
-
-        if (memorySystemMessage) {
-          messageList.addSystem(memorySystemMessage, 'memory');
-        }
-
-        messageList
-          .add(
-            memoryMessages.filter(m => m.threadId === threadObject.id), // filter out messages from other threads. those are added to system message above
-            'memory',
-          )
-          // add new user messages to the list AFTER remembered messages to make ordering more reliable
-          .add(options.messages, 'user');
-
-        const { tripwireTriggered, tripwireReason } = await this.__runInputProcessors({
-          runtimeContext,
-          messageList,
-        });
-
-        const systemMessage =
-          [...messageList.getSystemMessages(), ...messageList.getSystemMessages('memory')]
-            ?.map(m => m.content)
-            ?.join(`\n`) ?? undefined;
-
-        const processedMemoryMessages = memory.processMessages({
-          // these will be processed
-          messages: messageList.get.remembered.v1() as CoreMessage[],
-          // these are here for inspecting but shouldn't be returned by the processor
-          // - ex TokenLimiter needs to measure all tokens even though it's only processing remembered messages
-          newMessages: messageList.get.input.v1() as CoreMessage[],
-          systemMessage,
-          memorySystemMessage: memorySystemMessage || undefined,
-        });
-
-        const processedList = new MessageList({
-          threadId: threadObject.id,
-          resourceId,
-          generateMessageId: this.#mastra?.generateId?.bind(this.#mastra),
-          // @ts-ignore Flag for agent network messages
-          _agentNetworkAppend: this._agentNetworkAppend,
-        })
-          .addSystem(instructions || `${this.instructions}.`)
-          .addSystem(memorySystemMessage)
-          .add(options.context || [], 'context')
-          .add(processedMemoryMessages, 'memory')
-          .add(messageList.get.input.v2(), 'user')
-          .get.all.prompt();
-
-        return {
-          thread: threadObject,
-          messageList,
-          // add old processed messages + new input messages
-          messageObjects: processedList,
-          ...(tripwireTriggered && {
-            tripwire: true,
-            tripwireReason,
-          }),
-          threadExists: !!existingThread,
-        };
-      },
-    });
-
-    const streamTextStep = createStep({
-      id: 'stream-text-step',
-      inputSchema: z.any(),
-      outputSchema: z.any(),
-      execute: async ({ inputData }) => {
-        this.logger.debug(`Starting agent ${this.name} llm stream call`, {
-          runId,
-        });
-
-        const outputProcessors =
-          inputData.outputProcessors ||
-          (this.#outputProcessors
-            ? typeof this.#outputProcessors === 'function'
-              ? await this.#outputProcessors({
-                  runtimeContext: inputData.runtimeContext || new RuntimeContext(),
-                })
-              : this.#outputProcessors
-            : []);
-
-        const streamResult = llm.stream({
-          ...inputData,
-          outputProcessors,
-        });
-
-        if (options.format === 'aisdk') {
-          return streamResult.aisdk.v5;
-        }
-
-        return streamResult;
-      },
-    });
-
-    const streamObjectStep = createStep({
-      id: 'stream-object-step',
-      inputSchema: z.any(),
-      outputSchema: z.any(),
-      execute: async ({ inputData }) => {
-        const outputProcessors =
-          inputData.outputProcessors ||
-          (this.#outputProcessors
-            ? typeof this.#outputProcessors === 'function'
-              ? await this.#outputProcessors({
-                  runtimeContext: inputData.runtimeContext || new RuntimeContext(),
-                })
-              : this.#outputProcessors
-            : []);
-
-        const result = llm.stream({
-          ...inputData,
-          objectOptions: {
-            schema: inputData.output,
-          },
-          outputProcessors,
-        });
-
-        if (options.format === 'aisdk') {
-          return result.aisdk.v5;
-        }
-
-        return result;
-      },
-    });
-
-    const executionWorkflow = createWorkflow({
-      id: 'execution-workflow',
-      inputSchema: z.any(),
-      outputSchema: z.record(z.string(), z.any()),
-      steps: [prepareToolsStep, prepareMemory],
-    })
-      .parallel([prepareToolsStep, prepareMemory])
-      .map(async ({ inputData, bail }) => {
-        const result = {
-          ...options,
-          messages: inputData['prepare-memory-step'].messageObjects,
-          tools: inputData['prepare-tools-step'].convertedTools as Record<string, Tool>,
-          runId,
-          temperature: options.modelSettings?.temperature,
-          toolChoice: options.toolChoice,
-          thread: inputData['prepare-memory-step'].thread,
-          threadId: inputData['prepare-memory-step'].thread?.id,
-          resourceId,
-          runtimeContext,
-          onStepFinish: async (props: any) => {
-            if (options.savePerStep) {
-              if (!inputData['prepare-memory-step'].threadExists && memory && inputData['prepare-memory-step'].thread) {
-                await memory.createThread({
-                  threadId: inputData['prepare-memory-step'].thread?.id,
-                  title: inputData['prepare-memory-step'].thread?.title,
-                  metadata: inputData['prepare-memory-step'].thread?.metadata,
-                  resourceId: inputData['prepare-memory-step'].thread?.resourceId,
-                  memoryConfig,
-                });
-
-                inputData['prepare-memory-step'].threadExists = true;
-              }
-
-              await this.saveStepMessages({
-                saveQueueManager,
-                result: props,
-                messageList: inputData['prepare-memory-step'].messageList,
-                threadId: inputData['prepare-memory-step'].thread?.id,
-                memoryConfig,
-                runId,
-              });
-            }
-
-            return options.onStepFinish?.({ ...props, runId });
-          },
-          ...(inputData['prepare-memory-step'].tripwire && {
-            tripwire: inputData['prepare-memory-step'].tripwire,
-            tripwireReason: inputData['prepare-memory-step'].tripwireReason,
-          }),
-        } as any;
-
-        // TODO: CHANGE SHAPE BASED ON FORMAT
-        // Check for tripwire and return early if triggered
-        if (result.tripwire) {
-          // Return a promise that resolves immediately with empty result
-          const emptyResult = {
-            textStream: (async function* () {
-              // Empty async generator - yields nothing
-            })(),
-            fullStream: new (globalThis as any).ReadableStream({
-              start(controller: any) {
-                controller.close();
-              },
-            }),
-            objectStream: new (globalThis as any).ReadableStream({
-              start(controller: any) {
-                controller.close();
-              },
-            }),
-            text: Promise.resolve(''),
-            usage: Promise.resolve({ inputTokens: 0, outputTokens: 0, totalTokens: 0 }),
-            finishReason: Promise.resolve('other'),
-            tripwire: true,
-            tripwireReason: result.tripwireReason,
-            response: {
-              id: randomUUID(),
-              timestamp: new Date(),
-              modelId: 'tripwire',
-              messages: [],
-            },
-            toolCalls: Promise.resolve([]),
-            toolResults: Promise.resolve([]),
-            warnings: Promise.resolve(undefined),
-            request: {
-              body: JSON.stringify({ messages: [] }),
-            },
-            object: undefined,
-            experimental_output: undefined,
-            steps: undefined,
-            experimental_providerMetadata: undefined,
-          };
-
-          return bail(emptyResult);
-        }
-
-        let effectiveOutputProcessors =
-          options.outputProcessors ||
-          (this.#outputProcessors
-            ? typeof this.#outputProcessors === 'function'
-              ? await this.#outputProcessors({
-                  runtimeContext: result.runtimeContext!,
-                })
-              : this.#outputProcessors
-            : []);
-
-        // Handle structuredOutput option by creating an StructuredOutputProcessor
-        if (options.structuredOutput) {
-          const structuredProcessor = new StructuredOutputProcessor(options.structuredOutput);
-          effectiveOutputProcessors = effectiveOutputProcessors
-            ? [...effectiveOutputProcessors, structuredProcessor]
-            : [structuredProcessor];
-        }
-
-        const loopOptions: ModelLoopStreamArgs<any, any> = {
-          messages: result.messages as ModelMessage[],
-          runtimeContext: result.runtimeContext!,
-          runId,
-          toolChoice: result.toolChoice,
-          tools: result.tools,
-          resourceId: result.resourceId,
-          threadId: result.threadId,
-          output: result.output,
-          structuredOutput: result.structuredOutput,
-          stopWhen: result.stopWhen,
-          options: {
-            onFinish: async (payload: any) => {
-              if (payload.finishReason === 'error') {
-                this.logger.error('Error in agent stream', {
-                  error: payload.error,
-                  runId,
-                });
-                return;
-              }
-
-              const messageList = inputData['prepare-memory-step'].messageList as MessageList;
-
-              messageList.add(payload.response.messages, 'response');
-
-              try {
-                const outputText = messageList.get.all
-                  .core()
-                  .map(m => m.content)
-                  .join('\n');
-
-                await this.#executeOnFinish({
-                  result: payload,
-                  outputText,
-                  instructions,
-                  thread: result.thread,
-                  threadId: result.threadId,
-                  resourceId,
-                  memoryConfig,
-                  runtimeContext,
-                  runId,
-                  messageList,
-                  threadExists: inputData['prepare-memory-step'].threadExists,
-                  structuredOutput: !!options.output,
-                  saveQueueManager,
-                });
-              } catch (e) {
-                this.logger.error('Error saving memory on finish', {
-                  error: e,
-                  runId,
-                });
-              }
-              await options?.onFinish?.({ ...result, runId } as any);
-            },
-            onStepFinish: result.onStepFinish,
-          },
-          objectOptions: {
-            schema: options.output,
-          },
-          outputProcessors: effectiveOutputProcessors,
-          modelSettings: {
-            temperature: 0,
-            ...(options.modelSettings || {}),
-          },
-        };
-
-        return loopOptions;
-      })
-      .then(!options.output ? streamTextStep : streamObjectStep)
-      .commit();
-
-    const run = await executionWorkflow.createRunAsync();
-
-    return await run.start({});
-  }
-
-  async #executeOnFinish({
-    result,
-    instructions,
-    thread: threadAfter,
-    threadId,
-    resourceId,
-    memoryConfig,
-    outputText,
-    runtimeContext,
-    runId,
-    messageList,
-    threadExists,
-    structuredOutput = false,
-    saveQueueManager,
-  }: {
-    instructions: string;
-    runId: string;
-    result: Record<string, any>;
-    thread: StorageThreadType | null | undefined;
-    threadId?: string;
-    resourceId?: string;
-    runtimeContext: RuntimeContext;
-    memoryConfig: MemoryConfig | undefined;
-    outputText: string;
-    messageList: MessageList;
-    threadExists: boolean;
-    structuredOutput?: boolean;
-    saveQueueManager: SaveQueueManager;
-  }) {
-    const resToLog = {
-      text: result?.text,
-      object: result?.object,
-      toolResults: result?.toolResults,
-      toolCalls: result?.toolCalls,
-      usage: result?.usage,
-      steps: result?.steps?.map((s: any) => {
-        return {
-          stepType: s?.stepType,
-          text: result?.text,
-          object: result?.object,
-          toolResults: result?.toolResults,
-          toolCalls: result?.toolCalls,
-          usage: result?.usage,
-        };
-      }),
-    };
-    this.logger.debug(`[Agent:${this.name}] - Post processing LLM response`, {
-      runId,
-      result: resToLog,
-      threadId,
-      resourceId,
-    });
-
-    const messageListResponses = messageList.get.response.aiV4.core();
-
-    const usedWorkingMemory = messageListResponses?.some(
-      m => m.role === 'tool' && m?.content?.some(c => c?.toolName === 'updateWorkingMemory'),
-    );
-    // working memory updates the thread, so we need to get the latest thread if we used it
-    const memory = await this.getMemory({ runtimeContext });
-    const thread = usedWorkingMemory ? (threadId ? await memory?.getThreadById({ threadId }) : undefined) : threadAfter;
-
-    if (memory && resourceId && thread) {
-      try {
-        // Add LLM response messages to the list
-        let responseMessages = result.response.messages;
-        if (!responseMessages && result.object) {
-          responseMessages = [
-            {
-              role: 'assistant',
-              content: [
-                {
-                  type: 'text',
-                  text: outputText, // outputText contains the stringified object
-                },
-              ],
-            },
-          ];
-        }
-
-        if (responseMessages) {
-          // Remove IDs from response messages to ensure the custom ID generator is used
-          // @TODO: PREV VERSION DIDNT RETURN USER MESSAGES, SO WE FILTER THEM OUT
-          const messagesWithoutIds = responseMessages
-            .map((m: any) => {
-              const { id, ...messageWithoutId } = m;
-              return messageWithoutId;
-            })
-            .filter((m: any) => m.role !== 'user');
-
-          messageList.add(messagesWithoutIds, 'response');
-        }
-
-        if (!threadExists) {
-          await memory.createThread({
-            threadId: thread.id,
-            metadata: thread.metadata,
-            title: thread.title,
-            memoryConfig,
-            resourceId: thread.resourceId,
-          });
-        }
-
-        // Parallelize title generation and message saving
-        const promises: Promise<any>[] = [saveQueueManager.flushMessages(messageList, threadId, memoryConfig)];
-
-        // Add title generation to promises if needed
-        if (thread.title?.startsWith('New Thread')) {
-          const config = memory.getMergedThreadConfig(memoryConfig);
-          const userMessage = this.getMostRecentUserMessage(messageList.get.all.ui());
-
-          const {
-            shouldGenerate,
-            model: titleModel,
-            instructions: titleInstructions,
-          } = this.resolveTitleGenerationConfig(config?.threads?.generateTitle);
-
-          if (shouldGenerate && userMessage) {
-            promises.push(
-              this.genTitle(userMessage, runtimeContext, titleModel, titleInstructions).then(title => {
-                if (title) {
-                  return memory.createThread({
-                    threadId: thread.id,
-                    resourceId,
-                    memoryConfig,
-                    title,
-                    metadata: thread.metadata,
-                  });
-                }
-              }),
-            );
-          }
-        }
-
-        await Promise.all(promises);
-      } catch (e) {
-        await saveQueueManager.flushMessages(messageList, threadId, memoryConfig);
-        if (e instanceof MastraError) {
-          throw e;
-        }
-        const mastraError = new MastraError(
-          {
-            id: 'AGENT_MEMORY_PERSIST_RESPONSE_MESSAGES_FAILED',
-            domain: ErrorDomain.AGENT,
-            category: ErrorCategory.SYSTEM,
-            details: {
-              agentName: this.name,
-              runId: runId || '',
-              threadId: threadId || '',
-              result: JSON.stringify(resToLog),
-            },
-          },
-          e,
-        );
-        this.logger.trackException(mastraError);
-        this.logger.error(mastraError.toString());
-        throw mastraError;
-      }
-    } else {
-      let responseMessages = result.response.messages;
-      if (!responseMessages && result.object) {
-        responseMessages = [
-          {
-            role: 'assistant',
-            content: [
-              {
-                type: 'text',
-                text: outputText, // outputText contains the stringified object
-              },
-            ],
-          },
-        ];
-      }
-      if (responseMessages) {
-        messageList.add(responseMessages, 'response');
-      }
-    }
-
-    await this.#runScorers({
-      messageList,
-      runId,
-      outputText,
-      instructions,
-      runtimeContext,
-      structuredOutput,
-    });
-  }
-
-  private prepareLLMOptions<
-    Tools extends ToolSet,
-    Output extends ZodSchema | JSONSchema7 | undefined = undefined,
-    ExperimentalOutput extends ZodSchema | JSONSchema7 | undefined = undefined,
-  >(
-    messages: MessageListInput,
-    options: AgentGenerateOptions<Output, ExperimentalOutput>,
-  ): Promise<{
-    before: () => Promise<
-      Omit<
-        Output extends undefined
-          ? GenerateTextWithMessagesArgs<Tools, ExperimentalOutput>
-          : Omit<GenerateObjectWithMessagesArgs<NonNullable<Output>>, 'structuredOutput'> & {
-              output?: Output;
-              experimental_output?: never;
-            },
-        'runId'
-      > & { runId: string } & TripwireProperties &
-        AgentAISpanProperties
-    >;
-    after: (args: {
-      result: GenerateReturn<any, Output, ExperimentalOutput>;
-      outputText: string;
-      structuredOutput?: boolean;
-      agentAISpan?: AISpan<AISpanType.AGENT_RUN>;
-    }) => Promise<void>;
-    llm: MastraLLMV1 | MastraLLMVNext;
-  }>;
-  private prepareLLMOptions<
-    Tools extends ToolSet,
-    Output extends ZodSchema | JSONSchema7 | undefined = undefined,
-    ExperimentalOutput extends ZodSchema | JSONSchema7 | undefined = undefined,
-  >(
-    messages: MessageListInput,
-    options: AgentStreamOptions<Output, ExperimentalOutput>,
-  ): Promise<{
-    before: () => Promise<
-      Omit<
-        Output extends undefined
-          ? StreamTextWithMessagesArgs<Tools, ExperimentalOutput>
-          : Omit<StreamObjectWithMessagesArgs<NonNullable<Output>>, 'structuredOutput'> & {
-              output?: Output;
-              experimental_output?: never;
-            },
-        'runId'
-      > & { runId: string } & TripwireProperties &
-        AgentAISpanProperties
-    >;
-    after: (args: {
-      result: OriginalStreamTextOnFinishEventArg<any> | OriginalStreamObjectOnFinishEventArg<ExperimentalOutput>;
-      outputText: string;
-      structuredOutput?: boolean;
-      agentAISpan?: AISpan<AISpanType.AGENT_RUN>;
-    }) => Promise<void>;
-    llm: MastraLLMV1 | MastraLLMVNext;
-  }>;
-  private async prepareLLMOptions<
-    Tools extends ToolSet,
-    Output extends ZodSchema | JSONSchema7 | undefined = undefined,
-    ExperimentalOutput extends ZodSchema | JSONSchema7 | undefined = undefined,
-  >(
-    messages: MessageListInput,
-    options: (AgentGenerateOptions<Output, ExperimentalOutput> | AgentStreamOptions<Output, ExperimentalOutput>) & {
-      writableStream?: WritableStream<ChunkType>;
-    },
-  ): Promise<{
-    before:
-      | (() => Promise<
-          Omit<
-            Output extends undefined
-              ? StreamTextWithMessagesArgs<Tools, ExperimentalOutput>
-              : Omit<StreamObjectWithMessagesArgs<NonNullable<Output>>, 'structuredOutput'> & {
-                  output?: Output;
-                  experimental_output?: never;
-                },
-            'runId'
-          > & { runId: string } & TripwireProperties &
-            AgentAISpanProperties
-        >)
-      | (() => Promise<
-          Omit<
-            Output extends undefined
-              ? GenerateTextWithMessagesArgs<Tools, ExperimentalOutput>
-              : Omit<GenerateObjectWithMessagesArgs<NonNullable<Output>>, 'structuredOutput'> & {
-                  output?: Output;
-                  experimental_output?: never;
-                },
-            'runId'
-          > & { runId: string } & TripwireProperties &
-            AgentAISpanProperties
-        >);
-    after:
-      | ((args: {
-          result: GenerateReturn<any, Output, ExperimentalOutput>;
-          outputText: string;
-          agentAISpan?: AISpan<AISpanType.AGENT_RUN>;
-        }) => Promise<void>)
-      | ((args: {
-          result: OriginalStreamTextOnFinishEventArg<any> | OriginalStreamObjectOnFinishEventArg<ExperimentalOutput>;
-          outputText: string;
-          agentAISpan?: AISpan<AISpanType.AGENT_RUN>;
-        }) => Promise<void>);
     llm: MastraLLMV1 | MastraLLMVNext;
   }> {
     const {
