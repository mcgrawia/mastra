--- conflicted
+++ resolved
@@ -11,17 +11,13 @@
 import { TestIntegration } from '../integration/openapi-toolset.mock';
 import { Mastra } from '../mastra';
 import { MastraMemory } from '../memory';
-<<<<<<< HEAD
-import type { StorageThreadType, MemoryConfig, WorkingMemoryTemplate } from '../memory';
-=======
-import type { StorageThreadType, MemoryConfig, MastraMessageV1 } from '../memory';
->>>>>>> 3efe64e0
+import type { StorageThreadType, MemoryConfig, WorkingMemoryTemplate, MastraMessageV1 } from '../memory';
 import { RuntimeContext } from '../runtime-context';
 import type { StorageGetMessagesArg } from '../storage';
 import { createTool } from '../tools';
 import { CompositeVoice, MastraVoice } from '../voice';
 import { MessageList } from './message-list/index';
-<<<<<<< HEAD
+import type { MastraMessageV2 } from './types';
 import { Agent } from '.';
 
 // const mockClientToolModel = new MockLanguageModelV2({
@@ -91,10 +87,6 @@
 //     });
 //   },
 // });
-=======
-import type { MastraMessageV2 } from './types';
-import { Agent } from './index';
->>>>>>> 3efe64e0
 
 config();
 
