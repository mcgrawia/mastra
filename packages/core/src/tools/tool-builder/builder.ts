import {
  OpenAIReasoningSchemaCompatLayer,
  OpenAISchemaCompatLayer,
  GoogleSchemaCompatLayer,
  AnthropicSchemaCompatLayer,
  DeepSeekSchemaCompatLayer,
  MetaSchemaCompatLayer,
  convertZodSchemaToAISDKSchema,
  applyCompatLayer,
} from '@mastra/schema-compat';
import type { ToolCallOptions, Tool } from 'ai';
import { z } from 'zod';
import { MastraBase } from '../../base';
import { ErrorCategory, MastraError, ErrorDomain } from '../../error';
import { RuntimeContext } from '../../runtime-context';
import { isVercelTool } from '../../tools/toolchecks';
import type { ToolOptions } from '../../utils';
import { isVercelV5Tool, isCoreToolWithVercelV5 } from '../ai-sdk-v5-compat';
import { ToolStream } from '../stream';
<<<<<<< HEAD
import type { CoreTool, ToolAction } from '../types';
=======
import type { CoreTool, ToolAction, VercelTool } from '../types';
import { validateToolInput } from '../validation';
>>>>>>> ae2eb634

export type ToolToConvert =
  | ToolAction<any, any, any> // Mastra ToolAction
  | Tool<any, any> // Vercel AI SDK v5 Tool
  | CoreTool<any>; // Our unified CoreTool
export type LogType = 'tool' | 'toolset' | 'client-tool';

interface LogOptions {
  agentName?: string;
  toolName: string;
  type?: 'tool' | 'toolset' | 'client-tool';
}

interface LogMessageOptions {
  start: string;
  error: string;
}

export class CoreToolBuilder extends MastraBase {
  private originalTool: ToolToConvert;
  private options: ToolOptions;
  private logType?: LogType;

  constructor(input: { originalTool: ToolToConvert; options: ToolOptions; logType?: LogType }) {
    super({ name: 'CoreToolBuilder' });
    this.originalTool = input.originalTool;
    this.options = input.options;
    this.logType = input.logType;
  }

  // Helper to get parameters based on tool type
  private getParameters = () => {
    const tool = this.originalTool as any;

    // Check if this is a CoreTool with Vercel v5 wrapper
    if (isCoreToolWithVercelV5(this.originalTool)) {
      return tool.tool.inputSchema || z.object({});
    }

    // Check if this is a direct Vercel v5 tool
    if (isVercelV5Tool(this.originalTool)) {
      return tool.inputSchema || z.object({});
    }

    // Default to inputSchema or empty object (Mastra tools)
    return tool.inputSchema ?? z.object({});
  };

  private getOutputSchema = () => {
    if ('outputSchema' in this.originalTool) return this.originalTool.outputSchema;
    return null;
  };

  // For provider-defined tools, we need to include all required properties
  private buildProviderTool<T>(tool: ToolToConvert): (CoreTool<T> & { id: `${string}.${string}` }) | undefined {
    if (
      'type' in tool &&
      tool.type === 'provider-defined' &&
      'id' in tool &&
      typeof tool.id === 'string' &&
      tool.id.includes('.')
    ) {
      const parameters = this.getParameters();
      const outputSchema = this.getOutputSchema();
      return {
        type: 'provider-defined' as const,
        id: tool.id,
        args: ('args' in this.originalTool ? this.originalTool.args : {}) as Record<string, unknown>,
        description: tool.description,
        inputSchema: convertZodSchemaToAISDKSchema(parameters) as T,
        ...(outputSchema ? { outputSchema: convertZodSchemaToAISDKSchema(outputSchema) } : {}),
        execute: this.originalTool.execute
          ? this.createExecute(
              this.originalTool,
              { ...this.options, description: this.originalTool.description },
              this.logType,
            )
          : undefined,
      };
    }

    return undefined;
  }

  private createLogMessageOptions({ agentName, toolName, type }: LogOptions): LogMessageOptions {
    // If no agent name, use default format
    if (!agentName) {
      return {
        start: `Executing tool ${toolName}`,
        error: `Failed tool execution`,
      };
    }

    const prefix = `[Agent:${agentName}]`;
    const toolType = type === 'toolset' ? 'toolset' : 'tool';

    return {
      start: `${prefix} - Executing ${toolType} ${toolName}`,
      error: `${prefix} - Failed ${toolType} execution`,
    };
  }

  private createExecute(tool: ToolToConvert, options: ToolOptions, logType?: 'tool' | 'toolset' | 'client-tool') {
    // dont't add memory or mastra to logging
    const { logger, mastra: _mastra, memory: _memory, runtimeContext, ...rest } = options;

    const { start, error } = this.createLogMessageOptions({
      agentName: options.agentName,
      toolName: options.name,
      type: logType,
    });

<<<<<<< HEAD
    const execFunction = async (args: any, execOptions: ToolCallOptions) => {
      const toolAny = tool as any;

      // Check if it's a CoreTool with Vercel v5 wrapper
      if (isCoreToolWithVercelV5(tool)) {
        return toolAny.tool?.execute?.(args, execOptions) ?? undefined;
      }

      // Check if it's a direct Vercel v5 tool
      if (isVercelV5Tool(tool)) {
        return toolAny?.execute?.(args, execOptions) ?? undefined;
      }

      // Check legacy Vercel tool
=======
    const execFunction = async (args: unknown, execOptions: ToolExecutionOptions) => {
>>>>>>> ae2eb634
      if (isVercelTool(tool)) {
        return toolAny?.execute?.(args, execOptions) ?? undefined;
      }

      // Handle Mastra tool (ToolAction or CoreTool)
      return (
        toolAny?.execute?.(
          {
            context: args,
            threadId: options.threadId,
            resourceId: options.resourceId,
            mastra: options.mastra,
            memory: options.memory,
            runId: options.runId,
            runtimeContext: options.runtimeContext ?? new RuntimeContext(),
            writer: new ToolStream(
              {
                prefix: 'tool',
                callId: execOptions.toolCallId,
                name: options.name,
                runId: options.runId!,
              },
              options.writableStream,
            ),
          },
          execOptions,
        ) ?? undefined
      );
    };

    return async (args: unknown, execOptions?: ToolExecutionOptions) => {
      let logger = options.logger || this.logger;
      try {
        logger.debug(start, { ...rest, args });

        // Validate input parameters if schema exists
        const parameters = this.getParameters();
        const { data, error } = validateToolInput(parameters, args, options.name);
        if (error) {
          logger.warn(`Tool input validation failed for '${options.name}'`, {
            toolName: options.name,
            errors: error.validationErrors,
            args,
          });
          return error;
        }
        // Use validated/transformed data
        args = data;

        // there is a small delay in stream output so we add an immediate to ensure the stream is ready
        return await new Promise((resolve, reject) => {
          setImmediate(async () => {
            try {
              const result = await execFunction(args, execOptions!);
              resolve(result);
            } catch (err) {
              reject(err);
            }
          });
        });
      } catch (err) {
        const mastraError = new MastraError(
          {
            id: 'TOOL_EXECUTION_FAILED',
            domain: ErrorDomain.TOOL,
            category: ErrorCategory.USER,
            details: {
              errorMessage: String(error),
              argsJson: JSON.stringify(args),
              model: rest.model?.modelId ?? '',
            },
          },
          err,
        );
        logger.trackException(mastraError);
        logger.error(error, { ...rest, error: mastraError, args });
        return mastraError;
      }
    };
  }

  build<T>(): CoreTool<T> {
    const providerTool = this.buildProviderTool<T>(this.originalTool);
    if (providerTool) {
      return providerTool;
    }

    const toolAny = this.originalTool as any;

    // If it's a CoreTool with Vercel v5 wrapper, wrap it properly
    if (isCoreToolWithVercelV5(this.originalTool)) {
      const wrappedTool = toolAny.tool;
      return {
        type: 'vercel-v5-tool',
        tool: wrappedTool,
        description: wrappedTool.description,
        inputSchema: this.getParameters() as T,
        execute: wrappedTool.execute
          ? this.createExecute(wrappedTool, { ...this.options, description: wrappedTool.description }, this.logType)
          : undefined,
      } as CoreTool<T>;
    }

    // If it's a direct Vercel v5 tool, wrap it in our CoreTool format
    if (isVercelV5Tool(this.originalTool)) {
      const vercelTool = this.originalTool as Tool<any, any>;
      return {
        type: 'vercel-v5-tool',
        tool: vercelTool,
        description: vercelTool.description,
        inputSchema: this.getParameters() as T,
        execute: vercelTool.execute
          ? this.createExecute(
              this.originalTool,
              { ...this.options, description: vercelTool.description },
              this.logType,
            )
          : undefined,
      } as CoreTool<T>;
    }

    // Build traditional Mastra tool
    const definition = {
      type: 'function' as const,
      inputSchema: this.getParameters(),
      __isMastraTool: true as const,
      description: this.originalTool.description,
      outputSchema: this.getOutputSchema(),
      execute: this.originalTool.execute
        ? this.createExecute(
            this.originalTool,
            { ...this.options, description: this.originalTool.description },
            this.logType,
          )
        : undefined,
    };

    const model = this.options.model;

    const schemaCompatLayers = [];

    if (model) {
      const modelInfo = {
        modelId: model.modelId,
        provider: model.provider,
      };
      schemaCompatLayers.push(
        new OpenAIReasoningSchemaCompatLayer(modelInfo),
        new OpenAISchemaCompatLayer(modelInfo),
        new GoogleSchemaCompatLayer(modelInfo),
        new AnthropicSchemaCompatLayer(modelInfo),
        new DeepSeekSchemaCompatLayer(modelInfo),
        new MetaSchemaCompatLayer(modelInfo),
      );
    }

    const processedSchema = applyCompatLayer({
      schema: this.getParameters(),
      compatLayers: schemaCompatLayers,
      mode: 'aiSdkSchema',
    });

    let processedOutputSchema;

    if (this.getOutputSchema()) {
      processedOutputSchema = applyCompatLayer({
        schema: this.getOutputSchema(),
        compatLayers: schemaCompatLayers,
        mode: 'aiSdkSchema',
      });
    }

    return {
      ...definition,
      inputSchema: processedSchema,
      outputSchema: processedOutputSchema,
    } as CoreTool<T>;
  }
}<|MERGE_RESOLUTION|>--- conflicted
+++ resolved
@@ -17,12 +17,8 @@
 import type { ToolOptions } from '../../utils';
 import { isVercelV5Tool, isCoreToolWithVercelV5 } from '../ai-sdk-v5-compat';
 import { ToolStream } from '../stream';
-<<<<<<< HEAD
-import type { CoreTool, ToolAction } from '../types';
-=======
 import type { CoreTool, ToolAction, VercelTool } from '../types';
 import { validateToolInput } from '../validation';
->>>>>>> ae2eb634
 
 export type ToolToConvert =
   | ToolAction<any, any, any> // Mastra ToolAction
@@ -135,8 +131,7 @@
       type: logType,
     });
 
-<<<<<<< HEAD
-    const execFunction = async (args: any, execOptions: ToolCallOptions) => {
+    const execFunction = async (args: unknown, execOptions: ToolExecutionOptions) => {
       const toolAny = tool as any;
 
       // Check if it's a CoreTool with Vercel v5 wrapper
@@ -150,9 +145,6 @@
       }
 
       // Check legacy Vercel tool
-=======
-    const execFunction = async (args: unknown, execOptions: ToolExecutionOptions) => {
->>>>>>> ae2eb634
       if (isVercelTool(tool)) {
         return toolAny?.execute?.(args, execOptions) ?? undefined;
       }
