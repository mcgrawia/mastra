import { createHash } from 'crypto';
import type * as AIV5 from 'ai';
import jsonSchemaToZod from 'json-schema-to-zod';
import { z } from 'zod';
import type { MastraPrimitives } from './action';
import type { MastraLanguageModel, ToolsInput } from './agent';
import type { IMastraLogger } from './logger';
import type { Mastra } from './mastra';
import type { MastraMemory } from './memory';
import type { RuntimeContext } from './runtime-context';
<<<<<<< HEAD
import type { CoreTool, ToolAction, ToolParameters, VercelTool } from './tools';
import { CoreToolBuilder } from './tools/tool-compatibility/builder';
=======
import type { CoreTool, ToolAction, VercelTool } from './tools';
import { CoreToolBuilder } from './tools/tool-builder/builder';
>>>>>>> de1d67f0
import { isVercelTool } from './tools/toolchecks';

export const delay = (ms: number) => new Promise(resolve => setTimeout(resolve, ms));

/**
 * Deep merges two objects, recursively merging nested objects and arrays
 */
export function deepMerge<T extends object = object>(target: T, source: Partial<T>): T {
  const output = { ...target };

  if (!source) return output;

  Object.keys(source).forEach(key => {
    const targetValue = output[key as keyof T];
    const sourceValue = source[key as keyof T];

    if (Array.isArray(targetValue) && Array.isArray(sourceValue)) {
      (output as any)[key] = sourceValue;
    } else if (
      sourceValue instanceof Object &&
      targetValue instanceof Object &&
      !Array.isArray(sourceValue) &&
      !Array.isArray(targetValue)
    ) {
      (output as any)[key] = deepMerge(targetValue, sourceValue as T);
    } else if (sourceValue !== undefined) {
      (output as any)[key] = sourceValue;
    }
  });

  return output;
}

export interface TagMaskOptions {
  /** Called when masking begins */
  onStart?: () => void;
  /** Called when masking ends */
  onEnd?: () => void;
  /** Called for each chunk that is masked */
  onMask?: (chunk: string) => void;
}

/**
 * Transforms a stream by masking content between XML tags.
 * @param stream Input stream to transform
 * @param tag Tag name to mask between (e.g. for <foo>...</foo>, use 'foo')
 * @param options Optional configuration for masking behavior
 */
export async function* maskStreamTags(
  stream: AsyncIterable<string>,
  tag: string,
  options: TagMaskOptions = {},
): AsyncIterable<string> {
  const { onStart, onEnd, onMask } = options;
  const openTag = `<${tag}>`;
  const closeTag = `</${tag}>`;

  let buffer = '';
  let fullContent = '';
  let isMasking = false;
  let isBuffering = false;

  // used for checking in chunks that include tags or partial tags + some other non-tag text
  // eg: "o <tag_name" or "name> w", can trim before-start to get "<tag_name" or after-end to get "name>"
  const trimOutsideDelimiter = (text: string, delimiter: string, trim: 'before-start' | 'after-end') => {
    if (!text.includes(delimiter)) {
      return text;
    }

    const parts = text.split(delimiter);

    if (trim === `before-start`) {
      return `${delimiter}${parts[1]}`;
    }

    return `${parts[0]}${delimiter}`;
  };

  // Helper to check if text starts with pattern (ignoring whitespace)
  // When checking partial tags: startsWith(buffer, openTag) checks if buffer could be start of tag
  // When checking full tags: startsWith(chunk, openTag) checks if chunk starts with full tag
  const startsWith = (text: string, pattern: string) => {
    // check start of opening tag
    if (pattern.includes(openTag.substring(0, 3))) {
      // our pattern for checking the start is always based on xml-like tags
      // if the pattern looks like our opening tag and the pattern also includes
      // some other chunked text before it, we just wanted to check the xml part of the pattern
      pattern = trimOutsideDelimiter(pattern, `<`, `before-start`);
    }

    return text.trim().startsWith(pattern.trim());
  };

  for await (const chunk of stream) {
    fullContent += chunk;

    if (isBuffering) buffer += chunk;

    const chunkHasTag = startsWith(chunk, openTag);
    const bufferHasTag = !chunkHasTag && isBuffering && startsWith(openTag, buffer);

    let toYieldBeforeMaskedStartTag = ``;
    // Check if we should start masking chunks
    if (!isMasking && (chunkHasTag || bufferHasTag)) {
      isMasking = true;
      isBuffering = false;

      // check if the buffered text includes text before the start tag. ex "o <tag_name", "o" should be yielded and not masked
      const taggedTextToMask = trimOutsideDelimiter(buffer, `<`, `before-start`);
      if (taggedTextToMask !== buffer.trim()) {
        toYieldBeforeMaskedStartTag = buffer.replace(taggedTextToMask, ``);
      }

      buffer = '';
      onStart?.();
    }

    // Check if we should start buffering (looks like part of the opening tag but it's not the full <tag> yet eg <ta - could be <table> but we don't know yet)
    if (!isMasking && !isBuffering && startsWith(openTag, chunk) && chunk.trim() !== '') {
      isBuffering = true;
      buffer += chunk;
      continue;
    }

    // We're buffering, need to check again if our buffer has deviated from the opening <tag> eg <tag2>
    if (isBuffering && buffer && !startsWith(openTag, buffer)) {
      yield buffer;
      buffer = '';
      isBuffering = false;
      continue;
    }

    // Check if we should stop masking chunks (since the content includes the closing </tag>)
    if (isMasking && fullContent.includes(closeTag)) {
      onMask?.(chunk);
      onEnd?.();
      isMasking = false;
      const lastFullContent = fullContent;
      fullContent = ``; // reset to handle streams with multiple full tags that have text inbetween

      // check to see if we have a partial chunk outside the close tag. if we do we need to yield it so it isn't swallowed with the masked text
      const textUntilEndTag = trimOutsideDelimiter(lastFullContent, closeTag, 'after-end');
      if (textUntilEndTag !== lastFullContent) {
        yield lastFullContent.replace(textUntilEndTag, ``);
      }

      continue;
    }

    // We're currently masking chunks inside a <tag>
    if (isMasking) {
      onMask?.(chunk);
      // in the case that there was a chunk that included a tag to mask and some other text, ex "o <tag_name" we need to still yield the
      // text before the tag ("o ") so it's not swallowed with the masked text
      if (toYieldBeforeMaskedStartTag) {
        yield toYieldBeforeMaskedStartTag;
      }
      continue;
    }

    // default yield the chunk
    yield chunk;
  }
}

/**
 * Resolve serialized zod output - This function takes the string output ot the `jsonSchemaToZod` function
 * and instantiates the zod object correctly.
 *
 * @param schema - serialized zod object
 * @returns resolved zod object
 */
export function resolveSerializedZodOutput(schema: string): z.ZodType {
  // Creates and immediately executes a new function that takes 'z' as a parameter
  // The function body is a string that returns the serialized zod schema
  // When executed with the 'z' parameter, it reconstructs the zod schema in the current context
  return Function('z', `"use strict";return (${schema});`)(z);
}

export interface ToolOptions {
  name: string;
  runId?: string;
  threadId?: string;
  resourceId?: string;
  logger?: IMastraLogger;
  description?: string;
  mastra?: (Mastra & MastraPrimitives) | MastraPrimitives;
  runtimeContext: RuntimeContext;
  memory?: MastraMemory;
  agentName?: string;
  model?: MastraLanguageModel;
}

type ToolToConvert = VercelTool | ToolAction<any, any, any>;

/**
 * Checks if a value is a Zod type
 * @param value - The value to check
 * @returns True if the value is a Zod type, false otherwise
 */
export function isZodType(value: unknown): value is z.ZodType {
  // Check if it's a Zod schema by looking for common Zod properties and methods
  return (
    typeof value === 'object' &&
    value !== null &&
    '_def' in value &&
    'parse' in value &&
    typeof (value as any).parse === 'function' &&
    'safeParse' in value &&
    typeof (value as any).safeParse === 'function'
  );
}

// Helper function to create a deterministic hash
function createDeterministicId(input: string): string {
  return createHash('sha256').update(input).digest('hex').slice(0, 8); // Take first 8 characters for a shorter but still unique ID
}

/**
 * Sets the properties for a Vercel Tool, including an ID and inputSchema
 * @param tool - The tool to set the properties for
 * @returns The tool with the properties set
 */
function setVercelToolProperties(tool: VercelTool) {
  const inputSchema = convertVercelToolParameters(tool);
  const toolId = !('id' in tool)
    ? tool.description
      ? `tool-${createDeterministicId(tool.description)}`
      : `tool-${Math.random().toString(36).substring(2, 9)}`
    : tool.id;
  return {
    ...tool,
    id: toolId,
    inputSchema,
  };
}

/**
 * Ensures a tool has an ID and inputSchema by generating one if not present
 * @param tool - The tool to ensure has an ID and inputSchema
 * @returns The tool with an ID and inputSchema
 */
export function ensureToolProperties(tools: ToolsInput): ToolsInput {
  const toolsWithProperties = Object.keys(tools).reduce<ToolsInput>((acc, key) => {
    const tool = tools?.[key];
    if (tool) {
      if (isVercelTool(tool)) {
        acc[key] = setVercelToolProperties(tool) as VercelTool;
      } else {
        acc[key] = tool;
      }
    }
    return acc;
  }, {});

  return toolsWithProperties;
}

function convertVercelToolParameters(tool: VercelTool): z.ZodType {
  // If the tool is a Vercel Tool, check if the parameters are already a zod object
  // If not, convert the parameters to a zod object using jsonSchemaToZod
  const schema = tool.parameters ?? z.object({});
  return isZodType(schema) ? schema : resolveSerializedZodOutput(jsonSchemaToZod(schema));
}

/**
 * Converts a Vercel Tool or Mastra Tool into a CoreTool format
 * @param originalTool - The tool to convert (either VercelTool or ToolAction)
 * @param options - Tool options including Mastra-specific settings
 * @param logType - Type of tool to log (tool or toolset)
 * @returns A CoreTool that can be used by the system
 */
export function makeCoreTool<Parameters = ToolParameters>(
  originalTool: ToolToConvert,
  options: ToolOptions,
  logType?: 'tool' | 'toolset' | 'client-tool',
): CoreTool<Parameters> {
  return new CoreToolBuilder({ originalTool, options, logType }).build() as CoreTool<Parameters>; // TODO: shouldn't use as here.
}

/**
 * Creates a proxy for a Mastra instance to handle deprecated properties
 * @param mastra - The Mastra instance to proxy
 * @param logger - The logger to use for warnings
 * @returns A proxy for the Mastra instance
 */
export function createMastraProxy({ mastra, logger }: { mastra: Mastra; logger: IMastraLogger }) {
  return new Proxy(mastra, {
    get(target, prop) {
      const hasProp = Reflect.has(target, prop);

      if (hasProp) {
        const value = Reflect.get(target, prop);
        const isFunction = typeof value === 'function';
        if (isFunction) {
          return value.bind(target);
        }
        return value;
      }

      if (prop === 'logger') {
        logger.warn(`Please use 'getLogger' instead, logger is deprecated`);
        return Reflect.apply(target.getLogger, target, []);
      }

      if (prop === 'telemetry') {
        logger.warn(`Please use 'getTelemetry' instead, telemetry is deprecated`);
        return Reflect.apply(target.getTelemetry, target, []);
      }

      if (prop === 'storage') {
        logger.warn(`Please use 'getStorage' instead, storage is deprecated`);
        return Reflect.get(target, 'storage');
      }

      if (prop === 'agents') {
        logger.warn(`Please use 'getAgents' instead, agents is deprecated`);
        return Reflect.apply(target.getAgents, target, []);
      }

      if (prop === 'tts') {
        logger.warn(`Please use 'getTTS' instead, tts is deprecated`);
        return Reflect.apply(target.getTTS, target, []);
      }

      if (prop === 'vectors') {
        logger.warn(`Please use 'getVectors' instead, vectors is deprecated`);
        return Reflect.apply(target.getVectors, target, []);
      }

      if (prop === 'memory') {
        logger.warn(`Please use 'getMemory' instead, memory is deprecated`);
        return Reflect.get(target, 'memory');
      }

      return Reflect.get(target, prop);
    },
  });
}

export function checkEvalStorageFields(traceObject: any, logger?: IMastraLogger) {
  const missingFields = [];
  if (!traceObject.input) missingFields.push('input');
  if (!traceObject.output) missingFields.push('output');
  if (!traceObject.agentName) missingFields.push('agent_name');
  if (!traceObject.metricName) missingFields.push('metric_name');
  if (!traceObject.instructions) missingFields.push('instructions');
  if (!traceObject.globalRunId) missingFields.push('global_run_id');
  if (!traceObject.runId) missingFields.push('run_id');

  if (missingFields.length > 0) {
    if (logger) {
      logger.warn('Skipping evaluation storage due to missing required fields', {
        missingFields,
        runId: traceObject.runId,
        agentName: traceObject.agentName,
      });
    } else {
      console.warn('Skipping evaluation storage due to missing required fields', {
        missingFields,
        runId: traceObject.runId,
        agentName: traceObject.agentName,
      });
    }
    return false;
  }

  return true;
}

/** Represents a validated SQL identifier (e.g., table or column name). */
type SqlIdentifier = string & { __brand: 'SqlIdentifier' };
/** Represents a validated dot-separated SQL field key. */
type FieldKey = string & { __brand: 'FieldKey' };

const SQL_IDENTIFIER_PATTERN = /^[a-zA-Z_][a-zA-Z0-9_]*$/;

/**
 * Parses and returns a valid SQL identifier (such as a table or column name).
 * The identifier must:
 *   - Start with a letter (a-z, A-Z) or underscore (_)
 *   - Contain only letters, numbers, or underscores
 *   - Be at most 63 characters long
 *
 * @param name - The identifier string to parse.
 * @param kind - Optional label for error messages (e.g., 'table name').
 * @returns The validated identifier as a branded type.
 * @throws {Error} If the identifier does not conform to SQL naming rules.
 *
 * @example
 * const id = parseSqlIdentifier('my_table'); // Ok
 * parseSqlIdentifier('123table'); // Throws error
 */
export function parseSqlIdentifier(name: string, kind = 'identifier'): SqlIdentifier {
  if (!SQL_IDENTIFIER_PATTERN.test(name) || name.length > 63) {
    throw new Error(
      `Invalid ${kind}: ${name}. Must start with a letter or underscore, contain only letters, numbers, or underscores, and be at most 63 characters long.`,
    );
  }
  return name as SqlIdentifier;
}

/**
 * Parses and returns a valid dot-separated SQL field key (e.g., 'user.profile.name').
 * Each segment must:
 *   - Start with a letter (a-z, A-Z) or underscore (_)
 *   - Contain only letters, numbers, or underscores
 *   - Be at most 63 characters long
 *
 * @param key - The dot-separated field key string to parse.
 * @returns The validated field key as a branded type.
 * @throws {Error} If any segment of the key is invalid.
 *
 * @example
 * const key = parseFieldKey('user_profile.name'); // Ok
 * parseFieldKey('user..name'); // Throws error
 * parseFieldKey('user.123name'); // Throws error
 */
export function parseFieldKey(key: string): FieldKey {
  if (!key) throw new Error('Field key cannot be empty');
  const segments = key.split('.');
  for (const segment of segments) {
    if (!SQL_IDENTIFIER_PATTERN.test(segment) || segment.length > 63) {
      throw new Error(`Invalid field key segment: ${segment} in ${key}`);
    }
  }
  return key as FieldKey;
}<|MERGE_RESOLUTION|>--- conflicted
+++ resolved
@@ -8,13 +8,8 @@
 import type { Mastra } from './mastra';
 import type { MastraMemory } from './memory';
 import type { RuntimeContext } from './runtime-context';
-<<<<<<< HEAD
 import type { CoreTool, ToolAction, ToolParameters, VercelTool } from './tools';
-import { CoreToolBuilder } from './tools/tool-compatibility/builder';
-=======
-import type { CoreTool, ToolAction, VercelTool } from './tools';
 import { CoreToolBuilder } from './tools/tool-builder/builder';
->>>>>>> de1d67f0
 import { isVercelTool } from './tools/toolchecks';
 
 export const delay = (ms: number) => new Promise(resolve => setTimeout(resolve, ms));
