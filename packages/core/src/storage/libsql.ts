import { createClient, Client, InValue } from '@libsql/client';

import { MessageType, StorageThreadType } from '../memory';

import { MastraStorage, TABLE_NAMES } from './base';
import { StorageColumn, StorageGetMessagesArg } from './types';

export * from '../vector/libsql/index';

export interface LibSQLConfig {
  url: string;
  authToken?: string;
}

export class DefaultStorage extends MastraStorage {
  private client: Client;

  constructor({ config }: { config: LibSQLConfig }) {
    super({ name: `MastraStorageLibSql` });
    this.client = createClient({
      url: config.url,
      authToken: config.authToken,
    });
  }

  private getCreateTableSQL(tableName: TABLE_NAMES, schema: Record<string, StorageColumn>): string {
    const columns = Object.entries(schema).map(([name, col]) => {
      let type = col.type.toUpperCase();
      if (type === 'TEXT') type = 'TEXT';
      if (type === 'TIMESTAMP') type = 'TEXT'; // Store timestamps as ISO strings

      const nullable = col.nullable ? '' : 'NOT NULL';
      const primaryKey = col.primaryKey ? 'PRIMARY KEY' : '';

      return `${name} ${type} ${nullable} ${primaryKey}`.trim();
    });

    // For workflow_snapshot table, create a composite primary key
    if (tableName === MastraStorage.TABLE_WORKFLOW_SNAPSHOT) {
      const stmnt = `CREATE TABLE IF NOT EXISTS ${tableName} (
                ${columns.join(',\n')},
                PRIMARY KEY (workflow_name, run_id)
            )`;
      this.logger.info(stmnt);
      return stmnt;
    }

    return `CREATE TABLE IF NOT EXISTS ${tableName} (${columns.join(', ')})`;
  }

  async createTable({
    tableName,
    schema,
  }: {
    tableName: TABLE_NAMES;
    schema: Record<string, StorageColumn>;
  }): Promise<void> {
    try {
      this.logger.debug(`Creating table ${tableName}`);
      const sql = this.getCreateTableSQL(tableName, schema);
      await this.client.execute(sql);
    } catch (error) {
      this.logger.error(`Error creating table ${tableName}: ${error}`);
      throw error;
    }
  }

  async clearTable({ tableName }: { tableName: TABLE_NAMES }): Promise<void> {
    try {
      await this.client.execute(`DELETE FROM ${tableName}`);
    } catch (e) {
      if (e instanceof Error) {
        this.logger.error(e.message);
      }
    }
  }

  private prepareStatement({ tableName, record }: { tableName: TABLE_NAMES; record: Record<string, any> }): {
    sql: string;
    args: InValue[];
  } {
    const columns = Object.keys(record);
    const values = Object.values(record).map(v => {
      if (typeof v === `undefined`) {
        // returning an undefined value will cause libsql to throw
        return null;
      }
      return typeof v === 'object' ? JSON.stringify(v) : v;
    });
    const placeholders = values.map(() => '?').join(', ');

    return {
      sql: `INSERT OR REPLACE INTO ${tableName} (${columns.join(', ')}) VALUES (${placeholders})`,
      args: values,
    };
  }

  async insert({ tableName, record }: { tableName: TABLE_NAMES; record: Record<string, any> }): Promise<void> {
    try {
      await this.client.execute(this.prepareStatement({ tableName, record }));
    } catch (error) {
      this.logger.error(`Error upserting into table ${tableName}: ${error}`);
      throw error;
    }
  }

  async batchInsert({ tableName, records }: { tableName: TABLE_NAMES; records: Record<string, any>[] }): Promise<void> {
    if (records.length === 0) return;

    try {
      const batchStatements = records.map(r => this.prepareStatement({ tableName, record: r }));
      await this.client.batch(batchStatements, 'write');
    } catch (error) {
      this.logger.error(`Error upserting into table ${tableName}: ${error}`);
      throw error;
    }
  }

  async load<R>({ tableName, keys }: { tableName: TABLE_NAMES; keys: Record<string, string> }): Promise<R | null> {
    const conditions = Object.entries(keys)
      .map(([key]) => `${key} = ?`)
      .join(' AND ');
    const values = Object.values(keys);

    const result = await this.client.execute({
      sql: `SELECT * FROM ${tableName} WHERE ${conditions} LIMIT 1`,
      args: values,
    });

    if (!result.rows || result.rows.length === 0) {
      return null;
    }

    const row = result.rows[0];
    // Parse any JSON strings in the result
    const parsed = Object.fromEntries(
      Object.entries(row || {}).map(([k, v]) => {
        try {
          return [k, typeof v === 'string' ? JSON.parse(v) : v];
        } catch {
          return [k, v];
        }
      }),
    );

    return parsed as R;
  }

  async getThreadById({ threadId }: { threadId: string }): Promise<StorageThreadType | null> {
    const result = await this.load<StorageThreadType>({
      tableName: MastraStorage.TABLE_THREADS,
      keys: { id: threadId },
    });

    if (!result) {
      return null;
    }

    return {
      ...result,
      metadata: typeof result.metadata === 'string' ? JSON.parse(result.metadata) : result.metadata,
    };
  }

  async getThreadsByResourceId({ resourceId }: { resourceId: string }): Promise<StorageThreadType[]> {
    const result = await this.client.execute({
      sql: `SELECT * FROM ${MastraStorage.TABLE_THREADS} WHERE resourceId = ?`,
      args: [resourceId],
    });

    if (!result.rows) {
      return [];
    }

    return result.rows.map(thread => ({
      id: thread.id,
      resourceId: thread.resourceId,
      title: thread.title,
      createdAt: thread.createdAt,
      updatedAt: thread.updatedAt,
      metadata: typeof thread.metadata === 'string' ? JSON.parse(thread.metadata) : thread.metadata,
    })) as any as StorageThreadType[];
  }

  async saveThread({ thread }: { thread: StorageThreadType }): Promise<StorageThreadType> {
    await this.insert({
      tableName: MastraStorage.TABLE_THREADS,
      record: {
        ...thread,
        metadata: JSON.stringify(thread.metadata),
      },
    });

    return thread;
  }

  async updateThread({
    id,
    title,
    metadata,
  }: {
    id: string;
    title: string;
    metadata: Record<string, unknown>;
  }): Promise<StorageThreadType> {
    const thread = await this.getThreadById({ threadId: id });
    if (!thread) {
      throw new Error(`Thread ${id} not found`);
    }

    const updatedThread = {
      ...thread,
      title,
      metadata: {
        ...thread.metadata,
        ...metadata,
      },
    };

    await this.client.execute({
      sql: `UPDATE ${MastraStorage.TABLE_THREADS} SET title = ?, metadata = ? WHERE id = ?`,
      args: [title, JSON.stringify(updatedThread.metadata), id],
    });

    return updatedThread;
  }

  async deleteThread({ threadId }: { threadId: string }): Promise<void> {
    await this.client.execute({
      sql: `DELETE FROM ${MastraStorage.TABLE_THREADS} WHERE id = ?`,
      args: [threadId],
    });
    // Messages will be automatically deleted due to CASCADE constraint
  }

  private parseRow(row: any): MessageType {
    let content = row.content;
    try {
      content = JSON.parse(row.content);
    } catch (e) {
      // use content as is if it's not JSON
    }
    return {
      id: row.id,
      content,
      role: row.role,
      type: row.type,
      createdAt: new Date(row.createdAt as string),
      threadId: row.thread_id,
    } as MessageType;
  }

  async getMessages<T extends MessageType[]>({ threadId, selectBy }: StorageGetMessagesArg): Promise<T> {
    try {
      const messages: MessageType[] = [];
      const limit = typeof selectBy?.last === `number` ? selectBy.last : 40;

      // If we have specific messages to select
      if (selectBy?.include?.length) {
        const includeIds = selectBy.include.map(i => i.id);
        const maxPrev = Math.max(...selectBy.include.map(i => i.withPreviousMessages || 0));
        const maxNext = Math.max(...selectBy.include.map(i => i.withNextMessages || 0));

        // Get messages around all specified IDs in one query using row numbers
        const includeResult = await this.client.execute({
          sql: `
            WITH numbered_messages AS (
              SELECT 
                id,
                content,
                role,
                type,
                "createdAt",
                thread_id,
                ROW_NUMBER() OVER (ORDER BY "createdAt" ASC) as row_num
              FROM "${MastraStorage.TABLE_MESSAGES}"
              WHERE thread_id = ?
            ),
            target_positions AS (
              SELECT row_num as target_pos
              FROM numbered_messages
              WHERE id IN (${includeIds.map(() => '?').join(', ')})
            )
            SELECT DISTINCT m.*
            FROM numbered_messages m
            CROSS JOIN target_positions t
            WHERE m.row_num BETWEEN (t.target_pos - ?) AND (t.target_pos + ?)
            ORDER BY m."createdAt" ASC
          `,
          args: [threadId, ...includeIds, maxPrev, maxNext],
        });

        if (includeResult.rows) {
          messages.push(...includeResult.rows.map((row: any) => this.parseRow(row)));
        }
      }

      // Get remaining messages, excluding already fetched IDs
      const excludeIds = messages.map(m => m.id);
      const remainingSql = `
        SELECT 
          id, 
          content, 
          role, 
          type,
          "createdAt", 
          thread_id
        FROM "${MastraStorage.TABLE_MESSAGES}"
        WHERE thread_id = ?
        ${excludeIds.length ? `AND id NOT IN (${excludeIds.map(() => '?').join(', ')})` : ''}
        ORDER BY "createdAt" DESC
        LIMIT ?
      `;
      const remainingArgs = [threadId, ...(excludeIds.length ? excludeIds : []), limit];

      const remainingResult = await this.client.execute({
        sql: remainingSql,
        args: remainingArgs,
      });

      if (remainingResult.rows) {
        messages.push(...remainingResult.rows.map((row: any) => this.parseRow(row)));
      }

      // Sort all messages by creation date
      messages.sort((a, b) => a.createdAt.getTime() - b.createdAt.getTime());

      return messages as T;
    } catch (error) {
      this.logger.error('Error getting messages:', error as Error);
      throw error;
    }
  }

  async saveMessages({ messages }: { messages: MessageType[] }): Promise<MessageType[]> {
    if (messages.length === 0) return messages;

    const tx = await this.client.transaction('write');

    try {
      const threadId = messages[0]?.threadId;
      if (!threadId) {
        throw new Error('Thread ID is required');
      }

      for (const message of messages) {
        const time = message.createdAt || new Date();
        await tx.execute({
          sql: `INSERT INTO ${MastraStorage.TABLE_MESSAGES} (id, thread_id, content, role, type, createdAt) 
                              VALUES (?, ?, ?, ?, ?, ?)`,
          args: [
            message.id,
            threadId,
            typeof message.content === 'object' ? JSON.stringify(message.content) : message.content,
            message.role,
            message.type,
            time instanceof Date ? time.toISOString() : time,
          ],
        });
      }

      await tx.commit();

      return messages;
    } catch (error) {
      console.error('Failed to save messages in database', error);
      await tx.rollback();
      throw error;
    }
  }
<<<<<<< HEAD

  // TODO: add types
  async getTraces({ scope, page, perPage }: { scope?: string; page: number; perPage: number }): Promise<any[]> {
    const limit = perPage;
    const offset = (page - 1) * perPage;

    const result = await this.client.execute({
      sql: `SELECT * FROM ${MastraStorage.TABLE_TRACES} ${scope ? 'WHERE resourceId = ?' : ''} ORDER BY "createdAt" DESC LIMIT ? OFFSET ?`,
      args: scope ? [scope, limit, offset] : [limit, offset],
    });

    if (!result.rows) {
      return [];
    }

    return result.rows.map(row => ({
      id: row.id,
      parentSpanId: row.parentSpanId,
      traceId: row.traceId,
      name: row.name,
      scope: row.scope,
      kind: row.kind,
      status: row.status,
      events: row.events,
      links: row.links,
      attributes: row.attributes,
      startTime: row.startTime,
      endTime: row.endTime,
      other: row.other,
      createdAt: row.createdAt,
    })) as any;
  }
}
=======
}

export { DefaultStorage as MastraStorageLibSql };
>>>>>>> 52853567
<|MERGE_RESOLUTION|>--- conflicted
+++ resolved
@@ -368,7 +368,6 @@
       throw error;
     }
   }
-<<<<<<< HEAD
 
   // TODO: add types
   async getTraces({ scope, page, perPage }: { scope?: string; page: number; perPage: number }): Promise<any[]> {
@@ -402,8 +401,5 @@
     })) as any;
   }
 }
-=======
-}
-
-export { DefaultStorage as MastraStorageLibSql };
->>>>>>> 52853567
+
+export { DefaultStorage as MastraStorageLibSql };