--- conflicted
+++ resolved
@@ -1,13 +1,6 @@
-<<<<<<< HEAD
-import type { AllMastraMessageTypesList, CoreTool, MastraMessageV1, MastraMessageV3 } from '@mastra/core';
+import type { AllMastraMessageTypesList, CoreTool, MastraMessageV1, MastraMessageV3, ToolAction } from '@mastra/core';
 import { getToolName, MessageList } from '@mastra/core/agent';
-import type { MastraMessageV2 } from '@mastra/core/agent';
-=======
-import { generateEmptyFromSchema } from '@mastra/core';
-import type { MastraMessageV1, ToolAction } from '@mastra/core';
-import { MessageList } from '@mastra/core/agent';
 import type { MastraMessageV2, UIMessageWithMetadata } from '@mastra/core/agent';
->>>>>>> 2fff9115
 import { MastraMemory } from '@mastra/core/memory';
 import type { MemoryConfig, SharedMemoryConfig, StorageThreadType, WorkingMemoryTemplate } from '@mastra/core/memory';
 import type { StorageGetMessagesArg, ThreadSortOptions, PaginationInfo } from '@mastra/core/storage';
