--- conflicted
+++ resolved
@@ -523,11 +523,7 @@
       await this.firstEmbed;
     }
 
-<<<<<<< HEAD
-    const promise = (this.embedder.specificationVersion === `v1` ? embedMany : embedManyV5)({
-=======
     const promise = (this.embedder.specificationVersion === `v2` ? embedManyV5 : embedMany)({
->>>>>>> a741ddea
       values: chunks,
       maxRetries: 3,
       // @ts-ignore
