import { createV4CompatibleResponse } from '@mastra/core/agent';
import type { Agent } from '@mastra/core/agent';
import { RuntimeContext } from '@mastra/core/runtime-context';
import { stringify } from 'superjson';
import zodToJsonSchema from 'zod-to-json-schema';
import { HTTPException } from '../http-exception';
import type { Context } from '../types';

import { handleError } from './error';
import { validateBody } from './utils';

type GetBody<
  T extends keyof Agent & { [K in keyof Agent]: Agent[K] extends (...args: any) => any ? K : never }[keyof Agent],
> = {
  messages: Parameters<Agent[T]>[0];
} & Parameters<Agent[T]>[1];

// Agent handlers
export async function getAgentsHandler({ mastra, runtimeContext }: Context & { runtimeContext: RuntimeContext }) {
  try {
    const agents = mastra.getAgents();

    const serializedAgentsMap = await Promise.all(
      Object.entries(agents).map(async ([id, agent]) => {
        const instructions = await agent.getInstructions({ runtimeContext });
        const tools = await agent.getTools({ runtimeContext });
        const llm = await agent.getLLM({ runtimeContext });
        const defaultGenerateOptions = await agent.getDefaultGenerateOptions({ runtimeContext });
        const defaultStreamOptions = await agent.getDefaultStreamOptions({ runtimeContext });

        const serializedAgentTools = Object.entries(tools || {}).reduce<any>((acc, [key, tool]) => {
          const _tool = tool as any;
          acc[key] = {
            ..._tool,
            inputSchema: _tool.inputSchema ? stringify(zodToJsonSchema(_tool.inputSchema)) : undefined,
            outputSchema: _tool.outputSchema ? stringify(zodToJsonSchema(_tool.outputSchema)) : undefined,
          };
          return acc;
        }, {});

        let serializedAgentWorkflows = {};

        if ('getWorkflows' in agent) {
          const logger = mastra.getLogger();
          try {
            const workflows = await agent.getWorkflows({ runtimeContext });
            serializedAgentWorkflows = Object.entries(workflows || {}).reduce<any>((acc, [key, workflow]) => {
              return {
                ...acc,
                [key]: {
                  name: workflow.name,
                },
              };
            }, {});
          } catch (error) {
            logger.error('Error getting workflows for agent', { agentName: agent.name, error });
          }
        }

        return {
          id,
          name: agent.name,
          instructions,
          tools: serializedAgentTools,
          workflows: serializedAgentWorkflows,
          provider: llm?.getProvider(),
          modelId: llm?.getModelId(),
          defaultGenerateOptions: defaultGenerateOptions as any,
          defaultStreamOptions: defaultStreamOptions as any,
        };
      }),
    );

    const serializedAgents = serializedAgentsMap.reduce<
      Record<string, Omit<(typeof serializedAgentsMap)[number], 'id'>>
    >((acc, { id, ...rest }) => {
      acc[id] = rest;
      return acc;
    }, {});

    return serializedAgents;
  } catch (error) {
    return handleError(error, 'Error getting agents');
  }
}

export async function getAgentByIdHandler({
  mastra,
  runtimeContext,
  agentId,
  isPlayground = false,
}: Context & { isPlayground?: boolean; runtimeContext: RuntimeContext; agentId: string }) {
  try {
    const agent = mastra.getAgent(agentId);

    if (!agent) {
      throw new HTTPException(404, { message: 'Agent not found' });
    }

    const tools = await agent.getTools({ runtimeContext });

    const serializedAgentTools = Object.entries(tools || {}).reduce<any>((acc, [key, tool]) => {
      const _tool = tool as any;
      acc[key] = {
        ..._tool,
        inputSchema: _tool.inputSchema ? stringify(zodToJsonSchema(_tool.inputSchema)) : undefined,
        outputSchema: _tool.outputSchema ? stringify(zodToJsonSchema(_tool.outputSchema)) : undefined,
      };
      return acc;
    }, {});

    let serializedAgentWorkflows = {};

    if ('getWorkflows' in agent) {
      const logger = mastra.getLogger();
      try {
        const workflows = await agent.getWorkflows({ runtimeContext });

        serializedAgentWorkflows = Object.entries(workflows || {}).reduce<any>((acc, [key, workflow]) => {
          return {
            ...acc,
            [key]: {
              name: workflow.name,
              steps: Object.entries(workflow.steps).reduce<any>((acc, [key, step]) => {
                return {
                  ...acc,
                  [key]: {
                    id: step.id,
                    description: step.description,
                  },
                };
              }, {}),
            },
          };
        }, {});
      } catch (error) {
        logger.error('Error getting workflows for agent', { agentName: agent.name, error });
      }
    }

    let proxyRuntimeContext = runtimeContext;
    if (isPlayground) {
      proxyRuntimeContext = new Proxy(runtimeContext, {
        get(target, prop) {
          if (prop === 'get') {
            return function (key: string) {
              const value = target.get(key);
              return value ?? `<${key}>`;
            };
          }
          return Reflect.get(target, prop);
        },
      });
    }

    const instructions = await agent.getInstructions({ runtimeContext: proxyRuntimeContext });
    const llm = await agent.getLLM({ runtimeContext });
    const defaultGenerateOptions = await agent.getDefaultGenerateOptions({ runtimeContext: proxyRuntimeContext });
    const defaultStreamOptions = await agent.getDefaultStreamOptions({ runtimeContext: proxyRuntimeContext });

    return {
      name: agent.name,
      instructions,
      tools: serializedAgentTools,
      workflows: serializedAgentWorkflows,
      provider: llm?.getProvider(),
      modelId: llm?.getModelId(),
      defaultGenerateOptions: defaultGenerateOptions as any,
      defaultStreamOptions: defaultStreamOptions as any,
    };
  } catch (error) {
    return handleError(error, 'Error getting agent');
  }
}

export async function getEvalsByAgentIdHandler({
  mastra,
  runtimeContext,
  agentId,
}: Context & { runtimeContext: RuntimeContext; agentId: string }) {
  try {
    const agent = mastra.getAgent(agentId);
    const evals = (await mastra.getStorage()?.getEvalsByAgentName?.(agent.name, 'test')) || [];
    const instructions = await agent.getInstructions({ runtimeContext });
    return {
      id: agentId,
      name: agent.name,
      instructions,
      evals,
    };
  } catch (error) {
    return handleError(error, 'Error getting test evals');
  }
}

export async function getLiveEvalsByAgentIdHandler({
  mastra,
  runtimeContext,
  agentId,
}: Context & { runtimeContext: RuntimeContext; agentId: string }) {
  try {
    const agent = mastra.getAgent(agentId);
    const evals = (await mastra.getStorage()?.getEvalsByAgentName?.(agent.name, 'live')) || [];
    const instructions = await agent.getInstructions({ runtimeContext });

    return {
      id: agentId,
      name: agent.name,
      instructions,
      evals,
    };
  } catch (error) {
    return handleError(error, 'Error getting live evals');
  }
}

export async function generateHandler({
  mastra,
  runtimeContext,
  agentId,
  body,
  abortSignal,
}: Context & {
  runtimeContext: RuntimeContext;
  agentId: string;
  body: GetBody<'generate'> & {
    // @deprecated use resourceId
    resourceid?: string;
    runtimeContext?: Record<string, unknown>;
  };
  abortSignal?: AbortSignal;
}) {
  try {
    const agent = mastra.getAgent(agentId);

    if (!agent) {
      throw new HTTPException(404, { message: 'Agent not found' });
    }

    const { messages, resourceId, resourceid, runtimeContext: agentRuntimeContext, ...rest } = body;
    // Use resourceId if provided, fall back to resourceid (deprecated)
    const finalResourceId = resourceId ?? resourceid;

    const finalRuntimeContext = new RuntimeContext<Record<string, unknown>>([
      ...Array.from(runtimeContext.entries()),
      ...Array.from(Object.entries(agentRuntimeContext ?? {})),
    ]);

    validateBody({ messages });

    const result = await agent.generate(messages, {
      ...rest,
      // @ts-expect-error TODO fix types
      resourceId: finalResourceId,
      runtimeContext: finalRuntimeContext,
      signal: abortSignal,
    });

    return result;
  } catch (error) {
    return handleError(error, 'Error generating from agent');
  }
}

export async function streamGenerateHandler({
  mastra,
  runtimeContext,
  agentId,
  body,
<<<<<<< HEAD
  clientSdkCompat,
=======
  abortSignal,
>>>>>>> 7831b485
}: Context & {
  runtimeContext: RuntimeContext;
  agentId: string;
  body: GetBody<'stream'> & {
    runtimeContext?: string;
  };
<<<<<<< HEAD
  clientSdkCompat?: string;
=======
  abortSignal?: AbortSignal;
>>>>>>> 7831b485
}): Promise<Response | undefined> {
  try {
    const agent = mastra.getAgent(agentId);

    if (!agent) {
      throw new HTTPException(404, { message: 'Agent not found' });
    }

    const { messages, resourceId, runtimeContext: agentRuntimeContext, ...rest } = body;

    const finalRuntimeContext = new RuntimeContext<Record<string, unknown>>([
      ...Array.from(runtimeContext.entries()),
      ...Array.from(Object.entries(agentRuntimeContext ?? {})),
    ]);

    validateBody({ messages });

    const streamResult = await agent.stream(messages, {
      ...rest,
      // @ts-expect-error TODO fix types
      resourceId,
      runtimeContext: finalRuntimeContext,
      signal: abortSignal,
    });

    const headers = {
      'Transfer-Encoding': 'chunked',
    };

    // Handle text output mode (always returns raw text stream)
    if (rest.output) {
      return streamResult.toTextStreamResponse({ headers });
    }

    // For UI message streams, determine compatibility mode
    // Check for client header override first, then fall back to Mastra config
    const useV4Compat = clientSdkCompat === 'v4' || mastra.getAiSdkCompatMode() === 'v4';

    const uiMessageStream = streamResult.toUIMessageStreamResponse({
      headers,
      sendReasoning: true,
      sendSources: true,
      onError: (error: any) => {
        return `An error occurred while processing your request. ${error instanceof Error ? error.message : JSON.stringify(error)}`;
      },
    });

    // Apply v4 compatibility transformation if needed
    const streamResponse = useV4Compat ? createV4CompatibleResponse(uiMessageStream.body!) : uiMessageStream;

    return streamResponse;
  } catch (error) {
    // @ts-expect-error TODO fix types
    throw new HTTPException(error?.status ?? 500, { message: error?.message ?? 'Error streaming from agent' });
  }
}<|MERGE_RESOLUTION|>--- conflicted
+++ resolved
@@ -267,22 +267,16 @@
   runtimeContext,
   agentId,
   body,
-<<<<<<< HEAD
   clientSdkCompat,
-=======
   abortSignal,
->>>>>>> 7831b485
 }: Context & {
   runtimeContext: RuntimeContext;
   agentId: string;
   body: GetBody<'stream'> & {
     runtimeContext?: string;
   };
-<<<<<<< HEAD
   clientSdkCompat?: string;
-=======
   abortSignal?: AbortSignal;
->>>>>>> 7831b485
 }): Promise<Response | undefined> {
   try {
     const agent = mastra.getAgent(agentId);
