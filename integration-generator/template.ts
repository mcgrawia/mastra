--- conflicted
+++ resolved
@@ -225,11 +225,7 @@
     }
 
     getApiClient = `
-<<<<<<< HEAD
   getApiClient = async ({ referenceId }: { referenceId: string }) => {
-=======
-  getApiClient = async ({ referenceId }: { referenceId: string }): Promise<OASClient<NormalizeOAS<openapi>>> => {
->>>>>>> ed61a04a
     const connection = await this.dataLayer?.getConnectionByReferenceId({ name: this.name, referenceId })
 
     if (!connection) {
@@ -253,11 +249,7 @@
     `;
   } else {
     getApiClient = `
-<<<<<<< HEAD
     getApiClient = async ({ referenceId }: { referenceId: string })=> {
-=======
-    getApiClient = async ({ referenceId }: { referenceId: string }): Promise<OASClient<NormalizeOAS<openapi>>> => {
->>>>>>> ed61a04a
       const connection = await this.dataLayer?.getConnectionByReferenceId({ name: this.name, referenceId })
   
       if (!connection) {
@@ -282,16 +274,10 @@
   }
 
   return `
-<<<<<<< HEAD
-    import { Integration, OpenAPI, IntegrationCredentialType, IntegrationAuth } from '@arkw/core';
+    import { Integration, OpenAPI, IntegrationCredentialType, IntegrationAuth } from '@kpl/core';
     import { createClient,type NormalizeOAS } from 'fets'
-    import openapi from './openapi'
-=======
-    import { Integration, OpenAPI, IntegrationCredentialType, IntegrationAuth } from '@kpl/core';
-    import { createClient, type OASClient, type NormalizeOAS } from 'fets'
     import { openapi } from './openapi'
     import { paths, components } from './openapi-def'
->>>>>>> ed61a04a
     ${eventHandlerImports ? eventHandlerImports : ''}
     // @ts-ignore
     import ${name}Logo from './assets/${name?.toLowerCase()}.svg';
@@ -464,15 +450,10 @@
   }
 
   return `
-<<<<<<< HEAD
           import { describe, it, 
           //expect
           } from '@jest/globals';
-          import {createFramework} from '@arkw/core';
-=======
-          import { describe, expect, it } from '@jest/globals';
-          import {createFramework, EventHandlerExecutorParams} from '@kpl/core';
->>>>>>> ed61a04a
+          import {createFramework} from '@kpl/core';
           import {${sentenceCasedName}Integration} from '.'
 
           ${comments.join('\n')}
