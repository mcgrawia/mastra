<<<<<<< HEAD
import { processDataStream, type JSONValue, type ToolInvocation, type UIMessage } from 'ai';
import { Tool, type CoreMessage } from '@mastra/core';
=======
import {
  parsePartialJson,
  processDataStream,
  type JSONValue,
  type ReasoningUIPart,
  type TextUIPart,
  type ToolInvocation,
  type ToolInvocationUIPart,
  type UIMessage,
  type UseChatOptions,
} from '@ai-sdk/ui-utils';
import { Tool, type CoreMessage, type MastraLanguageModel } from '@mastra/core';
>>>>>>> dbc84717
import { type GenerateReturn } from '@mastra/core/llm';
import type { JSONSchema7 } from 'json-schema';
import { ZodSchema } from 'zod';
import { zodToJsonSchema } from '../utils/zod-to-json-schema';
import { processClientTools } from '../utils/process-client-tools';
import { v4 as uuid } from '@lukeed/uuid';

import type {
  GenerateParams,
  GetAgentResponse,
  GetEvalsByAgentIdResponse,
  GetToolResponse,
  ClientOptions,
  StreamParams,
} from '../types';

import { BaseResource } from './base';
import type { RuntimeContext } from '@mastra/core/runtime-context';
import { parseClientRuntimeContext } from '../utils';
import { MessageList } from '@mastra/core/agent';

export class AgentVoice extends BaseResource {
  constructor(
    options: ClientOptions,
    private agentId: string,
  ) {
    super(options);
    this.agentId = agentId;
  }

  /**
   * Convert text to speech using the agent's voice provider
   * @param text - Text to convert to speech
   * @param options - Optional provider-specific options for speech generation
   * @returns Promise containing the audio data
   */
  async speak(text: string, options?: { speaker?: string; [key: string]: any }): Promise<Response> {
    return this.request<Response>(`/api/agents/${this.agentId}/voice/speak`, {
      method: 'POST',
      headers: {
        'Content-Type': 'application/json',
      },
      body: { input: text, options },
      stream: true,
    });
  }

  /**
   * Convert speech to text using the agent's voice provider
   * @param audio - Audio data to transcribe
   * @param options - Optional provider-specific options
   * @returns Promise containing the transcribed text
   */
  listen(audio: Blob, options?: Record<string, any>): Promise<{ text: string }> {
    const formData = new FormData();
    formData.append('audio', audio);

    if (options) {
      formData.append('options', JSON.stringify(options));
    }

    return this.request(`/api/agents/${this.agentId}/voice/listen`, {
      method: 'POST',
      body: formData,
    });
  }

  /**
   * Get available speakers for the agent's voice provider
   * @returns Promise containing list of available speakers
   */
  getSpeakers(): Promise<Array<{ voiceId: string; [key: string]: any }>> {
    return this.request(`/api/agents/${this.agentId}/voice/speakers`);
  }

  /**
   * Get the listener configuration for the agent's voice provider
   * @returns Promise containing a check if the agent has listening capabilities
   */
  getListener(): Promise<{ enabled: boolean }> {
    return this.request(`/api/agents/${this.agentId}/voice/listener`);
  }
}

export class Agent extends BaseResource {
  public readonly voice: AgentVoice;

  constructor(
    options: ClientOptions,
    private agentId: string,
  ) {
    super(options);
    this.voice = new AgentVoice(options, this.agentId);
  }

  /**
   * Retrieves details about the agent
   * @returns Promise containing agent details including model and instructions
   */
  details(): Promise<GetAgentResponse> {
    return this.request(`/api/agents/${this.agentId}`);
  }

  /**
   * Generates a response from the agent
   * @param params - Generation parameters including prompt
   * @returns Promise containing the generated response
   */
  async generate(
    params: GenerateParams<undefined> & { output?: never; experimental_output?: never },
  ): Promise<GenerateReturn<any, undefined, undefined>>;
  async generate<Output extends JSONSchema7 | ZodSchema>(
    params: GenerateParams<Output> & { output: Output; experimental_output?: never },
  ): Promise<GenerateReturn<any, Output, undefined>>;
  async generate<StructuredOutput extends JSONSchema7 | ZodSchema>(
    params: GenerateParams<StructuredOutput> & { output?: never; experimental_output: StructuredOutput },
  ): Promise<GenerateReturn<any, undefined, StructuredOutput>>;
  async generate<
    Output extends JSONSchema7 | ZodSchema | undefined = undefined,
    StructuredOutput extends JSONSchema7 | ZodSchema | undefined = undefined,
  >(params: GenerateParams<Output>): Promise<GenerateReturn<any, Output, StructuredOutput>> {
    const processedParams = {
      ...params,
      output: params.output ? zodToJsonSchema(params.output) : undefined,
      experimental_output: params.experimental_output ? zodToJsonSchema(params.experimental_output) : undefined,
      runtimeContext: parseClientRuntimeContext(params.runtimeContext),
      clientTools: processClientTools(params.clientTools),
    };

    const { runId, resourceId, threadId, runtimeContext } = processedParams as GenerateParams;

    const response: GenerateReturn<any, Output, StructuredOutput> = await this.request(
      `/api/agents/${this.agentId}/generate`,
      {
        method: 'POST',
        body: processedParams,
      },
    );

    if (response.finishReason === 'tool-calls') {
      const toolCalls = (
        response as unknown as {
          toolCalls: { toolName: string; args: any; toolCallId: string }[];
          messages: CoreMessage[];
        }
      ).toolCalls;

      if (!toolCalls || !Array.isArray(toolCalls)) {
        return response;
      }

      for (const toolCall of toolCalls) {
        const clientTool = params.clientTools?.[toolCall.toolName] as Tool;

        if (clientTool && clientTool.execute) {
          const result = await clientTool.execute(
            { context: toolCall?.args, runId, resourceId, threadId, runtimeContext: runtimeContext as RuntimeContext },
            {
              messages: (response as unknown as { messages: CoreMessage[] }).messages,
              toolCallId: toolCall?.toolCallId,
            },
          );

          const updatedMessages = [
            {
              role: 'user',
              content: params.messages,
            },
            ...(response.response as unknown as { messages: CoreMessage[] }).messages,
            {
              role: 'tool',
              content: [
                {
                  type: 'tool-result',
                  toolCallId: toolCall.toolCallId,
                  toolName: toolCall.toolName,
                  result,
                },
              ],
            },
          ];
          // @ts-ignore
          return this.generate({
            ...params,
            messages: updatedMessages,
          });
        }
      }
    }

    return response;
  }

  private async processChatResponse({
    stream,
    update,
    onToolCall,
    onFinish,
    getCurrentDate = () => new Date(),
    lastMessage,
  }: {
    stream: ReadableStream<Uint8Array>;
    update: (options: { message: UIMessage; data: JSONValue[] | undefined; replaceLastMessage: boolean }) => void;
    onToolCall?: any;
    onFinish?: (options: { message: UIMessage | undefined; finishReason: string; usage: string }) => void;
    generateId?: () => string;
    getCurrentDate?: () => Date;
    lastMessage: UIMessage | undefined;
  }) {
    const replaceLastMessage = lastMessage?.role === 'assistant';
    let step = replaceLastMessage
      ? 1 +
        // find max step in existing tool invocations:
        (lastMessage.toolInvocations?.reduce((max, toolInvocation) => {
          return Math.max(max, toolInvocation.step ?? 0);
        }, 0) ?? 0)
      : 0;

    const message: UIMessage = replaceLastMessage
      ? structuredClone(lastMessage)
      : {
          id: uuid(),
          createdAt: getCurrentDate(),
          role: 'assistant',
          content: '',
          parts: [],
        };

    let currentTextPart: any | undefined = undefined;
    let currentReasoningPart: any | undefined = undefined;
    let currentReasoningTextDetail: { type: 'text'; text: string; signature?: string } | undefined = undefined;

    function updateToolInvocationPart(toolCallId: string, invocation: ToolInvocation) {
      const part = message.parts.find(
        part => part.type === 'tool-invocation' && part.toolInvocation.toolCallId === toolCallId,
      ) as any | undefined;

      if (part != null) {
        part.toolInvocation = invocation;
      } else {
        message.parts.push({
          type: 'tool-invocation',
          toolInvocation: invocation,
        });
      }
    }

    const data: JSONValue[] = [];

    // keep list of current message annotations for message
    let messageAnnotations: JSONValue[] | undefined = replaceLastMessage ? lastMessage?.annotations : undefined;

    // keep track of partial tool calls
    const partialToolCalls: Record<string, { text: string; step: number; index: number; toolName: string }> = {};

    let usage: any = {
      completionTokens: NaN,
      promptTokens: NaN,
      totalTokens: NaN,
    };
    let finishReason: string = 'unknown';

    function execUpdate() {
      // make a copy of the data array to ensure UI is updated (SWR)
      const copiedData = [...data];

      // keeps the currentMessage up to date with the latest annotations,
      // even if annotations preceded the message creation
      if (messageAnnotations?.length) {
        message.annotations = messageAnnotations;
      }

      const copiedMessage = {
        // deep copy the message to ensure that deep changes (msg attachments) are updated
        // with SolidJS. SolidJS uses referential integration of sub-objects to detect changes.
        ...structuredClone(message),
        // add a revision id to ensure that the message is updated with SWR. SWR uses a
        // hashing approach by default to detect changes, but it only works for shallow
        // changes. This is why we need to add a revision id to ensure that the message
        // is updated with SWR (without it, the changes get stuck in SWR and are not
        // forwarded to rendering):
        revisionId: uuid(),
      } as UIMessage;

      update({
        message: copiedMessage,
        data: copiedData,
        replaceLastMessage,
      });
    }

    await processDataStream({
      stream,
      onTextPart(value) {
        if (currentTextPart == null) {
          currentTextPart = {
            type: 'text',
            text: value,
          };
          message.parts.push(currentTextPart);
        } else {
          currentTextPart.text += value;
        }

        message.content += value;
        execUpdate();
      },
      onReasoningPart(value) {
        if (currentReasoningTextDetail == null) {
          currentReasoningTextDetail = { type: 'text', text: value };
          if (currentReasoningPart != null) {
            currentReasoningPart.details.push(currentReasoningTextDetail);
          }
        } else {
          currentReasoningTextDetail.text += value;
        }

        if (currentReasoningPart == null) {
          currentReasoningPart = {
            type: 'reasoning',
            reasoning: value,
            details: [currentReasoningTextDetail],
          };
          message.parts.push(currentReasoningPart);
        } else {
          currentReasoningPart.reasoning += value;
        }

        message.reasoning = (message.reasoning ?? '') + value;

        execUpdate();
      },
      onReasoningSignaturePart(value) {
        if (currentReasoningTextDetail != null) {
          currentReasoningTextDetail.signature = value.signature;
        }
      },
      onRedactedReasoningPart(value) {
        if (currentReasoningPart == null) {
          currentReasoningPart = {
            type: 'reasoning',
            reasoning: '',
            details: [],
          };
          message.parts.push(currentReasoningPart);
        }

        currentReasoningPart.details.push({
          type: 'redacted',
          data: value.data,
        });

        currentReasoningTextDetail = undefined;

        execUpdate();
      },
      onFilePart(value) {
        message.parts.push({
          type: 'file',
          mimeType: value.mimeType,
          data: value.data,
        });

        execUpdate();
      },
      onSourcePart(value) {
        message.parts.push({
          type: 'source',
          source: value,
        });

        execUpdate();
      },
      onToolCallStreamingStartPart(value) {
        if (message.toolInvocations == null) {
          message.toolInvocations = [];
        }

        // add the partial tool call to the map
        partialToolCalls[value.toolCallId] = {
          text: '',
          step,
          toolName: value.toolName,
          index: message.toolInvocations.length,
        };

        const invocation = {
          state: 'partial-call',
          step,
          toolCallId: value.toolCallId,
          toolName: value.toolName,
          args: undefined,
        } as const;

        message.toolInvocations.push(invocation);

        updateToolInvocationPart(value.toolCallId, invocation);

        execUpdate();
      },
      onToolCallDeltaPart(value) {
        const partialToolCall = partialToolCalls[value.toolCallId];

        partialToolCall!.text += value.argsTextDelta;

        // In v4, we don't have parsePartialJson, so we'll try to parse it directly
        let partialArgs;
        try {
          partialArgs = JSON.parse(partialToolCall!.text);
        } catch {
          partialArgs = undefined;
        }

        const invocation = {
          state: 'partial-call',
          step: partialToolCall!.step,
          toolCallId: value.toolCallId,
          toolName: partialToolCall!.toolName,
          args: partialArgs,
        } as const;

        message.toolInvocations![partialToolCall!.index] = invocation;

        updateToolInvocationPart(value.toolCallId, invocation);

        execUpdate();
      },
      async onToolCallPart(value) {
        const invocation = {
          state: 'call',
          step,
          ...value,
        } as const;

        if (partialToolCalls[value.toolCallId] != null) {
          // change the partial tool call to a full tool call
          message.toolInvocations![partialToolCalls[value.toolCallId]!.index] = invocation;
        } else {
          if (message.toolInvocations == null) {
            message.toolInvocations = [];
          }

          message.toolInvocations.push(invocation);
        }

        updateToolInvocationPart(value.toolCallId, invocation);

        execUpdate();

        // invoke the onToolCall callback if it exists. This is blocking.
        // In the future we should make this non-blocking, which
        // requires additional state management for error handling etc.
        if (onToolCall) {
          const result = await onToolCall({ toolCall: value });
          if (result != null) {
            const invocation = {
              state: 'result',
              step,
              ...value,
              result,
            } as const;

            // store the result in the tool invocation
            message.toolInvocations![message.toolInvocations!.length - 1] = invocation;

            updateToolInvocationPart(value.toolCallId, invocation);

            execUpdate();
          }
        }
      },
      onToolResultPart(value) {
        const toolInvocations = message.toolInvocations;

        if (toolInvocations == null) {
          throw new Error('tool_result must be preceded by a tool_call');
        }

        // find if there is any tool invocation with the same toolCallId
        // and replace it with the result
        const toolInvocationIndex = toolInvocations.findIndex(invocation => invocation.toolCallId === value.toolCallId);

        if (toolInvocationIndex === -1) {
          throw new Error('tool_result must be preceded by a tool_call with the same toolCallId');
        }

        const invocation = {
          ...toolInvocations[toolInvocationIndex],
          state: 'result' as const,
          ...value,
        } as const;

        toolInvocations[toolInvocationIndex] = invocation as ToolInvocation;

        updateToolInvocationPart(value.toolCallId, invocation as ToolInvocation);

        execUpdate();
      },
      onDataPart(value) {
        data.push(...value);
        execUpdate();
      },
      onMessageAnnotationsPart(value) {
        if (messageAnnotations == null) {
          messageAnnotations = [...value];
        } else {
          messageAnnotations.push(...value);
        }

        execUpdate();
      },
      onFinishStepPart(value) {
        step += 1;

        // reset the current text and reasoning parts
        currentTextPart = value.isContinued ? currentTextPart : undefined;
        currentReasoningPart = undefined;
        currentReasoningTextDetail = undefined;
      },
      onStartStepPart(value) {
        // keep message id stable when we are updating an existing message:
        if (!replaceLastMessage) {
          message.id = value.messageId;
        }

        // add a step boundary part to the message
        message.parts.push({ type: 'step-start' });
        execUpdate();
      },
      onFinishMessagePart(value) {
        finishReason = value.finishReason;
        if (value.usage != null) {
          // usage = calculateLanguageModelUsage(value.usage);
          usage = value.usage;
        }
      },
      onErrorPart(error) {
        throw new Error(error);
      },
    });

    onFinish?.({ message, finishReason, usage });
  }

  /**
   * Streams a response from the agent
   * @param params - Stream parameters including prompt
   * @returns Promise containing the enhanced Response object with processDataStream method
   */
  async stream<T extends JSONSchema7 | ZodSchema | undefined = undefined>(
    params: StreamParams<T>,
  ): Promise<
    Response & {
      processDataStream: (options?: Omit<Parameters<typeof processDataStream>[0], 'stream'>) => Promise<void>;
    }
  > {
    const processedParams = {
      ...params,
      output: params.output ? zodToJsonSchema(params.output) : undefined,
      experimental_output: params.experimental_output ? zodToJsonSchema(params.experimental_output) : undefined,
      runtimeContext: parseClientRuntimeContext(params.runtimeContext),
      clientTools: processClientTools(params.clientTools),
    };

    // Create a readable stream that will handle the response processing
    const { readable, writable } = new TransformStream<Uint8Array, Uint8Array>();

    // Start processing the response in the background
    const response = await this.processStreamResponse(processedParams, writable);

    // Create a new response with the readable stream
    const streamResponse = new Response(readable, {
      status: response.status,
      statusText: response.statusText,
      headers: response.headers,
    }) as Response & {
      processDataStream: (options?: Omit<Parameters<typeof processDataStream>[0], 'stream'>) => Promise<void>;
    };

    // Add the processDataStream method to the response
    streamResponse.processDataStream = async (options = {}) => {
      await processDataStream({
        stream: streamResponse.body as ReadableStream<Uint8Array>,
        ...options,
      });
    };

    return streamResponse;
  }

  /**
   * Processes the stream response and handles tool calls
   */
  private async processStreamResponse(processedParams: any, writable: WritableStream<Uint8Array>) {
    const response: Response & {
      processDataStream: (options?: Omit<Parameters<typeof processDataStream>[0], 'stream'>) => Promise<void>;
    } = await this.request(`/api/agents/${this.agentId}/stream`, {
      method: 'POST',
      body: processedParams,
      stream: true,
    });

    if (!response.body) {
      throw new Error('No response body');
    }

    try {
      let toolCalls: ToolInvocation[] = [];
      let finishReasonToolCalls = false;
      let messages: UIMessage[] = [];
      let hasProcessedToolCalls = false;

      // Use tee() to split the stream into two branches
      const [streamForWritable, streamForProcessing] = response.body.tee();

      // Pipe one branch to the writable stream
      streamForWritable
        .pipeTo(writable, {
          preventClose: true,
        })
        .catch(error => {
          console.error('Error piping to writable stream:', error);
        });

      // Process the other branch for chat response handling
      this.processChatResponse({
        stream: streamForProcessing,
        update: ({ message }) => {
          const existingIndex = messages.findIndex(m => m.id === message.id);

          if (existingIndex !== -1) {
            messages[existingIndex] = message;
          } else {
            messages.push(message);
          }
        },
        onFinish: async ({ finishReason, message }) => {
          if (finishReason === 'tool-calls') {
            const toolCall = [...(message?.parts ?? [])]
              .reverse()
              .find(part => part.type === 'tool-invocation')?.toolInvocation;
            if (toolCall) {
              toolCalls.push(toolCall);
            }

            // Handle tool calls if needed
            for (const toolCall of toolCalls) {
              const clientTool = processedParams.clientTools?.[toolCall.toolName] as Tool;
              if (clientTool && clientTool.execute) {
                const result = await clientTool.execute(
                  {
                    context: toolCall?.args,
                    runId: processedParams.runId,
                    resourceId: processedParams.resourceId,
                    threadId: processedParams.threadId,
                    runtimeContext: processedParams.runtimeContext as RuntimeContext,
                  },
                  {
                    messages: (response as unknown as { messages: CoreMessage[] }).messages,
                    toolCallId: toolCall?.toolCallId,
                  },
                );

                const lastMessage: UIMessage = JSON.parse(JSON.stringify(messages[messages.length - 1]));

                const toolInvocationPart = lastMessage?.parts?.find(
                  part => part.type === 'tool-invocation' && part.toolInvocation?.toolCallId === toolCall.toolCallId,
                ) as any | undefined;

                if (toolInvocationPart) {
                  toolInvocationPart.toolInvocation = {
                    ...toolInvocationPart.toolInvocation,
                    state: 'result',
                    result,
                  };
                }

                const toolInvocation = lastMessage?.toolInvocations?.find(
                  toolInvocation => toolInvocation.toolCallId === toolCall.toolCallId,
                ) as ToolInvocation | undefined;

                if (toolInvocation) {
                  toolInvocation.state = 'result';
                  // @ts-ignore
                  toolInvocation.result = result;
                }

                // write the tool result part to the stream
                const writer = writable.getWriter();

                try {
                  await writer.write(
                    new TextEncoder().encode(
                      'a:' +
                        JSON.stringify({
                          toolCallId: toolCall.toolCallId,
                          result,
                        }) +
                        '\n',
                    ),
                  );
                } finally {
                  writer.releaseLock();
                }

                // Convert messages to the correct format for the recursive call
                const originalMessages = processedParams.messages;
                const messageArray = Array.isArray(originalMessages) ? originalMessages : [originalMessages];

                // Recursively call stream with updated messages
                this.processStreamResponse(
                  {
                    ...processedParams,
                    messages: [...messageArray, ...messages.filter(m => m.id !== lastMessage.id), lastMessage],
                  },
                  writable,
                ).catch(error => {
                  console.error('Error processing stream response:', error);
                });
              }
            }
          } else {
            setTimeout(() => {
              writable.close();
            }, 0);
          }
        },
        lastMessage: undefined,
      }).catch(error => {
        console.error('Error processing stream response:', error);
      });
    } catch (error) {
      console.error('Error processing stream response:', error);
    }
    return response;
  }

  /**
   * Gets details about a specific tool available to the agent
   * @param toolId - ID of the tool to retrieve
   * @returns Promise containing tool details
   */
  getTool(toolId: string): Promise<GetToolResponse> {
    return this.request(`/api/agents/${this.agentId}/tools/${toolId}`);
  }

  /**
   * Executes a tool for the agent
   * @param toolId - ID of the tool to execute
   * @param params - Parameters required for tool execution
   * @returns Promise containing the tool execution results
   */
  executeTool(toolId: string, params: { data: any; runtimeContext?: RuntimeContext }): Promise<any> {
    const body = {
      data: params.data,
      runtimeContext: params.runtimeContext ? Object.fromEntries(params.runtimeContext.entries()) : undefined,
    };
    return this.request(`/api/agents/${this.agentId}/tools/${toolId}/execute`, {
      method: 'POST',
      body,
    });
  }

  /**
   * Retrieves evaluation results for the agent
   * @returns Promise containing agent evaluations
   */
  evals(): Promise<GetEvalsByAgentIdResponse> {
    return this.request(`/api/agents/${this.agentId}/evals/ci`);
  }

  /**
   * Retrieves live evaluation results for the agent
   * @returns Promise containing live agent evaluations
   */
  liveEvals(): Promise<GetEvalsByAgentIdResponse> {
    return this.request(`/api/agents/${this.agentId}/evals/live`);
  }

  /**
   * Updates the model for the agent
   * @param params - Parameters for updating the model
   * @returns Promise containing the updated model
   */
  updateModel(params: { model: MastraLanguageModel }): Promise<{ message: string }> {
    return this.request(`/api/agents/${this.agentId}/model`, {
      method: 'POST',
      body: params,
    });
  }
}<|MERGE_RESOLUTION|>--- conflicted
+++ resolved
@@ -1,20 +1,5 @@
-<<<<<<< HEAD
 import { processDataStream, type JSONValue, type ToolInvocation, type UIMessage } from 'ai';
-import { Tool, type CoreMessage } from '@mastra/core';
-=======
-import {
-  parsePartialJson,
-  processDataStream,
-  type JSONValue,
-  type ReasoningUIPart,
-  type TextUIPart,
-  type ToolInvocation,
-  type ToolInvocationUIPart,
-  type UIMessage,
-  type UseChatOptions,
-} from '@ai-sdk/ui-utils';
 import { Tool, type CoreMessage, type MastraLanguageModel } from '@mastra/core';
->>>>>>> dbc84717
 import { type GenerateReturn } from '@mastra/core/llm';
 import type { JSONSchema7 } from 'json-schema';
 import { ZodSchema } from 'zod';
