--- conflicted
+++ resolved
@@ -50,1951 +50,6 @@
   keyPrefix: 'mastra-test', // Fixed prefix for test isolation
 };
 
-<<<<<<< HEAD
-describe('CloudflareStore Workers Binding', () => {
-  // Add test helper methods to CloudflareStore and set up bindings
-  beforeAll(async () => {
-    // Get KV namespaces from Miniflare
-    const kvBindings = {
-      [TABLE_THREADS]: (await mf.getKVNamespace(TABLE_THREADS)) as KVNamespace,
-      [TABLE_MESSAGES]: (await mf.getKVNamespace(TABLE_MESSAGES)) as KVNamespace,
-      [TABLE_WORKFLOW_SNAPSHOT]: (await mf.getKVNamespace(TABLE_WORKFLOW_SNAPSHOT)) as KVNamespace,
-      [TABLE_EVALS]: (await mf.getKVNamespace(TABLE_EVALS)) as KVNamespace,
-      [TABLE_TRACES]: (await mf.getKVNamespace(TABLE_TRACES)) as KVNamespace,
-      [TABLE_RESOURCES]: (await mf.getKVNamespace(TABLE_RESOURCES)) as KVNamespace,
-    };
-
-    // Set bindings in test config
-    TEST_CONFIG.bindings = kvBindings;
-  });
-  let store: CloudflareStore;
-
-  beforeAll(() => {
-    store = new CloudflareStore(TEST_CONFIG);
-  });
-
-  // Helper to clean up KV data between tests
-  const cleanupKVData = async () => {
-    // List and delete all keys in each namespace
-    const tables = [
-      TABLE_THREADS,
-      TABLE_MESSAGES,
-      TABLE_WORKFLOW_SNAPSHOT,
-      TABLE_EVALS,
-      TABLE_TRACES,
-      TABLE_RESOURCES,
-    ] as TABLE_NAMES[];
-
-    for (const table of tables) {
-      try {
-        await clearTableExceptSchema(store, table);
-      } catch (error) {
-        console.error(`Error cleaning up namespace ${table}:`, error);
-      }
-    }
-  };
-
-  const clearTableExceptSchema = async (store: CloudflareStore, tableName: TABLE_NAMES) => {
-    const keys = await store['listKV'](tableName);
-    if (keys.length > 0) {
-      const schemaPrefix = store['namespacePrefix'] ? `${store['namespacePrefix']}:schema:` : 'schema:';
-      const nonSchemaKeys = keys.filter(keyObj => !keyObj.name.startsWith(schemaPrefix));
-      if (nonSchemaKeys.length > 0) {
-        await Promise.all(nonSchemaKeys.map(keyObj => store['deleteKV'](tableName, keyObj.name)));
-      }
-    }
-  };
-
-  beforeEach(async () => {
-    await cleanupKVData();
-  });
-
-  afterAll(async () => {
-    await cleanupKVData();
-  });
-
-  describe('Trace Operations', () => {
-    beforeEach(async () => {
-      await store.clearTable({ tableName: TABLE_TRACES });
-    });
-
-    it('should retrieve traces with filtering and pagination', async () => {
-      // Insert sample traces
-      const trace1 = createSampleTrace('test-trace-1', 'scope1', { env: 'prod' });
-      const trace2 = createSampleTrace('test-trace-2', 'scope1', { env: 'dev' });
-      const trace3 = createSampleTrace('other-trace', 'scope2', { env: 'prod' });
-
-      await store.insert({ tableName: TABLE_TRACES, record: trace1 });
-      await store.insert({ tableName: TABLE_TRACES, record: trace2 });
-      await store.insert({ tableName: TABLE_TRACES, record: trace3 });
-
-      // Test name filter
-      const testTraces = await store.getTraces({ name: 'test-trace', page: 0, perPage: 10 });
-      expect(testTraces).toHaveLength(2);
-      expect(testTraces.map(t => t.name)).toContain('test-trace-1');
-      expect(testTraces.map(t => t.name)).toContain('test-trace-2');
-
-      // Test scope filter
-      const scope1Traces = await store.getTraces({ scope: 'scope1', page: 0, perPage: 10 });
-      expect(scope1Traces).toHaveLength(2);
-      expect(scope1Traces.every(t => t.scope === 'scope1')).toBe(true);
-
-      // Test attributes filter
-      const prodTraces = await store.getTraces({
-        attributes: { env: 'prod' },
-        page: 0,
-        perPage: 10,
-      });
-      expect(prodTraces).toHaveLength(2);
-      expect(prodTraces.every(t => t.attributes.env === 'prod')).toBe(true);
-
-      // Test pagination
-      const pagedTraces = await store.getTraces({ page: 0, perPage: 2 });
-      expect(pagedTraces).toHaveLength(2);
-
-      // Test combined filters
-      const combinedTraces = await store.getTraces({
-        scope: 'scope1',
-        attributes: { env: 'prod' },
-        page: 0,
-        perPage: 10,
-      });
-      expect(combinedTraces).toHaveLength(1);
-      expect(combinedTraces[0].name).toBe('test-trace-1');
-
-      // Verify trace object structure
-      const trace = combinedTraces[0];
-      expect(trace).toHaveProperty('id');
-      expect(trace).toHaveProperty('parentSpanId');
-      expect(trace).toHaveProperty('traceId');
-      expect(trace).toHaveProperty('name');
-      expect(trace).toHaveProperty('scope');
-      expect(trace).toHaveProperty('kind');
-      expect(trace).toHaveProperty('status');
-      expect(trace).toHaveProperty('events');
-      expect(trace).toHaveProperty('links');
-      expect(trace).toHaveProperty('attributes');
-      expect(trace).toHaveProperty('startTime');
-      expect(trace).toHaveProperty('endTime');
-      expect(trace).toHaveProperty('other');
-      expect(trace).toHaveProperty('createdAt');
-
-      // Verify JSON fields are parsed
-      expect(typeof trace.status).toBe('object');
-      expect(typeof trace.events).toBe('object');
-      expect(typeof trace.links).toBe('object');
-      expect(typeof trace.attributes).toBe('object');
-      expect(typeof trace.other).toBe('object');
-    });
-
-    it('should handle empty results', async () => {
-      const traces = await store.getTraces({ page: 0, perPage: 10 });
-      expect(traces).toHaveLength(0);
-    });
-
-    it('should handle invalid JSON in fields', async () => {
-      const trace = createSampleTrace('test-trace');
-      trace.status = 'invalid-json{'; // Intentionally invalid JSON
-
-      await store.insert({ tableName: TABLE_TRACES, record: trace });
-      const traces = await store.getTraces({ page: 0, perPage: 10 });
-
-      expect(traces).toHaveLength(1);
-      expect(traces[0].status).toBe('invalid-json{'); // Should return raw string when JSON parsing fails
-    });
-  });
-
-  describe('Table Operations', () => {
-    const testTableName = TABLE_THREADS;
-    const testTableName2 = TABLE_MESSAGES;
-
-    beforeEach(async () => {
-      // Clear tables before each test
-      await clearTableExceptSchema(store, testTableName).catch(() => {});
-      await clearTableExceptSchema(store, testTableName2).catch(() => {});
-    });
-
-    it('should create a new table with schema', async () => {
-      await store.createTable({
-        tableName: testTableName,
-        schema: {
-          id: { type: 'text', primaryKey: true },
-          data: { type: 'text', nullable: true },
-        },
-      });
-
-      // Verify schema key format
-      const schemaKey = store['getSchemaKey'](testTableName);
-      const expectedSchemaKey = `${TEST_CONFIG.keyPrefix}:schema:${testTableName}`;
-      expect(schemaKey).toBe(expectedSchemaKey);
-
-      // Verify schema exists
-      const schema = await store['getTableSchema'](testTableName);
-      expect(schema).toBeTruthy();
-      expect(schema?.id?.type).toBe('text');
-      expect(schema?.id?.primaryKey).toBe(true);
-
-      // Verify table exists by inserting and retrieving data
-      await store.insert({
-        tableName: testTableName,
-        record: {
-          id: 'test1',
-          data: 'test-data',
-          title: 'Test Thread',
-          resourceId: 'resource-1',
-          createdAt: new Date(),
-          updatedAt: new Date(),
-        } as StorageThreadType,
-      });
-
-      const result = await store.load<StorageThreadType>({ tableName: testTableName, keys: { id: 'test1' } });
-      expect(result).toBeTruthy();
-      if (result) {
-        expect(result.title).toBe('Test Thread');
-        expect(result.resourceId).toBe('resource-1');
-        expect(result.createdAt).toBeDefined();
-        expect(result.updatedAt).toBeDefined();
-      }
-    });
-
-    it('should handle multiple table creation', async () => {
-      await store.createTable({
-        tableName: testTableName2,
-        schema: {
-          id: { type: 'text', primaryKey: true },
-          threadId: { type: 'text', nullable: false }, // Use nullable: false instead of required
-          data: { type: 'text', nullable: true },
-        },
-      });
-
-      // Verify both tables work independently
-      await store.insert({
-        tableName: testTableName2,
-        record: {
-          id: 'test2',
-          threadId: 'thread-1',
-          content: [{ type: 'text', text: 'test-data-2' }],
-          role: 'user',
-        } as MastraMessageV1,
-      });
-
-      const result = await store.load<MastraMessageV1>({
-        tableName: testTableName2,
-        keys: { id: 'test2', threadId: 'thread-1' },
-      });
-      expect(result).toBeTruthy();
-      if (result) {
-        expect(result.threadId).toBe('thread-1');
-        expect(result.content).toEqual([{ type: 'text', text: 'test-data-2' }]);
-        expect(result.role).toBe('user');
-      }
-    });
-  });
-
-  describe('Thread Operations', () => {
-    it('should create and retrieve a thread', async () => {
-      const thread = createSampleThread();
-
-      // Save thread
-      const savedThread = await store.saveThread({ thread });
-      expect(savedThread).toEqual(thread);
-
-      // Retrieve thread
-      const retrievedThread = await retryUntil(
-        async () => await store.getThreadById({ threadId: thread.id }),
-        retrievedThread => retrievedThread?.title === thread.title,
-      );
-      expect(retrievedThread?.title).toEqual(thread.title);
-      expect(retrievedThread).not.toBeNull();
-      expect(retrievedThread?.id).toBe(thread.id);
-      expect(retrievedThread?.title).toBe(thread.title);
-      expect(retrievedThread?.metadata).toEqual(thread.metadata);
-    });
-
-    it('should return null for non-existent thread', async () => {
-      const result = await store.getThreadById({ threadId: 'non-existent' });
-      expect(result).toBeNull();
-    });
-
-    it('should get threads by resource ID', async () => {
-      const thread1 = createSampleThread();
-      const thread2 = { ...createSampleThread(), resourceId: thread1.resourceId };
-
-      await store.saveThread({ thread: thread1 });
-      await store.saveThread({ thread: thread2 });
-
-      const threads = await retryUntil(
-        async () => await store.getThreadsByResourceId({ resourceId: thread1.resourceId }),
-        threads => threads?.length === 2,
-      );
-      expect(threads).toHaveLength(2);
-      expect(threads.map(t => t.id)).toEqual(expect.arrayContaining([thread1.id, thread2.id]));
-    });
-
-    it('should update thread title and metadata', async () => {
-      const thread = createSampleThread();
-      await store.saveThread({ thread });
-
-      const updatedTitle = 'Updated Title';
-      const updatedMetadata = { newKey: 'newValue' };
-      const updatedThread = await store.updateThread({
-        id: thread.id,
-        title: updatedTitle,
-        metadata: updatedMetadata,
-      });
-
-      expect(updatedThread.title).toBe(updatedTitle);
-      expect(updatedThread.metadata).toEqual({
-        ...thread.metadata,
-        ...updatedMetadata,
-      });
-
-      // Verify persistence with retry
-      const retrieved = await retryUntil(
-        async () =>
-          await store.load<StorageThreadType>({
-            tableName: TABLE_THREADS,
-            keys: { id: thread.id },
-          }),
-        (thread): boolean => {
-          if (!thread || !thread.metadata) return false;
-          return (
-            thread.title === updatedTitle &&
-            Object.entries(updatedMetadata).every(([key, value]) => thread?.metadata?.[key] === value)
-          );
-        },
-      );
-
-      expect(retrieved?.title).toBe(updatedTitle);
-      expect(retrieved?.metadata).toEqual(expect.objectContaining(updatedMetadata));
-    });
-
-    it('should delete thread and its messages', async () => {
-      const thread = createSampleThread();
-      await store.saveThread({ thread });
-
-      // Add some messages
-      const messages = [createSampleMessageV2({ threadId: thread.id }), createSampleMessageV2({ threadId: thread.id })];
-      await store.saveMessages({ messages, format: 'v2' });
-
-      await store.deleteThread({ threadId: thread.id });
-
-      // Verify thread deletion with retry
-      await retryUntil(
-        async () => await store.getThreadById({ threadId: thread.id }),
-        thread => thread === null,
-      );
-
-      // Verify messages were also deleted with retry
-      const retrievedMessages = await retryUntil(
-        async () => await store.getMessages({ threadId: thread.id, format: 'v2' }),
-        messages => messages.length === 0,
-      );
-      expect(retrievedMessages).toHaveLength(0);
-    });
-  });
-
-  describe('Message Operations', () => {
-    it('should handle empty message array', async () => {
-      const result = await store.saveMessages({ messages: [] });
-      expect(result).toEqual([]);
-    });
-    it('should save and retrieve messages', async () => {
-      const thread = createSampleThread();
-      await store.saveThread({ thread });
-
-      const messages = [createSampleMessageV2({ threadId: thread.id }), createSampleMessageV2({ threadId: thread.id })];
-
-      const checkMessages = messages.map(m => {
-        const { type, content, ...rest } = m;
-        return {
-          ...rest,
-          content: {
-            content: content.content,
-            format: 2,
-            parts: [{ type: 'text', text: content.content }],
-          },
-        };
-      });
-      // Save messages
-      const savedMessages = await store.saveMessages({ messages, format: 'v2' });
-      expect(savedMessages).toEqual(checkMessages);
-
-      // Retrieve messages with retry
-      const retrievedMessages = await retryUntil(
-        async () => {
-          const msgs = await store.getMessages({ threadId: thread.id, format: 'v2' });
-          return msgs;
-        },
-        msgs => msgs.length === 2,
-      );
-
-      expect(retrievedMessages).toEqual(expect.arrayContaining(checkMessages));
-    });
-
-    it('should handle empty message array', async () => {
-      const result = await store.saveMessages({ messages: [] });
-      expect(result).toEqual([]);
-    });
-
-    it('should maintain message order', async () => {
-      const thread = createSampleThread();
-      await store.saveThread({ thread });
-
-      const now = new Date();
-      const messages = [
-        createSampleMessageV2({
-          threadId: thread.id,
-          content: { content: 'First' },
-          resourceId: thread.resourceId,
-          createdAt: new Date(now.getTime()),
-        }),
-        createSampleMessageV2({
-          threadId: thread.id,
-          content: { content: 'Second' },
-          resourceId: thread.resourceId,
-          createdAt: new Date(now.getTime() + 1000),
-        }),
-        createSampleMessageV2({
-          threadId: thread.id,
-          content: { content: 'Third' },
-          resourceId: thread.resourceId,
-          createdAt: new Date(now.getTime() + 2000),
-        }),
-      ];
-
-      await store.saveMessages({ messages, format: 'v2' });
-
-      const retrievedMessages = await retryUntil(
-        async () => await store.getMessages({ threadId: thread.id, format: 'v2' }),
-        messages => messages.length > 0,
-      );
-      expect(retrievedMessages).toHaveLength(3);
-
-      // Verify order is maintained
-      retrievedMessages.forEach((msg, idx) => {
-        const match = messages[idx].content;
-        expect(msg.content).toEqual(
-          expect.objectContaining({
-            format: 2,
-            parts: [{ type: 'text', text: match.content }],
-          }),
-        );
-      });
-    });
-
-    it('should upsert messages: duplicate id+threadId results in update, not duplicate row', async () => {
-      const thread = await createSampleThread();
-      await store.saveThread({ thread });
-      const baseMessage = createSampleMessageV2({
-        threadId: thread.id,
-        createdAt: new Date(),
-        content: { content: 'Original' },
-        resourceId: thread.resourceId,
-      });
-
-      // Insert the message for the first time
-      await store.saveMessages({ messages: [baseMessage], format: 'v2' });
-
-      // Insert again with the same id and threadId but different content
-      const updatedMessage = {
-        ...createSampleMessageV2({
-          threadId: thread.id,
-          createdAt: new Date(),
-          content: { content: 'Updated' },
-          resourceId: thread.resourceId,
-        }),
-        id: baseMessage.id,
-      };
-
-      await store.saveMessages({ messages: [updatedMessage], format: 'v2' });
-
-      // Retrieve messages for the thread
-      const retrievedMessages = await store.getMessages({ threadId: thread.id, format: 'v2' });
-
-      // Only one message should exist for that id+threadId
-      expect(retrievedMessages.filter(m => m.id === baseMessage.id)).toHaveLength(1);
-
-      // The content should be the updated one
-      expect(retrievedMessages.find(m => m.id === baseMessage.id)?.content.content).toBe('Updated');
-    });
-
-    it('should upsert messages: duplicate id and different threadid', async () => {
-      const thread1 = await createSampleThread();
-      const thread2 = await createSampleThread();
-      await store.saveThread({ thread: thread1 });
-      await store.saveThread({ thread: thread2 });
-
-      const message = createSampleMessageV2({
-        threadId: thread1.id,
-        createdAt: new Date(),
-        content: { content: 'Thread1 Content' },
-        resourceId: thread1.resourceId,
-      });
-
-      // Insert message into thread1
-      await store.saveMessages({ messages: [message], format: 'v2' });
-
-      // Attempt to insert a message with the same id but different threadId
-      const conflictingMessage = {
-        ...createSampleMessageV2({
-          threadId: thread2.id, // different thread
-          content: { content: 'Thread2 Content' },
-          resourceId: thread2.resourceId,
-        }),
-        id: message.id,
-      };
-
-      // Save should also save the message to the new thread
-      await store.saveMessages({ messages: [conflictingMessage], format: 'v2' });
-
-      // Retrieve messages for both threads
-      const thread1Messages = await store.getMessages({ threadId: thread1.id, format: 'v2' });
-      const thread2Messages = await store.getMessages({ threadId: thread2.id, format: 'v2' });
-
-      // Thread 1 should have the message with that id
-      expect(thread1Messages.find(m => m.id === message.id)?.content.content).toBe('Thread1 Content');
-
-      // Thread 2 should also have the message with that id
-      expect(thread2Messages.find(m => m.id === message.id)?.content.content).toBe('Thread2 Content');
-    });
-
-    // it('should retrieve messages w/ next/prev messages by message id + resource id', async () => {
-    //   const messages: MastraMessageV2[] = [
-    //     createSampleMessageV2({
-    //       threadId: 'thread-one',
-    //       content: 'First',
-    //       resourceId: 'cross-thread-resource',
-    //     }),
-    //     createSampleMessageV2({
-    //       threadId: 'thread-one',
-    //       content: 'Second',
-    //       resourceId: 'cross-thread-resource',
-    //     }),
-    //     createSampleMessageV2({
-    //       threadId: 'thread-one',
-    //       content: 'Third',
-    //       resourceId: 'cross-thread-resource',
-    //     }),
-
-    //     createSampleMessageV2({
-    //       threadId: 'thread-two',
-    //       content: 'Fourth',
-    //       resourceId: 'cross-thread-resource',
-    //     }),
-    //     createSampleMessageV2({
-    //       threadId: 'thread-two',
-    //       content: 'Fifth',
-    //       resourceId: 'cross-thread-resource',
-    //     }),
-    //     createSampleMessageV2({
-    //       threadId: 'thread-two',
-    //       content: 'Sixth',
-    //       resourceId: 'cross-thread-resource',
-    //     }),
-
-    //     createSampleMessageV2({
-    //       threadId: 'thread-three',
-    //       content: 'Seventh',
-    //       resourceId: 'other-resource',
-    //     }),
-    //     createSampleMessageV2({
-    //       threadId: 'thread-three',
-    //       content: 'Eighth',
-    //       resourceId: 'other-resource',
-    //     }),
-    //   ];
-
-    //   await store.saveMessages({ messages: messages, format: 'v2' });
-
-    //   const retrievedMessages = await store.getMessages({ threadId: 'thread-one', format: 'v2' });
-    //   expect(retrievedMessages).toHaveLength(3);
-    //   expect(retrievedMessages.map((m: any) => m.content.parts[0].text)).toEqual(['First', 'Second', 'Third']);
-
-    //   const retrievedMessages2 = await store.getMessages({ threadId: 'thread-two', format: 'v2' });
-    //   expect(retrievedMessages2).toHaveLength(3);
-    //   expect(retrievedMessages2.map((m: any) => m.content.parts[0].text)).toEqual(['Fourth', 'Fifth', 'Sixth']);
-
-    //   const retrievedMessages3 = await store.getMessages({ threadId: 'thread-three', format: 'v2' });
-    //   expect(retrievedMessages3).toHaveLength(2);
-    //   expect(retrievedMessages3.map((m: any) => m.content.parts[0].text)).toEqual(['Seventh', 'Eighth']);
-
-    //   const crossThreadMessages = await store.getMessages({
-    //     threadId: 'thread-doesnt-exist',
-    //     resourceId: 'cross-thread-resource',
-    //     format: 'v2',
-    //     selectBy: {
-    //       last: 0,
-    //       include: [
-    //         {
-    //           id: messages[1].id,
-    //           withNextMessages: 2,
-    //           withPreviousMessages: 2,
-    //         },
-    //         {
-    //           id: messages[4].id,
-    //           withPreviousMessages: 2,
-    //           withNextMessages: 2,
-    //         },
-    //       ],
-    //     },
-    //   });
-
-    //   expect(crossThreadMessages).toHaveLength(6);
-    //   expect(crossThreadMessages.filter(m => m.threadId === `thread-one`)).toHaveLength(3);
-    //   expect(crossThreadMessages.filter(m => m.threadId === `thread-two`)).toHaveLength(3);
-
-    //   const crossThreadMessages2 = await store.getMessages({
-    //     threadId: 'thread-one',
-    //     resourceId: 'cross-thread-resource',
-    //     format: 'v2',
-    //     selectBy: {
-    //       last: 0,
-    //       include: [
-    //         {
-    //           id: messages[4].id,
-    //           withPreviousMessages: 1,
-    //           withNextMessages: 30,
-    //         },
-    //       ],
-    //     },
-    //   });
-
-    //   expect(crossThreadMessages2).toHaveLength(3);
-    //   expect(crossThreadMessages2.filter(m => m.threadId === `thread-one`)).toHaveLength(0);
-    //   expect(crossThreadMessages2.filter(m => m.threadId === `thread-two`)).toHaveLength(3);
-
-    //   const crossThreadMessages3 = await store.getMessages({
-    //     threadId: 'thread-two',
-    //     resourceId: 'cross-thread-resource',
-    //     format: 'v2',
-    //     selectBy: {
-    //       last: 0,
-    //       include: [
-    //         {
-    //           id: messages[1].id,
-    //           withNextMessages: 1,
-    //           withPreviousMessages: 1,
-    //         },
-    //       ],
-    //     },
-    //   });
-
-    //   expect(crossThreadMessages3).toHaveLength(3);
-    //   expect(crossThreadMessages3.filter(m => m.threadId === `thread-one`)).toHaveLength(3);
-    //   expect(crossThreadMessages3.filter(m => m.threadId === `thread-two`)).toHaveLength(0);
-    // });
-  });
-
-  describe('Workflow Operations', () => {
-    it('should save and retrieve workflow snapshots', async () => {
-      const thread = createSampleThread();
-      const { snapshot, runId } = createSampleWorkflowSnapshot(thread.id, 'running');
-
-      await store.persistWorkflowSnapshot({
-        namespace: 'test',
-        workflowName: 'test-workflow',
-        runId,
-        snapshot,
-      });
-      await new Promise(resolve => setTimeout(resolve, 5000));
-
-      const retrieved = await retryUntil(
-        async () =>
-          await store.loadWorkflowSnapshot({
-            namespace: 'test',
-            workflowName: 'test-workflow',
-            runId,
-          }),
-        snapshot => snapshot?.runId === runId,
-      );
-
-      expect(retrieved).toEqual(snapshot);
-    });
-
-    it('should handle non-existent workflow snapshots', async () => {
-      const result = await store.loadWorkflowSnapshot({
-        namespace: 'test',
-        workflowName: 'test-workflow',
-        runId: 'non-existent',
-      });
-      expect(result).toBeNull();
-    });
-
-    it('should update workflow snapshot status', async () => {
-      const thread = createSampleThread();
-      const { snapshot, runId } = createSampleWorkflowSnapshot(thread.id, 'running');
-
-      await store.persistWorkflowSnapshot({
-        namespace: 'test',
-        workflowName: 'test-workflow',
-        runId,
-        snapshot,
-      });
-
-      const updatedSnapshot = {
-        ...snapshot,
-        value: { [runId]: 'completed' },
-        timestamp: Date.now(),
-      };
-
-      await store.persistWorkflowSnapshot({
-        namespace: 'test',
-        workflowName: 'test-workflow',
-        runId,
-        snapshot: updatedSnapshot,
-      });
-
-      const retrieved = await retryUntil(
-        async () =>
-          await store.loadWorkflowSnapshot({
-            namespace: 'test',
-            workflowName: 'test-workflow',
-            runId,
-          }),
-        snapshot => snapshot?.value[runId] === 'completed',
-      );
-
-      expect(retrieved?.value[runId]).toBe('completed');
-      expect(retrieved?.timestamp).toBeGreaterThan(snapshot.timestamp);
-    });
-  });
-
-  describe('Date Handling', () => {
-    it('should handle Date objects in thread operations', async () => {
-      const now = new Date();
-      const thread = {
-        id: 'thread-date-1',
-        resourceId: 'resource-1',
-        title: 'Test Thread',
-        createdAt: now,
-        updatedAt: now,
-        metadata: {},
-      };
-
-      await store.saveThread({ thread });
-      const retrievedThread = await retryUntil(
-        async () => await store.getThreadById({ threadId: thread.id }),
-        retrievedThread => retrievedThread?.id === thread.id,
-      );
-      expect(retrievedThread?.createdAt).toBeInstanceOf(Date);
-      expect(retrievedThread?.updatedAt).toBeInstanceOf(Date);
-      expect(retrievedThread?.createdAt.toISOString()).toBe(now.toISOString());
-      expect(retrievedThread?.updatedAt.toISOString()).toBe(now.toISOString());
-    });
-
-    it('should handle ISO string dates in thread operations', async () => {
-      const now = new Date();
-      const thread = {
-        id: 'thread-date-2',
-        resourceId: 'resource-1',
-        title: 'Test Thread',
-        createdAt: now.toISOString(),
-        updatedAt: now.toISOString(),
-        metadata: {},
-      };
-
-      await store.saveThread({ thread: thread as any });
-      const retrievedThread = await retryUntil(
-        async () => await store.getThreadById({ threadId: thread.id }),
-        retrievedThread => retrievedThread?.id === thread.id,
-      );
-      expect(retrievedThread?.createdAt).toBeInstanceOf(Date);
-      expect(retrievedThread?.updatedAt).toBeInstanceOf(Date);
-      expect(retrievedThread?.createdAt.toISOString()).toBe(now.toISOString());
-      expect(retrievedThread?.updatedAt.toISOString()).toBe(now.toISOString());
-    });
-  });
-
-  describe('Message Ordering', () => {
-    it('should handle duplicate timestamps gracefully', async () => {
-      const thread = createSampleThread();
-      await store.saveThread({ thread });
-
-      // Create messages with identical timestamps
-      const timestamp = new Date();
-      const messages = Array.from({ length: 3 }, () =>
-        createSampleMessageV2({ threadId: thread.id, createdAt: timestamp }),
-      );
-
-      await store.saveMessages({ messages, format: 'v2' });
-
-      // Verify order is maintained based on insertion order
-      const orderKey = store['getThreadMessagesKey'](thread.id);
-      const order = await retryUntil(
-        async () => await store['getFullOrder'](orderKey),
-        order => order.length === messages.length,
-      );
-
-      // Order should match insertion order
-      expect(order).toEqual(messages.map(m => m.id));
-    });
-
-    it('should preserve write order when messages are saved concurrently', async () => {
-      const thread = createSampleThread();
-      await store.saveThread({ thread });
-
-      // Create messages with different timestamps
-      const now = Date.now();
-      const messages = Array.from({ length: 3 }, (_, i) =>
-        createSampleMessageV2({ threadId: thread.id, createdAt: new Date(now - (2 - i) * 1000) }),
-      );
-
-      // Save messages in reverse order to verify write order is preserved
-      const reversedMessages = [...messages].reverse(); // newest -> oldest
-      await Promise.all(reversedMessages.map(msg => store.saveMessages({ messages: [msg], format: 'v2' })));
-
-      // Verify messages are saved and maintain write order (not timestamp order)
-      const orderKey = store['getThreadMessagesKey'](thread.id);
-      const order = await retryUntil(
-        async () => {
-          const currentOrder = await store['getFullOrder'](orderKey);
-          // Verify both length and that all messages are present
-          return currentOrder.length === messages.length && currentOrder.every(id => messages.some(m => m.id === id))
-            ? currentOrder
-            : null;
-        },
-        order => order !== null,
-        5000,
-      );
-
-      expect(order).toEqual(reversedMessages.map(m => m.id));
-    });
-
-    it('should handle score updates correctly', async () => {
-      const thread = createSampleThread();
-      await store.saveThread({ thread });
-
-      // Create initial messages
-      const messages = Array.from({ length: 3 }, () => createSampleMessageV2({ threadId: thread.id }));
-      await store.saveMessages({ messages, format: 'v2' });
-
-      // Update scores to reverse order
-      const orderKey = store['getThreadMessagesKey'](thread.id);
-      await store['updateSortedMessages'](
-        orderKey,
-        messages.map((msg, i) => ({
-          id: msg.id,
-          score: messages.length - 1 - i,
-        })),
-      );
-
-      // Verify new order
-      const order = await retryUntil(
-        async () => await store['getFullOrder'](orderKey),
-        order => order[0] === messages?.[messages.length - 1]?.id,
-      );
-      expect(order).toEqual(messages.map(m => m.id).reverse());
-    });
-
-    it('should maintain message order using sorted sets', async () => {
-      const thread = createSampleThread();
-      await store.saveThread({ thread });
-
-      // Create messages with explicit timestamps to test chronological ordering
-      const baseTime = new Date('2025-03-14T23:30:20.930Z').getTime();
-      const messages = [
-        createSampleMessageV1({ threadId: thread.id, content: 'First', createdAt: new Date(baseTime) }),
-        createSampleMessageV1({ threadId: thread.id, content: 'Second', createdAt: new Date(baseTime + 1000) }),
-        createSampleMessageV1({ threadId: thread.id, content: 'Third', createdAt: new Date(baseTime + 2000) }),
-      ];
-
-      await store.saveMessages({ messages });
-
-      await new Promise(resolve => setTimeout(resolve, 5000));
-
-      // Get messages and verify order
-      const orderKey = store['getThreadMessagesKey'](thread.id);
-      const order = await retryUntil(
-        async () => {
-          const order = await store['getFullOrder'](orderKey);
-          return order;
-        },
-        order => order.length > 0,
-      );
-      expect(order.length).toBe(3);
-
-      // Verify we can get specific ranges
-      const firstTwo = await retryUntil(
-        async () => await store['getRange'](orderKey, 0, 1),
-        order => order.length > 0,
-      );
-
-      expect(firstTwo.length).toBe(2);
-
-      const lastTwo = await retryUntil(
-        async () => await store['getLastN'](orderKey, 2),
-        order => order.length > 0,
-      );
-      expect(lastTwo.length).toBe(2);
-
-      // Verify message ranks
-      const firstMessageRank = await retryUntil(
-        async () => await store['getRank'](orderKey, messages[0].id),
-        order => order !== null,
-      );
-      expect(firstMessageRank).toBe(0);
-    });
-  });
-
-  describe('Workflow Snapshots', () => {
-    beforeEach(async () => {
-      // Clear workflow snapshots before each test
-      await store.clearTable({ tableName: TABLE_WORKFLOW_SNAPSHOT });
-    });
-
-    it('should persist and load workflow snapshots', async () => {
-      const workflow: WorkflowRunState = {
-        runId: 'test-run',
-        value: { 'test-run': 'running' },
-        timestamp: Date.now(),
-        context: {
-          'step-1': {
-            status: 'success' as const,
-            output: { input: 'test' },
-          },
-          input: { source: 'test' },
-        } as unknown as WorkflowRunState['context'],
-        activePaths: [],
-        suspendedPaths: {},
-        status: 'success',
-        serializedStepGraph: [],
-        runtimeContext: {},
-      };
-
-      await store.persistWorkflowSnapshot({
-        namespace: 'test',
-        workflowName: 'test-workflow',
-        runId: workflow.runId,
-        snapshot: workflow,
-      });
-
-      const retrieved = await retryUntil(
-        async () =>
-          await store.loadWorkflowSnapshot({
-            namespace: 'test',
-            workflowName: 'test-workflow',
-            runId: workflow.runId,
-          }),
-        snapshot => snapshot?.runId === workflow.runId,
-      );
-
-      expect(retrieved).toEqual(workflow);
-    });
-
-    it('should handle non-existent workflow snapshots', async () => {
-      const retrieved = await store.loadWorkflowSnapshot({
-        namespace: 'test',
-        workflowName: 'non-existent',
-        runId: 'non-existent',
-      });
-
-      expect(retrieved).toBeNull();
-    });
-
-    it('should update workflow snapshot status', async () => {
-      const workflow: WorkflowRunState = {
-        runId: 'test-run-2',
-        value: { 'test-run-2': 'running' },
-        timestamp: Date.now(),
-        context: {
-          'step-1': {
-            status: 'success' as const,
-            output: { input: 'test' },
-          },
-          input: { source: 'test' },
-        } as unknown as WorkflowRunState['context'],
-        activePaths: [],
-        suspendedPaths: {},
-        status: 'success',
-        serializedStepGraph: [],
-      };
-
-      await store.persistWorkflowSnapshot({
-        namespace: 'test',
-        workflowName: 'test-workflow',
-        runId: workflow.runId,
-        snapshot: workflow,
-      });
-
-      // Update the workflow status
-      const updatedWorkflow: WorkflowRunState = {
-        ...workflow,
-        value: { 'test-run-2': 'completed' },
-      };
-
-      await store.persistWorkflowSnapshot({
-        namespace: 'test',
-        workflowName: 'test-workflow',
-        runId: workflow.runId,
-        snapshot: updatedWorkflow,
-      });
-
-      const retrieved = await retryUntil(
-        async () =>
-          await store.loadWorkflowSnapshot({
-            namespace: 'test',
-            workflowName: 'test-workflow',
-            runId: workflow.runId,
-          }),
-        snapshot => snapshot?.value[workflow.runId] === 'completed',
-      );
-
-      expect(retrieved?.value[workflow.runId]).toBe('completed');
-
-      // Verify the workflow is stored in the correct namespace
-      const keys = await store['listKV'](TABLE_WORKFLOW_SNAPSHOT);
-      const key = store['getKey'](TABLE_WORKFLOW_SNAPSHOT, {
-        namespace: 'test',
-        workflow_name: 'test-workflow',
-        run_id: workflow.runId,
-      });
-      expect(keys.some(k => k.name === key)).toBe(true);
-    });
-
-    it('should handle workflow step updates', async () => {
-      const workflow: WorkflowRunState = {
-        runId: 'test-run-3',
-        value: { 'test-run-3': 'running' },
-        timestamp: Date.now(),
-        context: {
-          'step-1': {
-            status: 'success' as const,
-            output: { input: 'test' },
-          },
-          'step-2': {
-            status: 'success' as const,
-            output: { input: 'test2' },
-          },
-          input: { source: 'test' },
-        } as unknown as WorkflowRunState['context'],
-        activePaths: [],
-        suspendedPaths: {},
-        status: 'success',
-        serializedStepGraph: [],
-      };
-
-      await store.persistWorkflowSnapshot({
-        namespace: 'test',
-        workflowName: 'test-workflow',
-        runId: workflow.runId,
-        snapshot: workflow,
-      });
-
-      await new Promise(resolve => setTimeout(resolve, 5000));
-
-      // Update step-1 status to completed
-      const updatedWorkflow = {
-        ...workflow,
-        context: {
-          ...workflow.context,
-          'step-1': {
-            status: 'success' as const,
-            output: { result: 'done' },
-          },
-        },
-        activePaths: [],
-      } as unknown as WorkflowRunState;
-
-      await store.persistWorkflowSnapshot({
-        namespace: 'test',
-        workflowName: 'test-workflow',
-        runId: workflow.runId,
-        snapshot: updatedWorkflow,
-      });
-
-      await new Promise(resolve => setTimeout(resolve, 5000));
-
-      const retrieved = await store.loadWorkflowSnapshot({
-        namespace: 'test',
-        workflowName: 'test-workflow',
-        runId: workflow.runId,
-      });
-
-      expect(retrieved?.context['step-1'].status).toBe('success');
-      expect((retrieved?.context['step-1'] as any).output).toEqual({ result: 'done' });
-      expect(retrieved?.context['step-2'].status).toBe('success');
-      expect(retrieved?.activePaths).toEqual([]);
-    });
-  });
-
-  describe('getWorkflowRuns', () => {
-    const testNamespace = 'test-namespace';
-    it('returns empty array when no workflows exist', async () => {
-      const { runs, total } = await store.getWorkflowRuns();
-      expect(runs).toEqual([]);
-      expect(total).toBe(0);
-    });
-
-    it('returns all workflows by default', async () => {
-      const workflowName1 = 'default_test_1';
-      const workflowName2 = 'default_test_2';
-      const thread1 = createSampleThread();
-      const thread2 = createSampleThread();
-
-      const {
-        snapshot: workflow1,
-        runId: runId1,
-        stepId: stepId1,
-      } = createSampleWorkflowSnapshot(thread1.id, 'success');
-      const {
-        snapshot: workflow2,
-        runId: runId2,
-        stepId: stepId2,
-      } = createSampleWorkflowSnapshot(thread2.id, 'waiting');
-
-      await store.persistWorkflowSnapshot({
-        namespace: 'test',
-        workflowName: workflowName1,
-        runId: runId1,
-        snapshot: workflow1,
-      });
-      await new Promise(resolve => setTimeout(resolve, 10)); // Small delay to ensure different timestamps
-      await store.persistWorkflowSnapshot({
-        namespace: 'test',
-        workflowName: workflowName2,
-        runId: runId2,
-        snapshot: workflow2,
-      });
-
-      const { runs, total } = await store.getWorkflowRuns({ namespace: 'test' });
-      expect(runs).toHaveLength(2);
-      expect(total).toBe(2);
-      expect(runs[0]!.workflowName).toBe(workflowName2); // Most recent first
-      expect(runs[1]!.workflowName).toBe(workflowName1);
-      const firstSnapshot = runs[0]!.snapshot;
-      const secondSnapshot = runs[1]!.snapshot;
-      checkWorkflowSnapshot(firstSnapshot, stepId2, 'waiting');
-      checkWorkflowSnapshot(secondSnapshot, stepId1, 'success');
-    });
-
-    it('filters by workflow name', async () => {
-      const workflowName1 = 'filter_test_1';
-      const workflowName2 = 'filter_test_2';
-      const thread = createSampleThread();
-
-      const {
-        snapshot: workflow1,
-        runId: runId1,
-        stepId: stepId1,
-      } = createSampleWorkflowSnapshot(thread.id, 'success');
-      const { snapshot: workflow2, runId: runId2 } = createSampleWorkflowSnapshot(thread.id, 'failed');
-
-      await store.persistWorkflowSnapshot({
-        namespace: 'test',
-        workflowName: workflowName1,
-        runId: runId1,
-        snapshot: workflow1,
-      });
-      await new Promise(resolve => setTimeout(resolve, 10)); // Small delay to ensure different timestamps
-      await store.persistWorkflowSnapshot({
-        namespace: 'test',
-        workflowName: workflowName2,
-        runId: runId2,
-        snapshot: workflow2,
-      });
-
-      const { runs, total } = await store.getWorkflowRuns({ namespace: 'test', workflowName: workflowName1 });
-      expect(runs).toHaveLength(1);
-      expect(total).toBe(1);
-      expect(runs[0]!.workflowName).toBe(workflowName1);
-      const snapshot = runs[0]!.snapshot;
-      if (typeof snapshot === 'string') {
-        throw new Error('Expected WorkflowRunState, got string');
-      }
-      expect(snapshot.context?.[stepId1]?.status).toBe('success');
-    });
-
-    it('filters by date range', async () => {
-      const now = new Date();
-      const yesterday = new Date(now.getTime() - 24 * 60 * 60 * 1000);
-      const twoDaysAgo = new Date(now.getTime() - 2 * 24 * 60 * 60 * 1000);
-      const workflowName1 = 'date_test_1';
-      const workflowName2 = 'date_test_2';
-      const workflowName3 = 'date_test_3';
-      const thread = createSampleThread();
-
-      const { snapshot: workflow1, runId: runId1 } = createSampleWorkflowSnapshot(thread.id, 'success');
-      const {
-        snapshot: workflow2,
-        runId: runId2,
-        stepId: stepId2,
-      } = createSampleWorkflowSnapshot(thread.id, 'waiting');
-      const {
-        snapshot: workflow3,
-        runId: runId3,
-        stepId: stepId3,
-      } = createSampleWorkflowSnapshot(thread.id, 'skipped');
-
-      await store.insert({
-        tableName: TABLE_WORKFLOW_SNAPSHOT,
-        record: {
-          namespace: testNamespace,
-          workflow_name: workflowName1,
-          run_id: runId1,
-          snapshot: workflow1,
-          createdAt: twoDaysAgo,
-          updatedAt: twoDaysAgo,
-        },
-      });
-      await store.insert({
-        tableName: TABLE_WORKFLOW_SNAPSHOT,
-        record: {
-          namespace: testNamespace,
-          workflow_name: workflowName2,
-          run_id: runId2,
-          snapshot: workflow2,
-          createdAt: yesterday,
-          updatedAt: yesterday,
-        },
-      });
-      await store.insert({
-        tableName: TABLE_WORKFLOW_SNAPSHOT,
-        record: {
-          namespace: testNamespace,
-          workflow_name: workflowName3,
-          run_id: runId3,
-          snapshot: workflow3,
-          createdAt: now,
-          updatedAt: now,
-        },
-      });
-
-      const { runs } = await store.getWorkflowRuns({
-        namespace: testNamespace,
-        fromDate: yesterday,
-        toDate: now,
-      });
-
-      expect(runs).toHaveLength(2);
-      expect(runs[0]!.workflowName).toBe(workflowName3);
-      expect(runs[1]!.workflowName).toBe(workflowName2);
-      const firstSnapshot = runs[0]!.snapshot;
-      const secondSnapshot = runs[1]!.snapshot;
-      checkWorkflowSnapshot(firstSnapshot, stepId3, 'skipped');
-      checkWorkflowSnapshot(secondSnapshot, stepId2, 'waiting');
-    });
-
-    it('handles pagination', async () => {
-      const workflowName1 = 'page_test_1';
-      const workflowName2 = 'page_test_2';
-      const workflowName3 = 'page_test_3';
-      const thread = createSampleThread();
-
-      const {
-        snapshot: workflow1,
-        runId: runId1,
-        stepId: stepId1,
-      } = createSampleWorkflowSnapshot(thread.id, 'success');
-      const {
-        snapshot: workflow2,
-        runId: runId2,
-        stepId: stepId2,
-      } = createSampleWorkflowSnapshot(thread.id, 'waiting');
-      const {
-        snapshot: workflow3,
-        runId: runId3,
-        stepId: stepId3,
-      } = createSampleWorkflowSnapshot(thread.id, 'skipped');
-
-      await store.persistWorkflowSnapshot({
-        namespace: testNamespace,
-        workflowName: workflowName1,
-        runId: runId1,
-        snapshot: workflow1,
-      });
-      await new Promise(resolve => setTimeout(resolve, 10)); // Small delay to ensure different timestamps
-      await store.persistWorkflowSnapshot({
-        namespace: testNamespace,
-        workflowName: workflowName2,
-        runId: runId2,
-        snapshot: workflow2,
-      });
-      await new Promise(resolve => setTimeout(resolve, 10)); // Small delay to ensure different timestamps
-      await store.persistWorkflowSnapshot({
-        namespace: testNamespace,
-        workflowName: workflowName3,
-        runId: runId3,
-        snapshot: workflow3,
-      });
-
-      // Get first page
-      const page1 = await store.getWorkflowRuns({
-        namespace: testNamespace,
-        limit: 2,
-        offset: 0,
-      });
-      expect(page1.runs).toHaveLength(2);
-      expect(page1.total).toBe(3); // Total count of all records
-      expect(page1.runs[0]!.workflowName).toBe(workflowName3);
-      expect(page1.runs[1]!.workflowName).toBe(workflowName2);
-      const firstSnapshot = page1.runs[0]!.snapshot;
-      const secondSnapshot = page1.runs[1]!.snapshot;
-      checkWorkflowSnapshot(firstSnapshot, stepId3, 'skipped');
-      checkWorkflowSnapshot(secondSnapshot, stepId2, 'waiting');
-
-      // Get second page
-      const page2 = await store.getWorkflowRuns({
-        namespace: testNamespace,
-        limit: 2,
-        offset: 2,
-      });
-      expect(page2.runs).toHaveLength(1);
-      expect(page2.total).toBe(3);
-      expect(page2.runs[0]!.workflowName).toBe(workflowName1);
-      const snapshot = page2.runs[0]!.snapshot;
-      checkWorkflowSnapshot(snapshot, stepId1, 'success');
-    });
-  });
-  describe('getWorkflowRunById', () => {
-    const testNamespace = 'test-workflows-id';
-    const workflowName = 'workflow-id-test';
-    let runId: string;
-    let stepId: string;
-
-    beforeEach(async () => {
-      const thread = createSampleThread();
-      // Insert a workflow run for positive test
-      const sample = createSampleWorkflowSnapshot(thread.id, 'success');
-      runId = sample.runId;
-      stepId = sample.stepId;
-      await store.insert({
-        tableName: TABLE_WORKFLOW_SNAPSHOT,
-        record: {
-          namespace: testNamespace,
-          workflow_name: workflowName,
-          run_id: runId,
-          resourceId: 'resource-abc',
-          snapshot: sample.snapshot,
-          createdAt: new Date(),
-          updatedAt: new Date(),
-        },
-      });
-    });
-
-    it('should retrieve a workflow run by ID', async () => {
-      const found = await store.getWorkflowRunById({
-        namespace: testNamespace,
-        runId,
-        workflowName,
-      });
-      expect(found).not.toBeNull();
-      expect(found?.runId).toBe(runId);
-      const snapshot = found?.snapshot;
-      checkWorkflowSnapshot(snapshot!, stepId, 'success');
-    });
-
-    it('should return null for non-existent workflow run ID', async () => {
-      const notFound = await store.getWorkflowRunById({
-        namespace: testNamespace,
-        runId: 'non-existent-id',
-        workflowName,
-      });
-      expect(notFound).toBeNull();
-    });
-  });
-  describe('getWorkflowRuns with resourceId', () => {
-    const testNamespace = 'test-workflows-id';
-    const workflowName = 'workflow-id-test';
-    let resourceId: string;
-    let runIds: string[] = [];
-
-    beforeEach(async () => {
-      const thread = createSampleThread();
-      // Insert multiple workflow runs for the same resourceId
-      resourceId = 'resource-shared';
-      for (const status of ['success', 'waiting']) {
-        const sample = createSampleWorkflowSnapshot(thread.id, status);
-        runIds.push(sample.runId);
-        await store.insert({
-          tableName: TABLE_WORKFLOW_SNAPSHOT,
-          record: {
-            namespace: testNamespace,
-            workflow_name: workflowName,
-            run_id: sample.runId,
-            resourceId,
-            snapshot: sample.snapshot,
-            createdAt: new Date(),
-            updatedAt: new Date(),
-          },
-        });
-      }
-      // Insert a run with a different resourceId
-      const other = createSampleWorkflowSnapshot(thread.id, 'waiting');
-      await store.insert({
-        tableName: TABLE_WORKFLOW_SNAPSHOT,
-        record: {
-          namespace: testNamespace,
-          workflow_name: workflowName,
-          run_id: other.runId,
-          resourceId: 'resource-other',
-          snapshot: other.snapshot,
-          createdAt: new Date(),
-          updatedAt: new Date(),
-        },
-      });
-    });
-
-    it('should retrieve all workflow runs by resourceId', async () => {
-      const { runs } = await store.getWorkflowRuns({
-        namespace: testNamespace,
-        resourceId,
-        workflowName,
-      });
-      expect(Array.isArray(runs)).toBe(true);
-      expect(runs.length).toBeGreaterThanOrEqual(2);
-      for (const run of runs) {
-        expect(run.resourceId).toBe(resourceId);
-      }
-    });
-
-    it('should return an empty array if no workflow runs match resourceId', async () => {
-      const { runs } = await store.getWorkflowRuns({
-        namespace: testNamespace,
-        resourceId: 'non-existent-resource',
-        workflowName,
-      });
-      expect(Array.isArray(runs)).toBe(true);
-      expect(runs.length).toBe(0);
-    });
-  });
-
-  describe('Data Validation', () => {
-    it('should handle missing optional fields', async () => {
-      const thread = {
-        ...createSampleThread(),
-        metadata: undefined, // Optional field
-      };
-      await store.saveThread({ thread });
-
-      // Should be able to retrieve thread
-      const threads = await retryUntil(
-        async () => await store.getThreadsByResourceId({ resourceId: thread.resourceId }),
-        threads => threads.length > 0,
-      );
-      expect(threads).toHaveLength(1);
-      expect(threads[0].id).toBe(thread.id);
-      expect(threads[0].metadata).toStrictEqual({});
-    });
-
-    it('should sanitize and handle special characters', async () => {
-      const thread = createSampleThread();
-      const message = createSampleMessageV2({ threadId: thread.id, content: { content: '特殊字符 !@#$%^&*()' } });
-
-      await store.saveThread({ thread });
-      await store.saveMessages({ messages: [message], format: 'v2' });
-
-      // Should retrieve correctly
-      const messages = await retryUntil(
-        async () => await store.getMessages({ threadId: thread.id, format: 'v2' }),
-        messages => messages.length > 0,
-      );
-      expect(messages).toHaveLength(1);
-      expect(messages[0].content).toEqual(
-        expect.objectContaining({
-          format: message.content.format,
-          parts: message.content.parts,
-        }),
-      );
-    });
-
-    it('should validate thread structure', async () => {
-      const invalidThread = {
-        ...createSampleThread(),
-        createdAt: 'invalid-date' as any, // Invalid date
-      };
-
-      // Should throw on invalid data
-      await expect(store.saveThread({ thread: invalidThread })).rejects.toThrow();
-    });
-  });
-
-  describe('Key Generation', () => {
-    it('should generate correct keys with and without prefix', async () => {
-      // Test without prefix
-      const storeNoPrefix = new CloudflareStore({
-        ...TEST_CONFIG,
-        keyPrefix: '',
-      });
-
-      // Regular key generation
-      expect(storeNoPrefix['getKey'](TABLE_THREADS, { id: 'test1' })).toBe(`${TABLE_THREADS}:test1`);
-      expect(storeNoPrefix['getKey'](TABLE_MESSAGES, { threadId: 'thread1', id: 'msg1' })).toBe(
-        `${TABLE_MESSAGES}:thread1:msg1`,
-      );
-
-      // Test with prefix
-      const prefix = 'test-prefix';
-      const storeWithPrefix = new CloudflareStore({
-        ...TEST_CONFIG,
-        keyPrefix: prefix,
-      });
-
-      // Regular key generation with prefix
-      expect(storeWithPrefix['getKey'](TABLE_THREADS, { id: 'test1' })).toBe(`${prefix}:${TABLE_THREADS}:test1`);
-      expect(storeWithPrefix['getKey'](TABLE_MESSAGES, { threadId: 'thread1', id: 'msg1' })).toBe(
-        `${prefix}:${TABLE_MESSAGES}:thread1:msg1`,
-      );
-
-      // Schema key generation
-      const schemaKey = storeWithPrefix['getSchemaKey'](TABLE_THREADS);
-      expect(schemaKey).toBe(`${prefix}:schema:${TABLE_THREADS}`);
-
-      // Message ordering key
-      const orderKey = storeWithPrefix['getThreadMessagesKey']('thread1');
-      expect(orderKey).toBe(`${prefix}:${TABLE_MESSAGES}:thread1:messages`);
-    });
-
-    it('should maintain consistent key format across operations', async () => {
-      const thread = createSampleThread();
-      const message = createSampleMessageV2({ threadId: thread.id });
-
-      // Save thread and message
-      await store.saveThread({ thread });
-      await store.saveMessages({ messages: [message], format: 'v2' });
-
-      // Verify message key format
-      const msgKey = store['getKey'](TABLE_MESSAGES, { threadId: thread.id, id: message.id });
-      const expectedMsgKey = `${TEST_CONFIG.keyPrefix}:${TABLE_MESSAGES}:${thread.id}:${message.id}`;
-      expect(msgKey).toBe(expectedMsgKey);
-
-      // Verify key format in KV storage
-      const kvList = await store['listKV'](TABLE_THREADS);
-      const threadKeys = kvList.map(item => item.name);
-      const prefix = TEST_CONFIG.keyPrefix;
-
-      // Thread key should have correct prefix
-      const expectedThreadKey = prefix ? `${prefix}:${TABLE_THREADS}:${thread.id}` : `${TABLE_THREADS}:${thread.id}`;
-      expect(threadKeys).toContain(expectedThreadKey);
-
-      // Message key should have correct prefix
-      const threadMsgsKey = store['getThreadMessagesKey'](thread.id);
-      const messageOrder = await retryUntil(
-        async () => await store['getFullOrder'](threadMsgsKey),
-        messages => messages.length > 0,
-      );
-      expect(messageOrder).toContain(message.id);
-    });
-  });
-
-  describe('Concurrent Operations', () => {
-    it('should handle concurrent message updates sequentially', async () => {
-      const thread = createSampleThread();
-      await store.saveThread({ thread });
-
-      // Create messages with sequential timestamps (but write order will be preserved)
-      const now = Date.now();
-      const messages = Array.from({ length: 5 }, (_, i) =>
-        createSampleMessageV2({ threadId: thread.id, createdAt: new Date(now + i * 1000) }),
-      );
-
-      // Save messages sequentially
-      for (const msg of messages) {
-        await store.saveMessages({ messages: [msg], format: 'v2' });
-      }
-      // Order should reflect write order, not timestamp order
-      const orderKey = store['getThreadMessagesKey'](thread.id);
-      const order = await store['getFullOrder'](orderKey);
-
-      // Verify messages exist (order may vary due to concurrent saves)
-      const messageIds = messages.map(m => m.id);
-      expect(new Set(order)).toEqual(new Set(messageIds));
-
-      // Verify all messages were saved
-      expect(order.length).toBe(messages.length);
-      expect(new Set(order)).toEqual(new Set(messageIds));
-    });
-
-    it('should maintain order with concurrent score updates', async () => {
-      const thread = createSampleThread();
-      await store.saveThread({ thread });
-
-      // Create initial messages
-      const messages = Array.from({ length: 3 }, () => createSampleMessageV2({ threadId: thread.id }));
-      await store.saveMessages({ messages, format: 'v2' });
-
-      const orderKey = store['getThreadMessagesKey'](thread.id);
-
-      // Perform multiple concurrent score updates
-      await Promise.all([
-        store['updateSortedMessages'](
-          orderKey,
-          messages.map((msg, i) => ({ id: msg.id, score: i })),
-        ),
-        store['updateSortedMessages'](
-          orderKey,
-          messages.map((msg, i) => ({ id: msg.id, score: messages.length - 1 - i })),
-        ),
-      ]);
-
-      // Order should be immediately consistent
-      const order = await store['getFullOrder'](orderKey);
-
-      const expectedOrder = messages
-        .slice()
-        .reverse()
-        .map(m => m.id);
-
-      expect(order).toEqual(expectedOrder);
-    });
-  });
-
-  describe('Resource Management', () => {
-    it('should clean up orphaned messages when thread is deleted', async () => {
-      const thread = createSampleThread();
-      const messages = Array.from({ length: 3 }, () => createSampleMessageV2({ threadId: thread.id }));
-
-      await store.saveThread({ thread });
-      await store.saveMessages({ messages, format: 'v2' });
-
-      // Verify messages exist
-      const orderKey = store['getThreadMessagesKey'](thread.id);
-      const initialOrder = await retryUntil(
-        async () => await store['getFullOrder'](orderKey),
-        messages => messages.length > 0,
-      );
-      expect(initialOrder).toHaveLength(messages.length);
-
-      // Delete thread
-      await store.deleteThread({ threadId: thread.id });
-
-      await new Promise(resolve => setTimeout(resolve, 5000));
-
-      // Verify messages are cleaned up
-      const finalOrder = await retryUntil(
-        async () => await store['getFullOrder'](orderKey),
-        order => order.length === 0,
-      );
-      expect(finalOrder).toHaveLength(0);
-
-      // Verify thread is gone
-      const threads = await store.getThreadsByResourceId({ resourceId: thread.resourceId });
-      expect(threads).toHaveLength(0);
-    });
-
-    it('should handle namespace cleanup edge cases', async () => {
-      // Create test data
-      const thread = createSampleThread();
-      await store.saveThread({ thread });
-
-      // Create test messages with unique timestamps
-      const testMessages = Array.from({ length: 10 }, (_, i) =>
-        createSampleMessageV2({ threadId: thread.id, createdAt: new Date(Date.now() + i * 1000) }),
-      );
-      await store.saveMessages({ messages: testMessages, format: 'v2' });
-
-      // Verify messages are saved
-      const initialMessages = await retryUntil(
-        async () => await store.getMessages({ threadId: thread.id, format: 'v2' }),
-        messages => messages.length === testMessages.length,
-      );
-      expect(initialMessages).toHaveLength(testMessages.length);
-
-      // Delete thread
-      await store.deleteThread({ threadId: thread.id });
-
-      // Verify cleanup with retries
-      await retryUntil(
-        async () => {
-          const keys = await store.listNamespaceKeys(TABLE_THREADS, {
-            limit: 1000,
-            prefix: thread.id,
-          });
-          return keys;
-        },
-        keys => keys.length === 0,
-      );
-
-      // Verify all data is cleaned up
-      const remainingMessages = await retryUntil(
-        async () => await store.getMessages({ threadId: thread.id, format: 'v2' }),
-        messages => messages.length === 0,
-      );
-      expect(remainingMessages).toHaveLength(0);
-
-      // Verify thread is gone
-      const threads = await retryUntil(
-        async () => await store.getThreadsByResourceId({ resourceId: thread.resourceId }),
-        threads => threads.length === 0,
-      );
-      expect(threads).toHaveLength(0);
-
-      // Verify message order is cleaned up
-      const orderKey = store['getThreadMessagesKey'](thread.id);
-      const order = await retryUntil(
-        async () => await store['getFullOrder'](orderKey),
-        order => order.length === 0,
-      );
-      expect(order).toHaveLength(0);
-
-      // Verify no orphaned data in any table
-      const tablesToCheck: TABLE_NAMES[] = [TABLE_MESSAGES, TABLE_THREADS];
-      for (const tableName of tablesToCheck) {
-        const keys = await store.listNamespaceKeys(tableName, {
-          limit: 1000,
-          prefix: thread.id,
-        });
-        expect(keys).toHaveLength(0);
-      }
-    });
-  });
-
-  describe('Large Data Handling', () => {
-    it('should handle large metadata objects', async () => {
-      const thread = createSampleThread();
-      const largeMetadata = {
-        ...thread.metadata,
-        largeArray: Array.from({ length: 1000 }, (_, i) => ({
-          index: i,
-          data: 'test'.repeat(100),
-        })),
-      };
-
-      const threadWithLargeMetadata = {
-        ...thread,
-        metadata: largeMetadata,
-      };
-
-      await store.saveThread({ thread: threadWithLargeMetadata });
-      const retrieved = await retryUntil(
-        async () => await store.getThreadById({ threadId: thread.id }),
-        retrievedThread => retrievedThread?.id === thread.id,
-      );
-
-      expect(retrieved?.metadata).toEqual(largeMetadata);
-    });
-
-    it('should handle concurrent thread operations', async () => {
-      const threads = Array.from({ length: 10 }, () => createSampleThread());
-
-      // Save all threads concurrently
-      await Promise.all(threads.map(thread => store.saveThread({ thread })));
-
-      // Retrieve all threads concurrently
-      const retrievedThreads = await Promise.all(threads.map(thread => store.getThreadById({ threadId: thread.id })));
-
-      expect(retrievedThreads.length).toBe(threads.length);
-      retrievedThreads.forEach((retrieved, i) => {
-        expect(retrieved?.id).toBe(threads[i].id);
-      });
-    });
-  });
-
-  describe('Error Handling', () => {
-    it('should handle race conditions in getSortedOrder', async () => {
-      const thread = createSampleThread();
-      await store.saveThread({ thread });
-
-      // Create messages with sequential timestamps
-      const now = Date.now();
-      const messages = Array.from({ length: 5 }, (_, i) =>
-        createSampleMessageV2({ threadId: thread.id, createdAt: new Date(now + i * 1000) }),
-      );
-
-      // Save messages in parallel to create race condition
-      await Promise.all(messages.map(msg => store.saveMessages({ messages: [msg], format: 'v2' })));
-
-      // Verify both presence and order consistency
-      const orderKey = store['getThreadMessagesKey'](thread.id);
-      const order = await retryUntil(
-        async () => {
-          const currentOrder = await store['getFullOrder'](orderKey);
-          // Check both length and content
-          const hasAllMessages =
-            currentOrder.length === messages.length && currentOrder.every(id => messages.some(m => m.id === id));
-          if (!hasAllMessages) return null;
-
-          // Verify messages are in timestamp order
-          const orderedMessages = messages.slice().sort((a, b) => a.createdAt.getTime() - b.createdAt.getTime());
-          return currentOrder.join(',') === orderedMessages.map(m => m.id).join(',') ? currentOrder : null;
-        },
-        order => order !== null,
-        10000,
-      );
-
-      // Final verification
-      const orderedIds = messages
-        .slice()
-        .sort((a, b) => a.createdAt.getTime() - b.createdAt.getTime())
-        .map(m => m.id);
-      expect(order).toEqual(orderedIds);
-    });
-
-    it('should handle invalid message data', async () => {
-      const thread = createSampleThread();
-      await store.saveThread({ thread });
-
-      // Try to save invalid message
-      const invalidMessage = {
-        ...createSampleMessageV2({ threadId: thread.id }),
-        content: undefined,
-      };
-
-      await expect(
-        store.saveMessages({
-          messages: [invalidMessage as any],
-          format: 'v2',
-        }),
-      ).rejects.toThrow();
-    });
-
-    it('should handle missing thread gracefully', async () => {
-      const message = createSampleMessageV2({ threadId: 'non-existent-thread' });
-      await expect(
-        store.saveMessages({
-          messages: [message],
-          format: 'v2',
-        }),
-      ).rejects.toThrow();
-    });
-
-    it('should handle malformed data gracefully', async () => {
-      const thread = createSampleThread();
-      await store.saveThread({ thread });
-
-      // Test with various malformed data
-      const malformedMessage = createSampleMessageV2({
-        threadId: thread.id,
-        content: { content: ''.padStart(1024 * 1024, 'x') },
-      });
-
-      await store.saveMessages({ messages: [malformedMessage], format: 'v2' });
-
-      // Should still be able to retrieve and handle the message
-      const messages = await retryUntil(
-        async () => await store.getMessages({ threadId: thread.id, format: 'v2' }),
-        messages => messages.length === 1,
-      );
-      expect(messages).toHaveLength(1);
-      expect(messages[0].id).toBe(malformedMessage.id);
-    });
-
-    it('should handle concurrent updates to sorted order', async () => {
-      const thread = createSampleThread();
-      await store.saveThread({ thread });
-
-      // Create initial messages
-      const messages = Array.from({ length: 3 }, () => createSampleMessageV2({ threadId: thread.id }));
-      await store.saveMessages({ messages, format: 'v2' });
-
-      // Perform multiple concurrent updates
-      const orderKey = store['getThreadMessagesKey'](thread.id);
-      await Promise.all([
-        store['updateSortedMessages'](
-          orderKey,
-          messages.map((msg, i) => ({ id: msg.id, score: i })),
-        ),
-        store['updateSortedMessages'](
-          orderKey,
-          messages.map((msg, i) => ({ id: msg.id, score: messages.length - 1 - i })),
-        ),
-      ]);
-
-      // Verify order is consistent
-      const order = await retryUntil(
-        async () => await store['getFullOrder'](orderKey),
-        order => order.length === messages.length,
-      );
-      expect(order.length).toBe(messages.length);
-      expect(new Set(order)).toEqual(new Set(messages.map(m => m.id)));
-    });
-
-    it('should handle invalid JSON data gracefully', async () => {
-      await store['putNamespaceValue']({
-        tableName: TABLE_THREADS,
-        key: 'invalid-key',
-        value: 'invalid-json',
-        metadata: '',
-      });
-
-      const result = await store['getKV'](TABLE_THREADS, 'invalid-key');
-      expect(result).toBe('invalid-json');
-    });
-  });
-
-  describe('alterTable (no-op/schemaless)', () => {
-    beforeEach(async () => {
-      await clearTableExceptSchema(store, TABLE_MESSAGES);
-    });
-
-    afterEach(async () => {
-      await clearTableExceptSchema(store, TABLE_MESSAGES);
-    });
-
-    it('allows inserting records with new fields without alterTable', async () => {
-      await store.insert({
-        tableName: TABLE_MESSAGES,
-        record: { id: '1', name: 'Alice', threadId: '1' },
-      });
-      await store.insert({
-        tableName: TABLE_MESSAGES,
-        record: { id: '2', name: 'Bob', threadId: '1', newField: 123 },
-      });
-
-      const row = await store.load<{ id: string; name: string; newField?: number }>({
-        tableName: TABLE_MESSAGES,
-        keys: { id: '2', threadId: '1' },
-      });
-      expect(row?.newField).toBe(123);
-    });
-
-    it('does not throw when calling alterTable (no-op)', async () => {
-      await expect(
-        store.alterTable({
-          tableName: TABLE_MESSAGES,
-          schema: {
-            id: { type: 'text', primaryKey: true, nullable: false },
-            name: { type: 'text', nullable: true },
-            extra: { type: 'integer', nullable: true },
-          },
-          ifNotExists: ['extra'],
-        }),
-      ).resolves.not.toThrow();
-    });
-
-    it('can add multiple new fields at write time', async () => {
-      await store.insert({
-        tableName: TABLE_MESSAGES,
-        record: { id: '3', name: 'Charlie', threadId: '1', age: 30, city: 'Paris' },
-      });
-      const row = await store.load<{ id: string; name: string; age?: number; city?: string }>({
-        tableName: TABLE_MESSAGES,
-        keys: { id: '3', threadId: '1' },
-      });
-      expect(row?.age).toBe(30);
-      expect(row?.city).toBe('Paris');
-    });
-
-    it('can retrieve all fields, including dynamically added ones', async () => {
-      await store.insert({
-        tableName: TABLE_MESSAGES,
-        record: { id: '4', name: 'Dana', threadId: '1', hobby: 'skiing' },
-      });
-      const row = await store.load<{ id: string; name: string; hobby?: string }>({
-        tableName: TABLE_MESSAGES,
-        keys: { id: '4', threadId: '1' },
-      });
-      expect(row?.hobby).toBe('skiing');
-    });
-
-    it('does not restrict or error on arbitrary new fields', async () => {
-      await expect(
-        store.insert({
-          tableName: TABLE_MESSAGES,
-          record: { id: '5', threadId: '1', weirdField: { nested: true }, another: [1, 2, 3] },
-        }),
-      ).resolves.not.toThrow();
-
-      const row = await store.load<{ id: string; weirdField?: any; another?: any }>({
-        tableName: TABLE_MESSAGES,
-        keys: { id: '5', threadId: '1' },
-      });
-      expect(row?.weirdField).toEqual({ nested: true });
-      expect(row?.another).toEqual([1, 2, 3]);
-    });
-  });
-});
-=======
 // Get KV namespaces from Miniflare
 const kvBindings = {
   [TABLE_THREADS]: (await mf.getKVNamespace(TABLE_THREADS)) as KVNamespace,
@@ -3908,5 +1963,4 @@
 //       expect(row?.another).toEqual([1, 2, 3]);
 //     });
 //   });
-// });
->>>>>>> 6bd354cb
+// });