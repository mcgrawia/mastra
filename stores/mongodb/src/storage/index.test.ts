--- conflicted
+++ resolved
@@ -1,1419 +1,57 @@
-<<<<<<< HEAD
 import { createTestSuite } from '@internal/storage-test-utils';
-import type { MongoDBConfig } from './index';
+import { describe, expect, it } from 'vitest';
+import type { ConnectorHandler } from './connectors/base';
+import type { MongoDBConfig } from './types';
 import { MongoDBStore } from './index';
 
 const TEST_CONFIG: MongoDBConfig = {
-=======
-import { randomUUID } from 'crypto';
-import type { MastraMessageV1, MastraMessageV2, MetricResult, WorkflowRunState } from '@mastra/core';
-import type { TABLE_NAMES } from '@mastra/core/storage';
-import {
-  TABLE_EVALS,
-  TABLE_MESSAGES,
-  TABLE_THREADS,
-  TABLE_TRACES,
-  TABLE_WORKFLOW_SNAPSHOT,
-} from '@mastra/core/storage';
-import type { Db } from 'mongodb';
-import { MongoClient } from 'mongodb';
-import { afterAll, afterEach, beforeAll, beforeEach, describe, expect, it, vi } from 'vitest';
-import type { ConnectorHandler } from './ConnectorHandler';
-import { MongoDBStore } from './index';
-
-const TEST_CONFIG = {
->>>>>>> 8ee24691
   url: process.env.MONGODB_URL || 'mongodb://localhost:27017',
   dbName: process.env.MONGODB_DB_NAME || 'mastra-test-db',
 };
 
-<<<<<<< HEAD
-createTestSuite(new MongoDBStore(TEST_CONFIG));
-=======
-class TestConnectorHandler implements ConnectorHandler {
-  #db?: Db;
-  #client: MongoClient;
-  readonly #dbName: string;
-  #isConnected: boolean;
-
-  constructor() {
-    this.#isConnected = false;
-    this.#client = new MongoClient(TEST_CONFIG.url);
-    this.#dbName = TEST_CONFIG.dbName;
-  }
-
-  private async getConnection(): Promise<Db> {
-    if (this.#isConnected) {
-      return this.#db!;
-    }
-
-    await this.#client.connect();
-    this.#db = this.#client.db(this.#dbName);
-    this.#isConnected = true;
-    return this.#db;
-  }
-
-  async getCollection(collectionName: string) {
-    const db = await this.getConnection();
-    return db.collection(collectionName);
-  }
-
-  async close() {
-    await this.#client.close();
-    this.#isConnected = false;
-  }
-}
-
-class Test {
-  store: MongoDBStore;
-  handler?: ConnectorHandler;
-
-  constructor(store: MongoDBStore, handler?: ConnectorHandler) {
-    this.store = store;
-    this.handler = handler;
-  }
-
-  build() {
-    return this;
-  }
-
-  static fromStore(store: MongoDBStore) {
-    return new Test(store);
-  }
-
-  static fromConnectorHandler() {
-    const handler = new TestConnectorHandler();
-    const store = new MongoDBStore({
-      connectorHandler: handler,
-    });
-    return new Test(store, handler);
-  }
-
-  async clearTables() {
-    try {
-      await this.store!.clearTable({ tableName: TABLE_WORKFLOW_SNAPSHOT });
-      await this.store!.clearTable({ tableName: TABLE_MESSAGES });
-      await this.store!.clearTable({ tableName: TABLE_THREADS });
-      await this.store!.clearTable({ tableName: TABLE_EVALS });
-      await this.store!.clearTable({ tableName: TABLE_TRACES });
-    } catch (error) {
-      // Ignore errors during table clearing
-      console.warn('Error clearing tables:', error);
-    }
-  }
-
-  generateSampleThread(options: any = {}) {
-    return {
-      id: `thread-${randomUUID()}`,
-      resourceId: `resource-${randomUUID()}`,
-      title: 'Test Thread',
-      createdAt: new Date(),
-      updatedAt: new Date(),
-      metadata: { key: 'value' },
-      ...options,
-    };
-  }
-
-  generateSampleMessageV1({
-    threadId,
-    resourceId = randomUUID(),
-    content = 'Hello',
-  }: {
-    threadId: string;
-    resourceId?: string;
-    content?: string;
-  }): MastraMessageV1 {
-    return {
-      id: `msg-${randomUUID()}`,
-      role: 'user',
-      type: 'text',
-      threadId,
-      content: [{ type: 'text', text: content }],
-      createdAt: new Date(),
-      resourceId,
-    };
-  }
-
-  generateSampleMessageV2({
-    threadId,
-    resourceId = randomUUID(),
-    content = 'Hello',
-  }: {
-    threadId: string;
-    resourceId?: string;
-    content?: string;
-  }): MastraMessageV2 {
-    return {
-      id: `msg-${randomUUID()}`,
-      role: 'user',
-      type: 'text',
-      threadId,
-      content: {
-        format: 2,
-        parts: [{ type: 'text', text: content }],
-        content: content,
-      },
-      createdAt: new Date(),
-      resourceId,
-    };
-  }
-
-  generateSampleEval(isTest: boolean, options: any = {}) {
-    const testInfo = isTest ? { testPath: 'test/path.ts', testName: 'Test Name' } : undefined;
-
-    return {
-      id: randomUUID(),
-      agentName: 'Agent Name',
-      input: 'Sample input',
-      output: 'Sample output',
-      result: { score: 0.8 } as MetricResult,
-      metricName: 'sample-metric',
-      instructions: 'Sample instructions',
-      testInfo,
-      globalRunId: `global-${randomUUID()}`,
-      runId: `run-${randomUUID()}`,
-      createdAt: new Date().toISOString(),
-      ...options,
-    };
-  }
-
-  generateSampleWorkflowSnapshot(options: any = {}) {
-    const runId = `run-${randomUUID()}`;
-    const stepId = `step-${randomUUID()}`;
-    const timestamp = options.createdAt || new Date();
-    const snapshot = {
-      result: { success: true },
-      value: {},
-      context: {
-        [stepId]: {
-          status: options.status,
-          payload: {},
-          error: undefined,
-          startedAt: timestamp.getTime(),
-          endedAt: new Date(timestamp.getTime() + 15000).getTime(),
-        },
-        input: {},
-      },
-      serializedStepGraph: [],
-      activePaths: [],
-      suspendedPaths: {},
-      runId,
-      timestamp: timestamp.getTime(),
-      status: options.status,
-    } as WorkflowRunState;
-    return { snapshot, runId, stepId };
-  }
-}
-
-describe('MongoDBStore', () => {
-  let store: MongoDBStore;
-
-  beforeAll(async () => {
-    store = new MongoDBStore(TEST_CONFIG);
-    await store.init();
-  });
-
-  // --- Validation tests ---
-  describe('Validation', () => {
-    describe('with database options', () => {
-      const validConfig = TEST_CONFIG;
-      it('throws if url is empty', () => {
-        expect(() => new MongoDBStore({ ...validConfig, url: '' })).toThrow(/url must be provided and cannot be empty/);
-      });
-
-      it('throws if dbName is missing or empty', () => {
-        expect(() => new MongoDBStore({ ...validConfig, dbName: '' })).toThrow(
-          /dbName must be provided and cannot be empty/,
-        );
-        const { dbName, ...rest } = validConfig;
-        expect(() => new MongoDBStore(rest as any)).toThrow(/dbName must be provided and cannot be empty/);
-      });
-
-      it('does not throw on valid config (host-based)', () => {
-        expect(() => new MongoDBStore(validConfig)).not.toThrow();
-      });
+describe('Validation', () => {
+  describe('with database options', () => {
+    const validConfig = TEST_CONFIG;
+    it('throws if url is empty', () => {
+      expect(() => new MongoDBStore({ ...validConfig, url: '' })).toThrow(/url must be provided and cannot be empty/);
     });
 
-    describe('with connection handler', () => {
-      const validWithConnectionHandlerConfig = {
-        connectorHandler: {} as ConnectorHandler,
-      };
+    it('throws if dbName is missing or empty', () => {
+      expect(() => new MongoDBStore({ ...validConfig, dbName: '' })).toThrow(
+        /dbName must be provided and cannot be empty/,
+      );
+      const { dbName, ...rest } = validConfig;
+      expect(() => new MongoDBStore(rest as any)).toThrow(/dbName must be provided and cannot be empty/);
+    });
 
-      it('not throws if url is empty', () => {
-        expect(() => new MongoDBStore({ ...validWithConnectionHandlerConfig, url: '' })).not.toThrow(
-          /url must be provided and cannot be empty/,
-        );
-      });
-
-      it('not throws if dbName is missing or empty', () => {
-        expect(() => new MongoDBStore({ ...validWithConnectionHandlerConfig, dbName: '' })).not.toThrow(
-          /dbName must be provided and cannot be empty/,
-        );
-        const { dbName, ...rest } = validWithConnectionHandlerConfig as any;
-        expect(() => new MongoDBStore(rest as any)).not.toThrow(/dbName must be provided and cannot be empty/);
-      });
-
-      it('does not throw on valid config', () => {
-        expect(() => new MongoDBStore(validWithConnectionHandlerConfig)).not.toThrow();
-      });
+    it('does not throw on valid config (host-based)', () => {
+      expect(() => new MongoDBStore(validConfig)).not.toThrow();
     });
   });
 
-  describe('Thread Operations', () => {
-    it('should create and retrieve a thread', async () => {
-      const test = Test.fromStore(store).build();
-      await test.clearTables();
-      const thread = test.generateSampleThread();
+  describe('with connection handler', () => {
+    const validWithConnectionHandlerConfig = {
+      connectorHandler: {} as ConnectorHandler,
+    };
 
-      // Save thread
-      const savedThread = await store.saveThread({ thread });
-      expect(savedThread).toEqual(thread);
-
-      // Retrieve thread
-      const retrievedThread = await store.getThreadById({ threadId: thread.id });
-      expect(retrievedThread?.title).toEqual(thread.title);
+    it('not throws if url is empty', () => {
+      expect(() => new MongoDBStore({ ...validWithConnectionHandlerConfig, url: '' })).not.toThrow(
+        /url must be provided and cannot be empty/,
+      );
     });
 
-    it('should return null for non-existent thread', async () => {
-      const test = Test.fromStore(store).build();
-      await test.clearTables();
-
-      const result = await store.getThreadById({ threadId: 'non-existent' });
-      expect(result).toBeNull();
+    it('not throws if dbName is missing or empty', () => {
+      expect(() => new MongoDBStore({ ...validWithConnectionHandlerConfig, dbName: '' })).not.toThrow(
+        /dbName must be provided and cannot be empty/,
+      );
+      const { dbName, ...rest } = validWithConnectionHandlerConfig as any;
+      expect(() => new MongoDBStore(rest as any)).not.toThrow(/dbName must be provided and cannot be empty/);
     });
 
-    it('should get threads by resource ID', async () => {
-      const test = Test.fromStore(store).build();
-      await test.clearTables();
-
-      const thread1 = test.generateSampleThread();
-      const thread2 = test.generateSampleThread({ resourceId: thread1.resourceId });
-
-      await store.saveThread({ thread: thread1 });
-      await store.saveThread({ thread: thread2 });
-
-      const threads = await store.getThreadsByResourceId({ resourceId: thread1.resourceId });
-      expect(threads).toHaveLength(2);
-      expect(threads.map(t => t.id)).toEqual(expect.arrayContaining([thread1.id, thread2.id]));
-    });
-
-    it('should update thread title and metadata', async () => {
-      const test = Test.fromStore(store).build();
-      await test.clearTables();
-
-      const thread = test.generateSampleThread();
-      await store.saveThread({ thread });
-
-      const newMetadata = { newKey: 'newValue' };
-      const updatedThread = await store.updateThread({
-        id: thread.id,
-        title: 'Updated Title',
-        metadata: newMetadata,
-      });
-
-      expect(updatedThread.title).toBe('Updated Title');
-      expect(updatedThread.metadata).toEqual({
-        ...thread.metadata,
-        ...newMetadata,
-      });
-
-      // Verify persistence
-      const retrievedThread = await store.getThreadById({ threadId: thread.id });
-      expect(retrievedThread).toEqual(updatedThread);
-    });
-
-    it('should delete thread and its messages', async () => {
-      const test = Test.fromStore(store).build();
-      await test.clearTables();
-
-      const thread = test.generateSampleThread();
-      await store.saveThread({ thread });
-
-      // Add some messages
-      const messages = [
-        test.generateSampleMessageV1({ threadId: thread.id }),
-        test.generateSampleMessageV1({ threadId: thread.id }),
-      ];
-      await store.saveMessages({ messages });
-
-      await store.deleteThread({ threadId: thread.id });
-
-      const retrievedThread = await store.getThreadById({ threadId: thread.id });
-      expect(retrievedThread).toBeNull();
-
-      // Verify messages were also deleted
-      const retrievedMessages = await store.getMessages({ threadId: thread.id });
-      expect(retrievedMessages).toHaveLength(0);
-    });
-
-    it('should not create duplicate threads with the same threadId but update the existing one', async () => {
-      const test = Test.fromStore(store).build();
-      await test.clearTables();
-      const thread = test.generateSampleThread();
-
-      // Save the thread for the first time
-      await store.saveThread({ thread });
-
-      // Modify the thread and save again with the same id
-      const updatedThread = { ...thread, title: 'Updated Title', metadata: { key: 'newValue' } };
-      await store.saveThread({ thread: updatedThread });
-
-      // Retrieve all threads with this id (should only be one)
-      const collection = await store['getCollection'](TABLE_THREADS);
-      const allThreads = await collection.find({ id: thread.id }).toArray();
-      expect(allThreads).toHaveLength(1);
-
-      // Retrieve the thread and check it was updated
-      const retrievedThread = await store.getThreadById({ threadId: thread.id });
-      expect(retrievedThread?.title).toBe('Updated Title');
-      expect(retrievedThread?.metadata).toEqual({ key: 'newValue' });
-    });
-
-    it('should update thread updatedAt when a message is saved to it', async () => {
-      const test = new Test(store).build();
-      await test.clearTables();
-
-      const thread = test.generateSampleThread();
-      await store.saveThread({ thread });
-
-      const initialThread = await store.getThreadById({ threadId: thread.id });
-      expect(initialThread).toBeDefined();
-      const originalUpdatedAt = initialThread!.updatedAt;
-
-      await new Promise(resolve => setTimeout(resolve, 10));
-
-      const message = test.generateSampleMessageV1({ threadId: thread.id });
-      await store.saveMessages({ messages: [message] });
-
-      const updatedThread = await store.getThreadById({ threadId: thread.id });
-      expect(updatedThread).toBeDefined();
-      expect(updatedThread!.updatedAt.getTime()).toBeGreaterThan(originalUpdatedAt.getTime());
-    });
-
-    describe('with connection handler', () => {
-      it('should create and retrieve a thread', async () => {
-        const test = Test.fromConnectorHandler().build();
-        await test.clearTables();
-        const thread = test.generateSampleThread();
-
-        // Create spy on getCollection while preserving original functionality
-        const getCollectionSpy = vi.spyOn(test.handler!, 'getCollection');
-
-        // Save thread
-        const savedThread = await test.store.saveThread({ thread });
-        expect(savedThread).toEqual(thread);
-
-        // Retrieve thread
-        const retrievedThread = await test.store.getThreadById({ threadId: thread.id });
-        expect(retrievedThread?.title).toEqual(thread.title);
-
-        // Verify connection handler was used
-        expect(getCollectionSpy).toBeCalled();
-      });
+    it('does not throw on valid config', () => {
+      expect(() => new MongoDBStore(validWithConnectionHandlerConfig)).not.toThrow();
     });
   });
+});
 
-  describe('Message Operations', () => {
-    it('should save and retrieve messages', async () => {
-      const test = Test.fromStore(store).build();
-      await test.clearTables();
-      const thread = test.generateSampleThread();
-      await store.saveThread({ thread });
-
-      const messages = [
-        test.generateSampleMessageV1({ threadId: thread.id }),
-        { ...test.generateSampleMessageV1({ threadId: thread.id }), role: 'assistant' as const },
-      ];
-
-      // Save messages
-      const savedMessages = await store.saveMessages({ messages });
-      expect(savedMessages).toEqual(messages);
-
-      // Retrieve messages
-      const retrievedMessages = await store.getMessages({ threadId: thread.id });
-      expect(retrievedMessages).toHaveLength(2);
-      expect(messages[0]).toEqual(expect.objectContaining(retrievedMessages[0]));
-      expect(messages[1]).toEqual(expect.objectContaining(retrievedMessages[1]));
-    });
-
-    it('should handle empty message array', async () => {
-      const test = Test.fromStore(store).build();
-      await test.clearTables();
-
-      const result = await store.saveMessages({ messages: [] });
-      expect(result).toEqual([]);
-    });
-
-    it('should maintain message order', async () => {
-      const test = Test.fromStore(store).build();
-      await test.clearTables();
-      const thread = test.generateSampleThread();
-      await store.saveThread({ thread });
-
-      const messages = [
-        {
-          ...test.generateSampleMessageV2({ threadId: thread.id, content: 'First' }),
-        },
-        {
-          ...test.generateSampleMessageV2({ threadId: thread.id, content: 'Second' }),
-        },
-        {
-          ...test.generateSampleMessageV2({ threadId: thread.id, content: 'Third' }),
-        },
-      ];
-
-      await store.saveMessages({ messages, format: 'v2' });
-
-      const retrievedMessages = await store.getMessages({ threadId: thread.id, format: 'v2' });
-      expect(retrievedMessages).toHaveLength(3);
-
-      // Verify order is maintained
-      retrievedMessages.forEach((msg, idx) => {
-        expect((msg as any).content.parts).toEqual(messages[idx]!.content.parts);
-      });
-    });
-    it('should upsert messages: duplicate id+threadId results in update, not duplicate row', async () => {
-      const test = new Test(store).build();
-      await test.clearTables();
-      const thread = test.generateSampleThread();
-      await store.saveThread({ thread });
-      const baseMessage = test.generateSampleMessageV2({
-        threadId: thread.id,
-        content: 'Original',
-        resourceId: thread.resourceId,
-      });
-
-      // Insert the message for the first time
-      await store.saveMessages({ messages: [baseMessage], format: 'v2' });
-
-      // Insert again with the same id and threadId but different content
-      const updatedMessage = {
-        ...test.generateSampleMessageV2({
-          threadId: thread.id,
-          content: 'Updated',
-          resourceId: thread.resourceId,
-        }),
-        createdAt: baseMessage.createdAt,
-        id: baseMessage.id,
-      };
-
-      await store.saveMessages({ messages: [updatedMessage], format: 'v2' });
-
-      // Retrieve messages for the thread
-      const retrievedMessages = await store.getMessages({ threadId: thread.id, format: 'v2' });
-
-      // Only one message should exist for that id+threadId
-      expect(retrievedMessages.filter(m => m.id === baseMessage.id)).toHaveLength(1);
-
-      // The content should be the updated one
-      expect(retrievedMessages.find(m => m.id === baseMessage.id)?.content.content).toBe('Updated');
-    });
-
-    it('should upsert messages: duplicate id and different threadid', async () => {
-      const test = new Test(store).build();
-      const thread1 = test.generateSampleThread();
-      const thread2 = test.generateSampleThread();
-      await store.saveThread({ thread: thread1 });
-      await store.saveThread({ thread: thread2 });
-
-      const message = test.generateSampleMessageV2({
-        threadId: thread1.id,
-        content: 'Thread1 Content',
-        resourceId: thread1.resourceId,
-      });
-
-      // Insert message into thread1
-      await store.saveMessages({ messages: [message], format: 'v2' });
-
-      // Attempt to insert a message with the same id but different threadId
-      const conflictingMessage = {
-        ...test.generateSampleMessageV2({
-          threadId: thread2.id, // different thread
-          content: 'Thread2 Content',
-          resourceId: thread2.resourceId,
-        }),
-        createdAt: message.createdAt,
-        id: message.id,
-      };
-
-      // Save should move the message to the new thread
-      await store.saveMessages({ messages: [conflictingMessage], format: 'v2' });
-
-      // Retrieve messages for both threads
-      const thread1Messages = await store.getMessages({ threadId: thread1.id, format: 'v2' });
-      const thread2Messages = await store.getMessages({ threadId: thread2.id, format: 'v2' });
-
-      // Thread 1 should NOT have the message with that id
-      expect(thread1Messages.find(m => m.id === message.id)).toBeUndefined();
-
-      // Thread 2 should have the message with that id
-      expect(thread2Messages.find(m => m.id === message.id)?.content.content).toBe('Thread2 Content');
-    });
-
-    // it('should retrieve messages w/ next/prev messages by message id + resource id', async () => {
-    //   const test = new Test().withStore(store).build();
-    //   const messages: MastraMessageV2[] = [
-    //     test.generateSampleMessageV2({ threadId: 'thread-one', content: 'First', resourceId: 'cross-thread-resource' }),
-    //     test.generateSampleMessageV2({
-    //       threadId: 'thread-one',
-    //       content: 'Second',
-    //       resourceId: 'cross-thread-resource',
-    //     }),
-    //     test.generateSampleMessageV2({ threadId: 'thread-one', content: 'Third', resourceId: 'cross-thread-resource' }),
-
-    //     test.generateSampleMessageV2({
-    //       threadId: 'thread-two',
-    //       content: 'Fourth',
-    //       resourceId: 'cross-thread-resource',
-    //     }),
-    //     test.generateSampleMessageV2({ threadId: 'thread-two', content: 'Fifth', resourceId: 'cross-thread-resource' }),
-    //     test.generateSampleMessageV2({ threadId: 'thread-two', content: 'Sixth', resourceId: 'cross-thread-resource' }),
-
-    //     test.generateSampleMessageV2({ threadId: 'thread-three', content: 'Seventh', resourceId: 'other-resource' }),
-    //     test.generateSampleMessageV2({ threadId: 'thread-three', content: 'Eighth', resourceId: 'other-resource' }),
-    //   ];
-
-    //   await store.saveMessages({ messages: messages, format: 'v2' });
-
-    //   const retrievedMessages: MastraMessageV2[] = await store.getMessages({ threadId: 'thread-one', format: 'v2' });
-    //   expect(retrievedMessages).toHaveLength(3);
-    //   expect(retrievedMessages.map(m => (m.content.parts[0] as any).text)).toEqual(['First', 'Second', 'Third']);
-
-    //   const retrievedMessages2: MastraMessageV2[] = await store.getMessages({ threadId: 'thread-two', format: 'v2' });
-    //   expect(retrievedMessages2).toHaveLength(3);
-    //   expect(retrievedMessages2.map(m => (m.content.parts[0] as any).text)).toEqual(['Fourth', 'Fifth', 'Sixth']);
-
-    //   const retrievedMessages3: MastraMessageV2[] = await store.getMessages({ threadId: 'thread-three', format: 'v2' });
-    //   expect(retrievedMessages3).toHaveLength(2);
-    //   expect(retrievedMessages3.map(m => (m.content.parts[0] as any).text)).toEqual(['Seventh', 'Eighth']);
-
-    //   const crossThreadMessages: MastraMessageV2[] = await store.getMessages({
-    //     threadId: 'thread-doesnt-exist',
-    //     resourceId: 'cross-thread-resource',
-    //     format: 'v2',
-    //     selectBy: {
-    //       last: 0,
-    //       include: [
-    //         {
-    //           id: messages[1].id,
-    //           withNextMessages: 2,
-    //           withPreviousMessages: 2,
-    //         },
-    //         {
-    //           id: messages[4].id,
-    //           withPreviousMessages: 2,
-    //           withNextMessages: 2,
-    //         },
-    //       ],
-    //     },
-    //   });
-
-    //   expect(crossThreadMessages).toHaveLength(6);
-    //   expect(crossThreadMessages.filter(m => m.threadId === `thread-one`)).toHaveLength(3);
-    //   expect(crossThreadMessages.filter(m => m.threadId === `thread-two`)).toHaveLength(3);
-
-    //   const crossThreadMessages2: MastraMessageV2[] = await store.getMessages({
-    //     threadId: 'thread-one',
-    //     resourceId: 'cross-thread-resource',
-    //     format: 'v2',
-    //     selectBy: {
-    //       last: 0,
-    //       include: [
-    //         {
-    //           id: messages[4].id,
-    //           withPreviousMessages: 1,
-    //           withNextMessages: 30,
-    //         },
-    //       ],
-    //     },
-    //   });
-
-    //   expect(crossThreadMessages2).toHaveLength(3);
-    //   expect(crossThreadMessages2.filter(m => m.threadId === `thread-one`)).toHaveLength(0);
-    //   expect(crossThreadMessages2.filter(m => m.threadId === `thread-two`)).toHaveLength(3);
-
-    //   const crossThreadMessages3: MastraMessageV2[] = await store.getMessages({
-    //     threadId: 'thread-two',
-    //     resourceId: 'cross-thread-resource',
-    //     format: 'v2',
-    //     selectBy: {
-    //       last: 0,
-    //       include: [
-    //         {
-    //           id: messages[1].id,
-    //           withNextMessages: 1,
-    //           withPreviousMessages: 1,
-    //         },
-    //       ],
-    //     },
-    //   });
-
-    //   expect(crossThreadMessages3).toHaveLength(3);
-    //   expect(crossThreadMessages3.filter(m => m.threadId === `thread-one`)).toHaveLength(3);
-    //   expect(crossThreadMessages3.filter(m => m.threadId === `thread-two`)).toHaveLength(0);
-    // });
-
-    it('should handle stringified JSON content without double-nesting', async () => {
-      const test = new Test(store).build();
-      await test.clearTables();
-      const thread = test.generateSampleThread();
-      await store.saveThread({ thread });
-
-      // Simulate user passing stringified JSON as message content (like the original bug report)
-      // This simulates what happens when user does JSON.stringify(inputData) in their code
-      const stringifiedContent = JSON.stringify({ userInput: 'test data', metadata: { key: 'value' } });
-      const message: MastraMessageV2 = {
-        id: `msg-${randomUUID()}`,
-        role: 'user',
-        threadId: thread.id,
-        resourceId: thread.resourceId,
-        content: {
-          format: 2,
-          parts: [{ type: 'text', text: stringifiedContent }],
-          content: stringifiedContent, // This is the stringified JSON that user passed
-        },
-        createdAt: new Date(),
-      };
-
-      // Save the message - this should stringify the whole content object for storage
-      await store.saveMessages({ messages: [message], format: 'v2' });
-
-      // Retrieve the message - this is where double-nesting could occur
-      const retrievedMessages = await store.getMessages({ threadId: thread.id, format: 'v2' });
-      expect(retrievedMessages).toHaveLength(1);
-
-      const retrievedMessage = retrievedMessages[0] as MastraMessageV2;
-
-      // Check that content is properly structured as a V2 message
-      expect(typeof retrievedMessage.content).toBe('object');
-      expect(retrievedMessage.content.format).toBe(2);
-
-      // CRITICAL: The content.content should still be the original stringified JSON
-      // NOT double-nested like: { content: '{"format":2,"parts":[...],"content":"{\\"userInput\\":\\"test data\\"}"}' }
-      expect(retrievedMessage.content.content).toBe(stringifiedContent);
-
-      // Verify the content can be parsed as the original JSON
-      const parsedContent = JSON.parse(retrievedMessage.content.content as string);
-      expect(parsedContent).toEqual({ userInput: 'test data', metadata: { key: 'value' } });
-
-      // Additional check: ensure the message doesn't have the "Found unhandled message" structure
-      // that would indicate MessageList failed to recognize it as a valid message
-      expect(retrievedMessage.content.parts).toBeDefined();
-      expect(Array.isArray(retrievedMessage.content.parts)).toBe(true);
-    });
-  });
-
-  describe('Edge Cases and Error Handling', () => {
-    it('should handle large metadata objects', async () => {
-      const test = Test.fromStore(store).build();
-      await test.clearTables();
-      const thread = test.generateSampleThread();
-      const largeMetadata = {
-        ...thread.metadata,
-        largeArray: Array.from({ length: 1000 }, (_, i) => ({ index: i, data: 'test'.repeat(100) })),
-      };
-
-      const threadWithLargeMetadata = {
-        ...thread,
-        metadata: largeMetadata,
-      };
-
-      await store.saveThread({ thread: threadWithLargeMetadata });
-      const retrieved = await store.getThreadById({ threadId: thread.id });
-
-      expect(retrieved?.metadata).toEqual(largeMetadata);
-    });
-
-    it('should handle special characters in thread titles', async () => {
-      const test = Test.fromStore(store).build();
-      await test.clearTables();
-      const thread = test.generateSampleThread({
-        title: 'Special \'quotes\' and "double quotes" and emoji 🎉',
-      });
-
-      await store.saveThread({ thread });
-      const retrieved = await store.getThreadById({ threadId: thread.id });
-
-      expect(retrieved?.title).toBe(thread.title);
-    });
-
-    it('should handle concurrent thread updates', async () => {
-      const test = Test.fromStore(store).build();
-      await test.clearTables();
-      const thread = test.generateSampleThread();
-      await store.saveThread({ thread });
-
-      // Perform multiple updates concurrently
-      const updates = Array.from({ length: 5 }, (_, i) =>
-        store.updateThread({
-          id: thread.id,
-          title: `Update ${i}`,
-          metadata: { update: i },
-        }),
-      );
-
-      await expect(Promise.all(updates)).resolves.toBeDefined();
-
-      // Verify final state
-      const finalThread = await store.getThreadById({ threadId: thread.id });
-      expect(finalThread).toBeDefined();
-    });
-  });
-
-  describe('Workflow Snapshots', () => {
-    it('should persist and load workflow snapshots', async () => {
-      const test = Test.fromStore(store).build();
-      await test.clearTables();
-      const workflowName = 'test-workflow';
-      const runId = `run-${randomUUID()}`;
-      const snapshot = {
-        status: 'running',
-        context: {
-          stepResults: {},
-          attempts: {},
-          triggerData: { type: 'manual' },
-        },
-      } as any;
-
-      await store.persistWorkflowSnapshot({
-        workflowName,
-        runId,
-        snapshot,
-      });
-
-      const loadedSnapshot = await store.loadWorkflowSnapshot({
-        workflowName,
-        runId,
-      });
-
-      expect(loadedSnapshot).toEqual(snapshot);
-    });
-
-    it('should return null for non-existent workflow snapshot', async () => {
-      const result = await store.loadWorkflowSnapshot({
-        workflowName: 'non-existent',
-        runId: 'non-existent',
-      });
-
-      expect(result).toBeNull();
-    });
-
-    it('should update existing workflow snapshot', async () => {
-      const workflowName = 'test-workflow';
-      const runId = `run-${randomUUID()}`;
-      const initialSnapshot = {
-        status: 'running',
-        context: {
-          stepResults: {},
-          attempts: {},
-          triggerData: { type: 'manual' },
-        },
-      };
-
-      await store.persistWorkflowSnapshot({
-        workflowName,
-        runId,
-        snapshot: initialSnapshot as any,
-      });
-
-      const updatedSnapshot = {
-        status: 'completed',
-        context: {
-          stepResults: {
-            'step-1': { status: 'success', result: { data: 'test' } },
-          },
-          attempts: { 'step-1': 1 },
-          triggerData: { type: 'manual' },
-        },
-      } as any;
-
-      await store.persistWorkflowSnapshot({
-        workflowName,
-        runId,
-        snapshot: updatedSnapshot,
-      });
-
-      const loadedSnapshot = await store.loadWorkflowSnapshot({
-        workflowName,
-        runId,
-      });
-
-      expect(loadedSnapshot).toEqual(updatedSnapshot);
-    });
-
-    it('should handle complex workflow state', async () => {
-      const workflowName = 'complex-workflow';
-      const runId = `run-${randomUUID()}`;
-      const complexSnapshot = {
-        value: { currentState: 'running' },
-        context: {
-          stepResults: {
-            'step-1': {
-              status: 'success',
-              result: {
-                nestedData: {
-                  array: [1, 2, 3],
-                  object: { key: 'value' },
-                  date: new Date().toISOString(),
-                },
-              },
-            },
-            'step-2': {
-              status: 'waiting',
-              dependencies: ['step-3', 'step-4'],
-            },
-          },
-          attempts: { 'step-1': 1, 'step-2': 0 },
-          triggerData: {
-            type: 'scheduled',
-            metadata: {
-              schedule: '0 0 * * *',
-              timezone: 'UTC',
-            },
-          },
-        },
-        activePaths: [
-          {
-            stepPath: ['step-1'],
-            stepId: 'step-1',
-            status: 'success',
-          },
-          {
-            stepPath: ['step-2'],
-            stepId: 'step-2',
-            status: 'waiting',
-          },
-        ],
-        serializedStepGraph: [],
-        runId: runId,
-        status: 'running',
-        timestamp: Date.now(),
-      };
-
-      await store.persistWorkflowSnapshot({
-        workflowName,
-        runId,
-        snapshot: complexSnapshot as unknown as WorkflowRunState,
-      });
-
-      const loadedSnapshot = await store.loadWorkflowSnapshot({
-        workflowName,
-        runId,
-      });
-
-      expect(loadedSnapshot).toEqual(complexSnapshot);
-    });
-  });
-
-  describe('getWorkflowRuns', () => {
-    it('returns empty array when no workflows exist', async () => {
-      const test = Test.fromStore(store).build();
-      await test.clearTables();
-
-      const { runs, total } = await store.getWorkflowRuns();
-      expect(runs).toEqual([]);
-      expect(total).toBe(0);
-    });
-
-    it('returns all workflows by default', async () => {
-      const test = Test.fromStore(store).build();
-      await test.clearTables();
-
-      const workflowName1 = 'default_test_1';
-      const workflowName2 = 'default_test_2';
-
-      const {
-        snapshot: workflow1,
-        runId: runId1,
-        stepId: stepId1,
-      } = test.generateSampleWorkflowSnapshot({ status: 'completed' });
-      const {
-        snapshot: workflow2,
-        runId: runId2,
-        stepId: stepId2,
-      } = test.generateSampleWorkflowSnapshot({ status: 'running' });
-
-      await store.persistWorkflowSnapshot({ workflowName: workflowName1, runId: runId1, snapshot: workflow1 });
-      await new Promise(resolve => setTimeout(resolve, 10)); // Small delay to ensure different timestamps
-      await store.persistWorkflowSnapshot({ workflowName: workflowName2, runId: runId2, snapshot: workflow2 });
-
-      const { runs, total } = await store.getWorkflowRuns();
-      expect(runs).toHaveLength(2);
-      expect(total).toBe(2);
-      expect(runs[0]!.workflowName).toBe(workflowName2); // Most recent first
-      expect(runs[1]!.workflowName).toBe(workflowName1);
-      const firstSnapshot = runs[0]!.snapshot as WorkflowRunState;
-      const secondSnapshot = runs[1]!.snapshot as WorkflowRunState;
-      expect(firstSnapshot.context?.[stepId2]?.status).toBe('running');
-      expect(secondSnapshot.context?.[stepId1]?.status).toBe('completed');
-    });
-
-    it('filters by workflow name', async () => {
-      const test = Test.fromStore(store).build();
-      await test.clearTables();
-      const workflowName1 = 'filter_test_1';
-      const workflowName2 = 'filter_test_2';
-
-      const {
-        snapshot: workflow1,
-        runId: runId1,
-        stepId: stepId1,
-      } = test.generateSampleWorkflowSnapshot({ status: 'completed' });
-      const { snapshot: workflow2, runId: runId2 } = test.generateSampleWorkflowSnapshot({ status: 'failed' });
-
-      await store.persistWorkflowSnapshot({ workflowName: workflowName1, runId: runId1, snapshot: workflow1 });
-      await new Promise(resolve => setTimeout(resolve, 10)); // Small delay to ensure different timestamps
-      await store.persistWorkflowSnapshot({ workflowName: workflowName2, runId: runId2, snapshot: workflow2 });
-
-      const { runs, total } = await store.getWorkflowRuns({ workflowName: workflowName1 });
-      expect(runs).toHaveLength(1);
-      expect(total).toBe(1);
-      expect(runs[0]!.workflowName).toBe(workflowName1);
-      const snapshot = runs[0]!.snapshot as WorkflowRunState;
-      expect(snapshot.context?.[stepId1]?.status).toBe('completed');
-    });
-
-    it('filters by date range', async () => {
-      const test = Test.fromStore(store).build();
-      await test.clearTables();
-      const now = new Date();
-      const yesterday = new Date(now.getTime() - 24 * 60 * 60 * 1000);
-      const twoDaysAgo = new Date(now.getTime() - 2 * 24 * 60 * 60 * 1000);
-      const workflowName1 = 'date_test_1';
-      const workflowName2 = 'date_test_2';
-      const workflowName3 = 'date_test_3';
-
-      const { snapshot: workflow1, runId: runId1 } = test.generateSampleWorkflowSnapshot({ status: 'completed' });
-      const {
-        snapshot: workflow2,
-        runId: runId2,
-        stepId: stepId2,
-      } = test.generateSampleWorkflowSnapshot({ status: 'running' });
-      const {
-        snapshot: workflow3,
-        runId: runId3,
-        stepId: stepId3,
-      } = test.generateSampleWorkflowSnapshot({ status: 'waiting' });
-
-      await store.insert({
-        tableName: TABLE_WORKFLOW_SNAPSHOT,
-        record: {
-          workflow_name: workflowName1,
-          run_id: runId1,
-          snapshot: workflow1,
-          createdAt: twoDaysAgo,
-          updatedAt: twoDaysAgo,
-        },
-      });
-      await store.insert({
-        tableName: TABLE_WORKFLOW_SNAPSHOT,
-        record: {
-          workflow_name: workflowName2,
-          run_id: runId2,
-          snapshot: workflow2,
-          createdAt: yesterday,
-          updatedAt: yesterday,
-        },
-      });
-      await store.insert({
-        tableName: TABLE_WORKFLOW_SNAPSHOT,
-        record: {
-          workflow_name: workflowName3,
-          run_id: runId3,
-          snapshot: workflow3,
-          createdAt: now,
-          updatedAt: now,
-        },
-      });
-
-      const { runs } = await store.getWorkflowRuns({
-        fromDate: yesterday,
-        toDate: now,
-      });
-
-      expect(runs).toHaveLength(2);
-      expect(runs[0]!.workflowName).toBe(workflowName3);
-      expect(runs[1]!.workflowName).toBe(workflowName2);
-      const firstSnapshot = runs[0]!.snapshot as WorkflowRunState;
-      const secondSnapshot = runs[1]!.snapshot as WorkflowRunState;
-      expect(firstSnapshot.context?.[stepId3]?.status).toBe('waiting');
-      expect(secondSnapshot.context?.[stepId2]?.status).toBe('running');
-    });
-
-    it('handles pagination', async () => {
-      const test = Test.fromStore(store).build();
-      await test.clearTables();
-      const workflowName1 = 'page_test_1';
-      const workflowName2 = 'page_test_2';
-      const workflowName3 = 'page_test_3';
-
-      const {
-        snapshot: workflow1,
-        runId: runId1,
-        stepId: stepId1,
-      } = test.generateSampleWorkflowSnapshot({ status: 'completed' });
-      const {
-        snapshot: workflow2,
-        runId: runId2,
-        stepId: stepId2,
-      } = test.generateSampleWorkflowSnapshot({ status: 'running' });
-      const {
-        snapshot: workflow3,
-        runId: runId3,
-        stepId: stepId3,
-      } = test.generateSampleWorkflowSnapshot({ status: 'waiting' });
-
-      await store.persistWorkflowSnapshot({ workflowName: workflowName1, runId: runId1, snapshot: workflow1 });
-      await new Promise(resolve => setTimeout(resolve, 10)); // Small delay to ensure different timestamps
-      await store.persistWorkflowSnapshot({ workflowName: workflowName2, runId: runId2, snapshot: workflow2 });
-      await new Promise(resolve => setTimeout(resolve, 10)); // Small delay to ensure different timestamps
-      await store.persistWorkflowSnapshot({ workflowName: workflowName3, runId: runId3, snapshot: workflow3 });
-
-      // Get first page
-      const page1 = await store.getWorkflowRuns({ limit: 2, offset: 0 });
-      expect(page1.runs).toHaveLength(2);
-      expect(page1.total).toBe(3); // Total count of all records
-      expect(page1.runs[0]!.workflowName).toBe(workflowName3);
-      expect(page1.runs[1]!.workflowName).toBe(workflowName2);
-      const firstSnapshot = page1.runs[0]!.snapshot as WorkflowRunState;
-      const secondSnapshot = page1.runs[1]!.snapshot as WorkflowRunState;
-      expect(firstSnapshot.context?.[stepId3]?.status).toBe('waiting');
-      expect(secondSnapshot.context?.[stepId2]?.status).toBe('running');
-
-      // Get second page
-      const page2 = await store.getWorkflowRuns({ limit: 2, offset: 2 });
-      expect(page2.runs).toHaveLength(1);
-      expect(page2.total).toBe(3);
-      expect(page2.runs[0]!.workflowName).toBe(workflowName1);
-      const snapshot = page2.runs[0]!.snapshot as WorkflowRunState;
-      expect(snapshot.context?.[stepId1]?.status).toBe('completed');
-    });
-  });
-
-  describe('Trace Operations', () => {
-    const sampleTrace = (
-      name: string,
-      scope: string,
-      startTime = Date.now(),
-      attributes: Record<string, string> = {},
-    ) => ({
-      id: `trace-${randomUUID()}`,
-      parentSpanId: `span-${randomUUID()}`,
-      traceId: `traceid-${randomUUID()}`,
-      name,
-      scope,
-      kind: 1,
-      startTime: startTime,
-      endTime: startTime + 100,
-      status: JSON.stringify({ code: 0 }),
-      attributes: JSON.stringify({ key: 'value', scopeAttr: scope, ...attributes }),
-      events: JSON.stringify([{ name: 'event1', timestamp: startTime + 50 }]),
-      links: JSON.stringify([]),
-      createdAt: new Date(startTime).toISOString(),
-      updatedAt: new Date(startTime).toISOString(),
-    });
-
-    beforeEach(async () => {
-      const test = new Test(store).build();
-      await test.clearTables();
-    });
-
-    it('should batch insert and retrieve traces', async () => {
-      const trace1 = sampleTrace('trace-op-1', 'scope-A');
-      const trace2 = sampleTrace('trace-op-2', 'scope-A', Date.now() + 10);
-      const trace3 = sampleTrace('trace-op-3', 'scope-B', Date.now() + 20);
-      const records = [trace1, trace2, trace3];
-
-      await store.batchInsert({ tableName: TABLE_TRACES, records });
-
-      const allTraces = await store.getTraces();
-      expect(allTraces.length).toBe(3);
-    });
-
-    it('should handle Date objects for createdAt/updatedAt fields in batchInsert', async () => {
-      const now = new Date();
-      const traceWithDateObjects = {
-        id: `trace-${randomUUID()}`,
-        parentSpanId: `span-${randomUUID()}`,
-        traceId: `traceid-${randomUUID()}`,
-        name: 'test-trace-with-dates',
-        scope: 'default-tracer',
-        kind: 1,
-        startTime: now.getTime(),
-        endTime: now.getTime() + 100,
-        status: JSON.stringify({ code: 0 }),
-        attributes: JSON.stringify({ key: 'value' }),
-        events: JSON.stringify([]),
-        links: JSON.stringify([]),
-        createdAt: now,
-        updatedAt: now,
-      };
-
-      await store.batchInsert({ tableName: TABLE_TRACES, records: [traceWithDateObjects] });
-
-      const allTraces = await store.getTraces({ name: 'test-trace-with-dates', page: 0, perPage: 10 });
-      expect(allTraces.length).toBe(1);
-      expect(allTraces[0].name).toBe('test-trace-with-dates');
-    });
-
-    it('should retrieve traces filtered by name', async () => {
-      const now = Date.now();
-      const trace1 = sampleTrace('trace-filter-name', 'scope-X', now);
-      const trace2 = sampleTrace('trace-filter-name', 'scope-Y', now + 10);
-      const trace3 = sampleTrace('other-name', 'scope-X', now + 20);
-      await store.batchInsert({ tableName: TABLE_TRACES, records: [trace1, trace2, trace3] });
-
-      const filteredTraces = await store.getTraces({ name: 'trace-filter-name', page: 0, perPage: 10 });
-      expect(filteredTraces.length).toBe(2);
-      expect(filteredTraces.every(t => t.name === 'trace-filter-name')).toBe(true);
-      expect(filteredTraces[0].scope).toBe('scope-Y');
-      expect(filteredTraces[1].scope).toBe('scope-X');
-    });
-
-    it('should retrieve traces filtered by attributes', async () => {
-      const now = Date.now();
-      const trace1 = sampleTrace('trace-filter-attribute-A', 'scope-X', now, { componentName: 'component-TARGET' });
-      const trace2 = sampleTrace('trace-filter-attribute-B', 'scope-Y', now + 10, { componentName: 'component-OTHER' });
-      const trace3 = sampleTrace('trace-filter-attribute-C', 'scope-Z', now + 20, {
-        componentName: 'component-TARGET',
-        andFilterTest: 'TARGET',
-      });
-      await store.batchInsert({ tableName: TABLE_TRACES, records: [trace1, trace2, trace3] });
-
-      const filteredTraces = await store.getTraces({
-        attributes: { componentName: 'component-TARGET' },
-        page: 0,
-        perPage: 10,
-      });
-      expect(filteredTraces.length).toBe(2);
-      expect(filteredTraces[0].name).toBe('trace-filter-attribute-C');
-      expect(filteredTraces[1].name).toBe('trace-filter-attribute-A');
-
-      const filteredTraces2 = await store.getTraces({
-        attributes: { componentName: 'component-TARGET', andFilterTest: 'TARGET' },
-        page: 0,
-        perPage: 10,
-      });
-      expect(filteredTraces2.length).toBe(1);
-      expect(filteredTraces2[0].name).toBe('trace-filter-attribute-C');
-    });
-
-    it('should retrieve traces filtered by scope', async () => {
-      const now = Date.now();
-      const trace1 = sampleTrace('trace-filter-scope-A', 'scope-TARGET', now);
-      const trace2 = sampleTrace('trace-filter-scope-B', 'scope-OTHER', now + 10);
-      const trace3 = sampleTrace('trace-filter-scope-C', 'scope-TARGET', now + 20);
-      await store.batchInsert({ tableName: TABLE_TRACES, records: [trace1, trace2, trace3] });
-
-      const filteredTraces = await store.getTraces({ scope: 'scope-TARGET', page: 0, perPage: 10 });
-      expect(filteredTraces.length).toBe(2);
-      expect(filteredTraces.every(t => t.scope === 'scope-TARGET')).toBe(true);
-      expect(filteredTraces[0].name).toBe('trace-filter-scope-C');
-      expect(filteredTraces[1].name).toBe('trace-filter-scope-A');
-    });
-
-    it('should handle pagination for getTraces', async () => {
-      const now = Date.now();
-      const traceData = Array.from({ length: 5 }, (_, i) => sampleTrace('trace-page', `scope-page`, now + i * 10));
-      await store.batchInsert({ tableName: TABLE_TRACES, records: traceData });
-
-      const page1 = await store.getTraces({ name: 'trace-page', page: 0, perPage: 2 });
-      expect(page1.length).toBe(2);
-      expect(page1[0]!.startTime).toBe(traceData[4]!.startTime);
-      expect(page1[1]!.startTime).toBe(traceData[3]!.startTime);
-
-      const page2 = await store.getTraces({ name: 'trace-page', page: 1, perPage: 2 });
-      expect(page2.length).toBe(2);
-      expect(page2[0]!.startTime).toBe(traceData[2]!.startTime);
-      expect(page2[1]!.startTime).toBe(traceData[1]!.startTime);
-
-      const page3 = await store.getTraces({ name: 'trace-page', page: 2, perPage: 2 });
-      expect(page3.length).toBe(1);
-      expect(page3[0]!.startTime).toBe(traceData[0]!.startTime);
-
-      const page4 = await store.getTraces({ name: 'trace-page', page: 3, perPage: 2 });
-      expect(page4.length).toBe(0);
-    });
-  });
-
-  describe('Eval Operations', () => {
-    it('should retrieve evals by agent name', async () => {
-      const test = Test.fromStore(store).build();
-      await test.clearTables();
-      const agentName = `test-agent-${randomUUID()}`;
-
-      // Create sample evals
-      const liveEval = test.generateSampleEval(false, { agentName });
-      const testEval = test.generateSampleEval(true, { agentName });
-      const otherAgentEval = test.generateSampleEval(false, { agentName: `other-agent-${randomUUID()}` });
-
-      // Insert evals
-      await store.insert({
-        tableName: TABLE_EVALS,
-        record: {
-          agent_name: liveEval.agentName,
-          input: liveEval.input,
-          output: liveEval.output,
-          result: JSON.stringify(liveEval.result),
-          metric_name: liveEval.metricName,
-          instructions: liveEval.instructions,
-          test_info: null,
-          global_run_id: liveEval.globalRunId,
-          run_id: liveEval.runId,
-          created_at: liveEval.createdAt,
-          createdAt: new Date(liveEval.createdAt),
-        },
-      });
-
-      await store.insert({
-        tableName: TABLE_EVALS,
-        record: {
-          agent_name: testEval.agentName,
-          input: testEval.input,
-          output: testEval.output,
-          result: JSON.stringify(testEval.result),
-          metric_name: testEval.metricName,
-          instructions: testEval.instructions,
-          test_info: JSON.stringify(testEval.testInfo),
-          global_run_id: testEval.globalRunId,
-          run_id: testEval.runId,
-          created_at: testEval.createdAt,
-          createdAt: new Date(testEval.createdAt),
-        },
-      });
-
-      await store.insert({
-        tableName: TABLE_EVALS,
-        record: {
-          agent_name: otherAgentEval.agentName,
-          input: otherAgentEval.input,
-          output: otherAgentEval.output,
-          result: JSON.stringify(otherAgentEval.result),
-          metric_name: otherAgentEval.metricName,
-          instructions: otherAgentEval.instructions,
-          test_info: null,
-          global_run_id: otherAgentEval.globalRunId,
-          run_id: otherAgentEval.runId,
-          created_at: otherAgentEval.createdAt,
-          createdAt: new Date(otherAgentEval.createdAt),
-        },
-      });
-
-      // Test getting all evals for the agent
-      const allEvals = await store.getEvalsByAgentName(agentName);
-      expect(allEvals).toHaveLength(2);
-      expect(allEvals.map(e => e.runId)).toEqual(expect.arrayContaining([liveEval.runId, testEval.runId]));
-      expect(allEvals[0]!.result.score).toEqual(liveEval.result.score);
-      expect(allEvals[1]!.result.score).toEqual(testEval.result.score);
-
-      // Test getting only live evals
-      const liveEvals = await store.getEvalsByAgentName(agentName, 'live');
-      expect(liveEvals).toHaveLength(1);
-      expect(liveEvals[0]!.runId).toBe(liveEval.runId);
-      expect(liveEvals[0]!.result.score).toEqual(liveEval.result.score);
-
-      // Test getting only test evals
-      const testEvals = await store.getEvalsByAgentName(agentName, 'test');
-      expect(testEvals).toHaveLength(1);
-      expect(testEvals[0]!.runId).toBe(testEval.runId);
-      expect(testEvals[0]!.result.score).toEqual(testEval.result.score);
-      expect(testEvals[0]!.testInfo).toEqual(testEval.testInfo);
-
-      // Test getting evals for non-existent agent
-      const nonExistentEvals = await store.getEvalsByAgentName('non-existent-agent');
-      expect(nonExistentEvals).toHaveLength(0);
-    });
-  });
-
-  describe('alterTable (no-op/schemaless)', () => {
-    const TEST_TABLE = 'test_alter_table'; // Use "table" or "collection" as appropriate
-    beforeEach(async () => {
-      await store.clearTable({ tableName: TEST_TABLE as TABLE_NAMES });
-    });
-
-    afterEach(async () => {
-      await store.clearTable({ tableName: TEST_TABLE as TABLE_NAMES });
-    });
-
-    it('allows inserting records with new fields without alterTable', async () => {
-      await store.insert({
-        tableName: TEST_TABLE as TABLE_NAMES,
-        record: { id: '1', name: 'Alice' },
-      });
-      await store.insert({
-        tableName: TEST_TABLE as TABLE_NAMES,
-        record: { id: '2', name: 'Bob', newField: 123 },
-      });
-
-      const row = await store.load<{ id: string; name: string; newField?: number }[]>({
-        tableName: TEST_TABLE as TABLE_NAMES,
-        keys: { id: '2' },
-      });
-      expect(row?.[0]?.newField).toBe(123);
-    });
-
-    it('does not throw when calling alterTable (no-op)', async () => {
-      await expect(
-        store.alterTable({
-          tableName: TEST_TABLE as TABLE_NAMES,
-          schema: {
-            id: { type: 'text', primaryKey: true, nullable: false },
-            name: { type: 'text', nullable: true },
-            extra: { type: 'integer', nullable: true },
-          },
-          ifNotExists: ['extra'],
-        }),
-      ).resolves.not.toThrow();
-    });
-
-    it('can add multiple new fields at write time', async () => {
-      await store.insert({
-        tableName: TEST_TABLE as TABLE_NAMES,
-        record: { id: '3', name: 'Charlie', age: 30, city: 'Paris' },
-      });
-      const row = await store.load<{ id: string; name: string; age?: number; city?: string }[]>({
-        tableName: TEST_TABLE as TABLE_NAMES,
-        keys: { id: '3' },
-      });
-      expect(row?.[0]?.age).toBe(30);
-      expect(row?.[0]?.city).toBe('Paris');
-    });
-
-    it('can retrieve all fields, including dynamically added ones', async () => {
-      await store.insert({
-        tableName: TEST_TABLE as TABLE_NAMES,
-        record: { id: '4', name: 'Dana', hobby: 'skiing' },
-      });
-      const row = await store.load<{ id: string; name: string; hobby?: string }[]>({
-        tableName: TEST_TABLE as TABLE_NAMES,
-        keys: { id: '4' },
-      });
-      expect(row?.[0]?.hobby).toBe('skiing');
-    });
-
-    it('does not restrict or error on arbitrary new fields', async () => {
-      await expect(
-        store.insert({
-          tableName: TEST_TABLE as TABLE_NAMES,
-          record: { id: '5', weirdField: { nested: true }, another: [1, 2, 3] },
-        }),
-      ).resolves.not.toThrow();
-
-      const row = await store.load<{ id: string; weirdField?: any; another?: any }[]>({
-        tableName: TEST_TABLE as TABLE_NAMES,
-        keys: { id: '5' },
-      });
-      expect(row?.[0]?.weirdField).toEqual({ nested: true });
-      expect(row?.[0]?.another).toEqual([1, 2, 3]);
-    });
-  });
-
-  afterAll(async () => {
-    try {
-      await store.close();
-    } catch (error) {
-      console.warn('Error closing store:', error);
-    }
-  });
-});
->>>>>>> 8ee24691
+createTestSuite(new MongoDBStore(TEST_CONFIG));